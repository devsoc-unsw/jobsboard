--- conflicted
+++ resolved
@@ -1,11 +1,7 @@
 'use client';
 
 import React, { useContext } from 'react';
-<<<<<<< HEAD
-import AppContext from 'app/AppContext';
 import ThemeContext from 'contexts/ThemeContext';
-=======
->>>>>>> b01fbca3
 import Image from 'next/image';
 import Link from 'next/link';
 import { useRouter } from 'next/navigation';
