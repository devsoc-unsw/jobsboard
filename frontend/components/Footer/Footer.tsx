'use client';

import React from 'react';
import {
  faDiscord,
  faFacebook,
  faGithub,
  faInstagram,
  faLinkedin,
  faYoutube
} from '@fortawesome/free-brands-svg-icons';
import { faHeart } from '@fortawesome/free-solid-svg-icons';
import { FontAwesomeIcon } from '@fortawesome/react-fontawesome';
import Image from 'next/image';
import Link from 'next/link';
import container from 'styles/container.module.css';
import logo from 'assets/logos/csesocwhite.png';

const Footer = () => {
  const socials = [
    {
      title: 'Facebook',
      icon: faFacebook,
      href: 'https://www.facebook.com/csesoc'
    },
    {
      title: 'Instagram',
      icon: faInstagram,
      href: 'https://www.instagram.com/csesoc_unsw/?hl=en'
    },
    {
      title: 'LinkedIn',
      icon: faLinkedin,
      href: 'https://au.linkedin.com/company/csesoc'
    },
    {
      title: 'YouTube',
      icon: faYoutube,
      href: 'https://www.youtube.com/channel/UC1JHpRrf9j5IKluzXhprUJg'
    },
    {
      title: 'Discord',
      icon: faDiscord,
      href: 'https://bit.ly/CSESocDiscord'
    },
    {
      title: 'Github',
      icon: faGithub,
      href: 'https://github.com/csesoc'
    }
  ];

  return (
<<<<<<< HEAD
    <div className="bg-jb-blue dark:bg-jb-dark-blue md:flex-col text-white py-5">
      <div className={`flex justify-between items-center ${container.pageContainer}`}>
=======
    <div className="bg-jb-blue text-white py-5">
      <div className={`flex justify-center sm:flex-wrap items-center ${container.pageContainer}`}>
>>>>>>> b01fbca3
        <div className="flex flex-col items-center font-bold gap-3">
          <Image alt="logo" src={logo} width={250} />
          <a
            href="https://docs.google.com/forms/d/e/1FAIpQLSeldliO0mbbbJWvJk3CoUhiN-ACwmHGnX-e3xtO-l4rGk9bPg/viewform"
            target="_blank"
            rel="noreferrer"
          >
            Got a Question?
          </a>
          <Link className="cursor-pointer" href="/team">
            Meet the Team
          </Link>
          <p className="m-0">&#169; CSESoc UNSW - 2022</p>
          <div className="flex justify-center py-[15px] gap-5">
            {socials.map((s) => (
              <a href={s.href} target="__blank" key={s.title}>
                <FontAwesomeIcon icon={s.icon} size="lg" />
              </a>
            ))}
          </div>
        </div>

        <div className="flex flex-col justify-center items-center text-justify px-[30px]">
          <p className="m-0">
            CSESoc is the constituent student society of UNSW&apos;s School of Computer Science and
            Engineering. We do not represent the School, Faculty, or University. This website seeks
            to be a centralised platform for students looking for employment opportunities, but its
            information has not been officially endorsed by the University, Faculty, School, or the
            Computer Science and Engineering Society. You should confirm with the employer that any
            information received through this website is correct.
            <br />
            <br />
            Jobsboard was made with <FontAwesomeIcon icon={faHeart} /> by CSE students for CSE
            students.
          </p>
        </div>
      </div>
    </div>
  );
};

export default Footer;<|MERGE_RESOLUTION|>--- conflicted
+++ resolved
@@ -51,13 +51,8 @@
   ];
 
   return (
-<<<<<<< HEAD
-    <div className="bg-jb-blue dark:bg-jb-dark-blue md:flex-col text-white py-5">
-      <div className={`flex justify-between items-center ${container.pageContainer}`}>
-=======
-    <div className="bg-jb-blue text-white py-5">
+    <div className="bg-jb-blue dark:bg-jb-dark-blue text-white py-5">
       <div className={`flex justify-center sm:flex-wrap items-center ${container.pageContainer}`}>
->>>>>>> b01fbca3
         <div className="flex flex-col items-center font-bold gap-3">
           <Image alt="logo" src={logo} width={250} />
           <a
