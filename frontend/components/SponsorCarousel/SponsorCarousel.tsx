--- conflicted
+++ resolved
@@ -19,18 +19,10 @@
   return (
     <>
       {sponsors.map(({ company, logo }) => (
-<<<<<<< HEAD
-        <div className="grow-1 shrink-1 basis-[200px] min-w-0 m-5" key={company}>
-          <Image
-            className="select-none pointer-events-none object-contain w-full"
-            width={100}
-            height={100}
-=======
         <div className="grow-1 shrink-1 basis-[300px] min-w-0 m-5">
           <Image
             className="select-none pointer-events-none object-contain w-full"
             layout="responsive"
->>>>>>> 422072fb
             src={logo}
             loading="lazy"
             alt={company}
