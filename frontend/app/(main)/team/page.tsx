import React from 'react';
import ProfileCard from 'components/ProfileCard/ProfileCard';

const TeamPage = () => {
  const members = [
    {
      name: 'Adam Tizzone',
      title: 'Founder & 2018-2021 Jobsboard Director',
      involvement: 'UI Design, Frontend & Backend',
      funFact:
        'Some fun facts would be that I was a project lead in the first year of CSESoc Projects. I also met one of the researchers on the team that eventually developed the technology we now know as Wi-Fi.',
      linkedin: 'https://au.linkedin.com/in/adam-tizzone',
      gh: 'https://github.com/ad-t',
      photo:
        'https://media-exp1.licdn.com/dms/image/D5603AQHM0dMmj2SBaQ/profile-displayphoto-shrink_800_800/0/1666852544286?e=1675900800&v=beta&t=yjcDTMAzz9fQw1HtwQfqU7lEpqfIwdYdVKJa27dFHcg'
    },
    {
      name: '',
      title: '',
      involvement: '',
      funFact: '',
      linkedin: '',
      gh: '',
      photo: ''
    },
    {
      name: 'Darian Lee',
      title: '2022 Jobsboard Director',
      involvement: 'UI Design, Frontend',
      funFact:
        "Hiya! I'm one of the leads who stresses about the project way more than I should. Outside of uni, I love watching sitcoms. Fun fact: I won 1st place in a 'The Big Bang Theory' trivia once.",
      linkedin: 'https://www.linkedin.com/in/darianlmj/',
      gh: 'https://github.com/Darianlmj/',
      photo:
        'https://media-exp1.licdn.com/dms/image/C5603AQHleS3ZgEf5SQ/profile-displayphoto-shrink_800_800/0/1629992435756?e=1675900800&v=beta&t=IstogZPeV4ZUj4yHNjQbeKcNC300wONmx5xX58U8y6A'
    },
    {
      name: 'Joanna He',
      title: '2022 Jobsboard Director',
      involvement: 'Backend',
      funFact: 'Avid tennis enjoyer and all things software development',
      linkedin: 'https://www.linkedin.com/in/joannaahe/',
      gh: 'https://github.com/joanna209',
      photo:
        'https://media-exp1.licdn.com/dms/image/D5603AQGD5oy4Kked9A/profile-displayphoto-shrink_800_800/0/1668496417144?e=1675900800&v=beta&t=zhCARbVUOd8ROCdE55kyYZYH7bJx4f9zs_2LEJnNn20'
    },
    {
      name: 'Matthew Liu',
      title: '2023 Jobsboard Director',
      involvement: 'Backend',
      funFact:
        'Aspiring software engineer particularly interested working with the backend. My wildest dream would be to see Arsenal win the Champions League.',
      linkedin: 'https://www.linkedin.com/in/matthew-liu-cs/',
      gh: 'https://github.com/matth3wliuu',
      photo: 'https://i.imgur.com/GpvRH5G.png'
    },
    {
      name: 'Gabriel Ting',
      title: '2023 Jobsboard Director',
      involvement: 'Frontend',
      funFact: 'I love circles 🟣 and squares 🟪',
      linkedin: 'https://www.linkedin.com/in/gabriel-ting/',
      gh: 'https://github.com/gtangelo',
      photo:
        'https://media-exp1.licdn.com/dms/image/C5603AQEia_BIGgbOww/profile-displayphoto-shrink_400_400/0/1648716681245?e=1675900800&v=beta&t=k8_6WX-iJCU3Aucwu-Y5i4HpxEwgHxmp3xWjYDNMKFE'
    },
    {
      name: 'Richard Bao',
      title: '2024 Jobsboard Director',
      involvement: 'Backend',
      funFact: ' ',
      linkedin: 'https://www.linkedin.com/in/richard-bao/',
      gh: 'https://github.com/RichardBao1',
      photo: ''
    },
    {
      name: 'Flynn Lambrechts',
      title: '2024 Jobsboard Director',
      involvement: 'Frontend',
      funFact: ' ',
<<<<<<< HEAD
      linkedin: 'https://imgur.com/a/u3KaIoH',
      gh: 'https://www.linkedin.com/in/flynn-lambrechts/',
      photo: ''
    },
    {
      name: 'Alec Liu',
      title: '2024 Jobsboard Subcommittee Member',
      involvement: 'Backend',
      funFact: '',
      linkedin: 'https://www.linkedin.com/in/alec-liu-526b18159/',
      gh: 'https://github.com/alecliu1204',
      photo: ''
=======
      linkedin: 'https://www.linkedin.com/in/flynn-lambrechts/',
      gh: 'https://github.com/flynnlambrechts',
      photo:
        'https://media.licdn.com/dms/image/C4D03AQE2Zp0kmjG88g/profile-displayphoto-shrink_800_800/0/1617330448714?e=1718841600&v=beta&t=2WcPeCLEmOl_0Mv3duajr9pSqtre2pSZwLWWP-NzeSM'
>>>>>>> d72d9b1e
    }
  ];

  return (
    <div>
      <div className="text-center">
        <h2 className="font-bold text-4xl drop-shadow-xl mb-10 text-jb-headings mt-4">
          Interested about the people behind <br />
          Jobsboard?
        </h2>
        <h4 className="mb-3 text-jb-subheadings text-xl">
          Hi there! We&apos;re the jobsboard team and we want <br />
          to help you find your dream student job!
        </h4>
      </div>
      <div className="w-80 h-1 bg-gray-300 m-auto mt-10 mb-20" />
      {/* <!-- items-center --> */}
      <div className="justify-items-center grid grid-cols-2 grid-flow-row lg:grid-cols-1">
        {members.map((m) => (
          <ProfileCard
            name={m.name}
            title={m.title}
            involvement={m.involvement}
            funFact={m.funFact}
            linkedin={m.linkedin}
            gh={m.gh}
            photo={m.photo}
            key={m.name}
          />
        ))}
      </div>

      <div
        className="border-t-[10px] border-blue-300 box-border m-auto w-8/12 rounded-md mb-24
              shadow-card bg-white text-center"
      >
        <div className="flex flex-col items-center px-10 pt-4 pb-8">
          <p className="text-jb-subheadings my-4 text-lg">
            Still interested? Want to be part of this exciting team? If so, then keep an eye out for
            our recruitment announcements on CSESoc&apos;s socials. We&apos;re always looking for
            keen and passionate people with a drive to learn and contribute.
          </p>
          <p className="text-jb-subheadings text-lg">
            Otherwise, you can also contribute by suggesting cool new features or even coding them
            yourself and making a pull request on the jobsboard repo.
          </p>
        </div>
      </div>
    </div>
  );
};

export default TeamPage;<|MERGE_RESOLUTION|>--- conflicted
+++ resolved
@@ -78,10 +78,9 @@
       title: '2024 Jobsboard Director',
       involvement: 'Frontend',
       funFact: ' ',
-<<<<<<< HEAD
-      linkedin: 'https://imgur.com/a/u3KaIoH',
-      gh: 'https://www.linkedin.com/in/flynn-lambrechts/',
-      photo: ''
+      linkedin: 'https://www.linkedin.com/in/flynn-lambrechts/',
+      gh: 'https://github.com/flynnlambrechts',
+      photo:  'https://media.licdn.com/dms/image/C4D03AQE2Zp0kmjG88g/profile-displayphoto-shrink_800_800/0/1617330448714?e=1718841600&v=beta&t=2WcPeCLEmOl_0Mv3duajr9pSqtre2pSZwLWWP-NzeSM'
     },
     {
       name: 'Alec Liu',
@@ -91,12 +90,6 @@
       linkedin: 'https://www.linkedin.com/in/alec-liu-526b18159/',
       gh: 'https://github.com/alecliu1204',
       photo: ''
-=======
-      linkedin: 'https://www.linkedin.com/in/flynn-lambrechts/',
-      gh: 'https://github.com/flynnlambrechts',
-      photo:
-        'https://media.licdn.com/dms/image/C4D03AQE2Zp0kmjG88g/profile-displayphoto-shrink_800_800/0/1617330448714?e=1718841600&v=beta&t=2WcPeCLEmOl_0Mv3duajr9pSqtre2pSZwLWWP-NzeSM'
->>>>>>> d72d9b1e
     }
   ];
 
