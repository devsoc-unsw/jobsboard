import React from 'react';
import ProfileCard from 'components/ProfileCard/ProfileCard';

const TeamPage = () => {
  const members = [
    {
      name: 'Adam Tizzone',
      title: 'Founder & 2018-2021 Jobsboard Director',
      involvement: 'UI Design, Frontend & Backend',
      funFact:
        'Some fun facts would be that I was a project lead in the first year of CSESoc Projects. I also met one of the researchers on the team that eventually developed the technology we now know as Wi-Fi.',
      linkedin: 'https://au.linkedin.com/in/adam-tizzone',
      gh: 'https://github.com/ad-t',
      photo:
        'https://media-exp1.licdn.com/dms/image/D5603AQHM0dMmj2SBaQ/profile-displayphoto-shrink_800_800/0/1666852544286?e=1675900800&v=beta&t=yjcDTMAzz9fQw1HtwQfqU7lEpqfIwdYdVKJa27dFHcg'
    },
    {
      name: '',
      title: '',
      involvement: '',
      funFact: '',
      linkedin: '',
      gh: '',
      photo: ''
    },
    {
      name: 'Darian Lee',
      title: '2022 Jobsboard Director',
      involvement: 'UI Design, Frontend',
      funFact:
        "Hiya! I'm one of the leads who stresses about the project way more than I should. Outside of uni, I love watching sitcoms. Fun fact: I won 1st place in a 'The Big Bang Theory' trivia once.",
      linkedin: 'https://www.linkedin.com/in/darianlmj/',
      gh: 'https://github.com/Darianlmj/',
      photo:
        'https://media-exp1.licdn.com/dms/image/C5603AQHleS3ZgEf5SQ/profile-displayphoto-shrink_800_800/0/1629992435756?e=1675900800&v=beta&t=IstogZPeV4ZUj4yHNjQbeKcNC300wONmx5xX58U8y6A'
    },
    {
      name: 'Joanna He',
      title: '2022 Jobsboard Director',
      involvement: 'Backend',
      funFact: 'Avid tennis enjoyer and all things software development',
      linkedin: 'https://www.linkedin.com/in/joannaahe/',
      gh: 'https://github.com/joanna209',
      photo:
        'https://media-exp1.licdn.com/dms/image/D5603AQGD5oy4Kked9A/profile-displayphoto-shrink_800_800/0/1668496417144?e=1675900800&v=beta&t=zhCARbVUOd8ROCdE55kyYZYH7bJx4f9zs_2LEJnNn20'
    },
    {
      name: 'Matthew Liu',
      title: '2023 Jobsboard Director',
      involvement: 'Backend',
      funFact:
        'Aspiring software engineer particularly interested working with the backend. My wildest dream would be to see Arsenal win the Champions League.',
      linkedin: 'https://www.linkedin.com/in/matthew-liu-cs/',
      gh: 'https://github.com/matth3wliuu',
      photo: 'https://i.imgur.com/GpvRH5G.png'
    },
    {
      name: 'Gabriel Ting',
      title: '2023 Jobsboard Director',
      involvement: 'Frontend',
      funFact: 'I love circles 🟣 and squares 🟪',
      linkedin: 'https://www.linkedin.com/in/gabriel-ting/',
      gh: 'https://github.com/gtangelo',
      photo:
        'https://media-exp1.licdn.com/dms/image/C5603AQEia_BIGgbOww/profile-displayphoto-shrink_400_400/0/1648716681245?e=1675900800&v=beta&t=k8_6WX-iJCU3Aucwu-Y5i4HpxEwgHxmp3xWjYDNMKFE'
    },
    {
      name: 'Richard Bao',
      title: '2024 Jobsboard Director',
      involvement: 'Backend',
      funFact: ' ',
      linkedin: 'https://www.linkedin.com/in/richard-bao/',
      gh: 'https://github.com/RichardBao1',
      photo: ''
    },
    {
      name: 'Flynn Lambrechts',
      title: '2024 Jobsboard Director',
      involvement: 'Frontend',
      funFact: ' ',
      linkedin: 'https://www.linkedin.com/in/flynn-lambrechts/',
      gh: 'https://github.com/flynnlambrechts',
      photo:
        'https://media.licdn.com/dms/image/C4D03AQE2Zp0kmjG88g/profile-displayphoto-shrink_800_800/0/1617330448714?e=1718841600&v=beta&t=2WcPeCLEmOl_0Mv3duajr9pSqtre2pSZwLWWP-NzeSM'
    },
    {
      name: 'Han Hanh',
      title: '2024 Jobsboard Subcommittee',
      involvement: 'Backend',
      funFact: ' ',
      linkedin: 'https://www.linkedin.com/in/hanhanh2705/',
      gh: 'https://github.com/hanhnguyengiahan',
      photo: ''
    },
    {
<<<<<<< HEAD
      name: 'Emily Ngo',
      title: '2024 Jobsboard Subcommittee',
      involvement: 'Frontend',
      funFact: 'Can\'t play basketball but I can spin a ball on my finger 😎😎',
      linkedin: 'www.linkedin.com/in/emily-ngo-5a81082a4',
      gh: 'https://github.com/engooo',
      photo: 'https://media.licdn.com/dms/image/D5603AQGhZk3sCKznCg/profile-displayphoto-shrink_800_800/0/1713444471350?e=1718841600&v=beta&t=PKJW9k6MDTAGA5pxKi4gBgEU9DfCyjmYps2Nr8VGkJQ'
=======
      name: 'Keven Liu',
      title: '2024 Jobsboard Subcommittee',
      involvement: 'Backend',
      funFact: ' ',
      linkedin: 'https://www.linkedin.com/in/keven-liu/',
      gh: 'https://github.com/kevenliu8',
      photo:
        'https://media.licdn.com/dms/image/D5603AQH7BnTkutqVfA/profile-displayphoto-shrink_800_800/0/1702717954720?e=1721865600&v=beta&t=cteMQzQxWi6G4s1m5seHZu0vG8yVtXGiPih8XMAkq1c'
>>>>>>> 36b46a8e
    }
  ];

  return (
    <div>
      <div className="text-center">
        <h2 className="font-bold text-4xl drop-shadow-xl mb-10 text-jb-headings mt-4">
          Interested about the people behind <br />
          Jobsboard?
        </h2>
        <h4 className="mb-3 text-jb-subheadings text-xl">
          Hi there! We&apos;re the jobsboard team and we want <br />
          to help you find your dream student job!
        </h4>
      </div>
      <div className="w-80 h-1 bg-gray-300 m-auto mt-10 mb-20" />
      {/* <!-- items-center --> */}
      <div className="justify-items-center grid grid-cols-2 grid-flow-row lg:grid-cols-1">
        {members.map((m) => (
          <ProfileCard
            name={m.name}
            title={m.title}
            involvement={m.involvement}
            funFact={m.funFact}
            linkedin={m.linkedin}
            gh={m.gh}
            photo={m.photo}
            key={m.name}
          />
        ))}
      </div>

      <div
        className="border-t-[10px] border-blue-300 box-border m-auto w-8/12 rounded-md mb-24
              shadow-card bg-white text-center"
      >
        <div className="flex flex-col items-center px-10 pt-4 pb-8">
          <p className="text-jb-subheadings my-4 text-lg">
            Still interested? Want to be part of this exciting team? If so, then keep an eye out for
            our recruitment announcements on CSESoc&apos;s socials. We&apos;re always looking for
            keen and passionate people with a drive to learn and contribute.
          </p>
          <p className="text-jb-subheadings text-lg">
            Otherwise, you can also contribute by suggesting cool new features or even coding them
            yourself and making a pull request on the jobsboard repo.
          </p>
        </div>
      </div>
    </div>
  );
};

export default TeamPage;<|MERGE_RESOLUTION|>--- conflicted
+++ resolved
@@ -93,15 +93,15 @@
       photo: ''
     },
     {
-<<<<<<< HEAD
       name: 'Emily Ngo',
       title: '2024 Jobsboard Subcommittee',
       involvement: 'Frontend',
-      funFact: 'Can\'t play basketball but I can spin a ball on my finger 😎😎',
+      funFact: 'Cannot play basketball but I can spin a ball on my finger 😎😎',
       linkedin: 'www.linkedin.com/in/emily-ngo-5a81082a4',
       gh: 'https://github.com/engooo',
       photo: 'https://media.licdn.com/dms/image/D5603AQGhZk3sCKznCg/profile-displayphoto-shrink_800_800/0/1713444471350?e=1718841600&v=beta&t=PKJW9k6MDTAGA5pxKi4gBgEU9DfCyjmYps2Nr8VGkJQ'
-=======
+    },
+    {
       name: 'Keven Liu',
       title: '2024 Jobsboard Subcommittee',
       involvement: 'Backend',
@@ -110,7 +110,6 @@
       gh: 'https://github.com/kevenliu8',
       photo:
         'https://media.licdn.com/dms/image/D5603AQH7BnTkutqVfA/profile-displayphoto-shrink_800_800/0/1702717954720?e=1721865600&v=beta&t=cteMQzQxWi6G4s1m5seHZu0vG8yVtXGiPih8XMAkq1c'
->>>>>>> 36b46a8e
     }
   ];
 
