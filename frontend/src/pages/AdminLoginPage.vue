--- conflicted
+++ resolved
@@ -9,17 +9,10 @@
         Enter your username and password. If there are any problems, please get in touch with a project lead.
       </p>
       <Alert
-<<<<<<< HEAD
-        alertType="error"
-        alertMsg="Invalid credentials. Please try again."
-        :isOpen="isAlertOpen"
-        :handleClose="() => { isAlertOpen = false }"
-=======
         alertType='error'
         alertMsg='Invalid credentials. Please try again.'
         :isOpen='isAlertOpen'
         :handleClose='() => { isAlertOpen = false }'
->>>>>>> bb08d2ef
       />
       <div class='w-1/4 relative group mt-4 mb-6 xl:w-2/5 md:w-1/2 sm:w-4/5'>
         <input
@@ -83,32 +76,20 @@
   </StudentViewTemplate>
 </template>
 
-<<<<<<< HEAD
 <script setup lang="ts">
-// lib 
+// lib
 import { ref, onMounted } from 'vue';
-
-// components
-import StudentViewTemplate from "@/components/StudentViewTemplate.vue";
-import Alert from "@/components/Alert.vue";
-import Breadcrumbs from "@/components/Breadcrumbs.vue";
-import { useRouter, useRoute } from 'vue-router';
-import { useApiTokenStore } from '@/store/apiToken';
-=======
-<script lang="ts">
-// libs
-import { Vue } from 'vue-property-decorator';
 
 // components
 import StudentViewTemplate from '@/components/StudentViewTemplate.vue';
 import Alert from '@/components/Alert.vue';
 import Breadcrumbs from '@/components/Breadcrumbs.vue';
->>>>>>> bb08d2ef
+import { useRouter, useRoute } from 'vue-router';
+import { useApiTokenStore } from '@/store/apiToken';
 
 // config
 import config from '@/config/config';
 
-<<<<<<< HEAD
 onMounted(() => {
   // Change the page title
   document.title = useRoute().meta.title;
@@ -119,66 +100,15 @@
 const apiTokenStore = useApiTokenStore();
 
 // set up component variables
-const username = ref<string>("");
-const password = ref<string>("");
+const username = ref<string>('');
+const password = ref<string>('');
 const isAlertOpen = ref<boolean>(false);
 
 const performAdminLogin = async () => {
   const response = await fetch(`${config.apiRoot}/authenticate/admin`, {
-    method: "POST",
+    method: 'POST',
     headers: {
-      "Content-Type": "application/json",
-=======
-export default Vue.extend({
-  name: 'AdminLoginPage',
-  components: {
-    StudentViewTemplate,
-    Alert,
-    Breadcrumbs,
-  },
-  data() {
-    return {
-      username: '',
-      password: '',
-      isAlertOpen: false,
-    };
-  },
-  async mounted() {
-    // Change the page title
-    document.title = this.$route.meta.title;
-
-    this.$store.dispatch('clearApiToken');
-  },
-  methods: {
-    async performAdminLogin() {
-      const response = await fetch(`${config.apiRoot}/authenticate/admin`, {
-        method: 'POST',
-        headers: {
-          'Content-Type': 'application/json',
-        },
-        // mode: "no-cors",
-        body: JSON.stringify({
-          username: this.username,
-          password: this.password,
-        }),
-      });
-
-      if (response.ok) {
-        const msg = await response.json();
-        this.$store.dispatch('setApiToken', msg.token);
-        this.isAlertOpen = false;
-        this.$router.push('/admin/home');
-      } else {
-        window.scrollTo({
-          top: 0,
-          behavior: 'smooth',
-        });
-        this.isAlertOpen = true;
-      }
-    },
-    toLandingPage() {
-      this.$router.push('/');
->>>>>>> bb08d2ef
+      'Content-Type': 'application/json',
     },
     // mode: "no-cors",
     body: JSON.stringify({
@@ -191,19 +121,19 @@
     const msg = await response.json();
     apiTokenStore.setApiToken(msg.token);
     isAlertOpen.value = false;
-    router.push("/admin/home");
+    router.push('/admin/home');
   } else {
     window.scrollTo({
       top: 0,
-      behavior: "smooth",
-    })
+      behavior: 'smooth',
+    });
     isAlertOpen.value = true;
   }
-}
+};
 
 const toLandingPage = () => {
-  router.push("/");
-}
+  router.push('/');
+};
 </script>
 
 <style scoped lang="scss">
