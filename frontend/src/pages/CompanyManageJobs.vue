<template>
  <LoggedInTemplate>
    <StudentViewTemplate loggedIn>
      <Breadcrumbs />
      <div class='contentBox'>
        <h1>Manage Jobs</h1>
        <div v-if='success'>
          <SuccessBox>
            {{ successMsg }}
          </SuccessBox>
        </div>
        <div v-else-if='error'>
          <ErrorBox>
            {{ errorMsg }}
          </ErrorBox>
        </div>
        <div v-if='jobs.length === 1'>
          {{ jobs.length }} Job Found
        </div>
        <div v-else>
          {{ jobs.length }} Jobs Found
        </div>
        <div class='jobContainer'>
          <CompanyJobManage
            v-for='job in jobs'
            :key='job.key'
            :jobID='job.id'
            :role='job.role'
            :description='job.description'
            :applicationLink='job.applicationLink'
            :successCallback='internalSuccessCallback'
            :errorCallback='internalErrorCallback'
          />
        </div>
      </div>
<<<<<<< HEAD
      <div v-else-if="error">
        <ErrorBox>
        {{ errorMsg }}
        </ErrorBox>
      </div>
      <div v-if="jobs.length === 1">
        {{ jobs.length }} Job Found
      </div>
      <div v-else>
        {{ jobs.length }} Jobs Found
      </div>
      <div class="jobContainer">
        <CompanyJobManage
          v-for="job in jobs"
          :key="job.key"
          :jobID="job.id"
          :role="job.role"
          :description="job.description"
          :applicationLink="job.applicationLink"
          :successCallback="internalSuccessCallback"
          :errorCallback="internalErrorCallback"
        />
      </div>
    </div>
  </StudentViewTemplate>
  </LoggedInTemplate>
</template>

<script setup lang="ts">
import { ref, onMounted } from 'vue';
import { useRouter } from 'vue-router';
import { useApiTokenStore } from '@/store/apiToken';
import StudentViewTemplate from "@/components/StudentViewTemplate.vue";
import LoggedInTemplate from "@/components/LoggedInTemplate.vue";
import CompanyJobManage from "@/components/CompanyJobManage.vue";
import config from "@/config/config";
import ErrorBox from "@/components/ErrorBox.vue";
import SuccessBox from "@/components/SuccessBox.vue";
import Breadcrumbs from "@/components/Breadcrumbs.vue";


const apiTokenStore = useApiTokenStore();
const router = useRouter();

const error = ref<boolean>(false);
const errorMsg = ref<string>("");
const success = ref<boolean>(false);
const successMsg = ref<string>("");
const jobs = ref<any>([]);

const internalErrorCallback = (msg: string) => {
  error.value = true;
  success.value = false;
  errorMsg.value = msg;
}

const internalSuccessCallback = (msg: string) => {
  error.value = false;
  success.value = true;
  successMsg.value = msg;
}

onMounted(async () => {
  const response = await fetch(
    `${config.apiRoot}/companyjobs`,
    {
      method: "GET",
      headers: {
        "Content-Type": "application/json",
        "Authorization": apiTokenStore.getApiToken(),
      } as HeadersInit,
    }
  );

  const returnedRequest = response as Response;
  if (returnedRequest.ok) {
    const msg = await returnedRequest.json();
    jobs.value = msg.companyJobs.map((job: any) => {
      return {
        id: job.id,
        role: job.role,
        status: `Status: ${job.status}`,
        description: job.description,
        applicationLink: job.applicationLink,
      };
    })
  } else {
    error.value = true;
    window.scrollTo(0, 10);
    if (response.status === 401) {
      errorMsg.value = "Login expired. Redirecting to login page.";
      setTimeout(() => {
        router.push("/login/company");
      }, 3000);
    } else {
      errorMsg.value = "Failed to get pending jobs.";
    }
  }
=======
    </StudentViewTemplate>
  </LoggedInTemplate>
</template>

<script lang="ts">
import { Vue } from 'vue-property-decorator';
import StudentViewTemplate from '@/components/StudentViewTemplate.vue';
import LoggedInTemplate from '@/components/LoggedInTemplate.vue';
import CompanyJobManage from '@/components/CompanyJobManage.vue';
import config from '@/config/config';
import ErrorBox from '@/components/ErrorBox.vue';
import SuccessBox from '@/components/SuccessBox.vue';
import Breadcrumbs from '@/components/Breadcrumbs.vue';

export default Vue.extend({
  name: 'CompanyManageJobs',
  components: {
    StudentViewTemplate,
    LoggedInTemplate,
    CompanyJobManage,
    SuccessBox,
    ErrorBox,
    Breadcrumbs,
  },
  data() {
    return {
      error: false,
      errorMsg: '',
      success: false,
      successMsg: '',
      jobs: [],
      apiToken: this.$store.getters.getApiToken,
    };
  },
  async mounted() {
    // Change the page title
    document.title = this.$route.meta.title;

    const response = await fetch(`${config.apiRoot}/companyjobs`, {
      method: 'GET',
      headers: {
        'Content-Type': 'application/json',
        'Authorization': this.apiToken,
      },
    });

    /*
    if (msg.token) {
      this.$store.dispatch("setApiToken", msg.token);
    }
    */
    const returnedRequest = response as Response;
    if (returnedRequest.ok) {
      const msg = await returnedRequest.json();
      this.jobs = msg.companyJobs.map((job) => {
        return {
          id: job.id,
          role: job.role,
          status: `Status: ${job.status}`,
          description: job.description,
          applicationLink: job.applicationLink,
        };
      });
    } else {
      this.error = true;
      window.scrollTo(0, 10);
      if (response.status == 401) {
        this.errorMsg = 'Login expired. Redirecting to login page.';
        setTimeout(() => {
          this.$router.push('/login/company');
        }, 3000);
      } else {
        this.errorMsg = 'Failed to get pending jobs.';
      }
    }
  },
  methods: {
    internalErrorCallback(msg: string) {
      console.log('yuh');
      this.error = true;
      this.success = false;
      this.errorMsg = msg;
    },
    internalSuccessCallback(msg: string) {
      console.log('bruh');
      this.error = false;
      this.success = true;
      this.successMsg = msg;
    },
  },
>>>>>>> bb08d2ef
});
</script>

<style scoped lang="scss">
.buttonBox {
  padding: 2%;
  margin-left: 15%;
}

.button {
  min-width: 70%;
  max-width: 70%;
  border-radius: 0.5rem;
  padding-top: 2%;
  padding-bottom: 2%;
  padding-left: 5%;
  padding-right: 5%;
  margin: 1%;
}

.editButton {
  background: $white;
  color: $blue;
}

.postButton {
  border: 1px solid $blue;
  background: $blue;
  color: $white;
}

.jobContainer {
  display: grid;
  align-items: stretch;
  grid-template-columns: repeat(auto-fit, minmax(200px, 1fr));
  grid-auto-rows: 1fr;
  grid-gap: 3%;
  padding-top: 2%;
}

.contentBox {
  width: 80%;
  margin-left: auto;
  margin-right: auto;
}

@media screen and (min-width: 900px) {
  .contentBox {
    width: 85%;
  }
}
</style><|MERGE_RESOLUTION|>--- conflicted
+++ resolved
@@ -33,32 +33,7 @@
           />
         </div>
       </div>
-<<<<<<< HEAD
-      <div v-else-if="error">
-        <ErrorBox>
-        {{ errorMsg }}
-        </ErrorBox>
-      </div>
-      <div v-if="jobs.length === 1">
-        {{ jobs.length }} Job Found
-      </div>
-      <div v-else>
-        {{ jobs.length }} Jobs Found
-      </div>
-      <div class="jobContainer">
-        <CompanyJobManage
-          v-for="job in jobs"
-          :key="job.key"
-          :jobID="job.id"
-          :role="job.role"
-          :description="job.description"
-          :applicationLink="job.applicationLink"
-          :successCallback="internalSuccessCallback"
-          :errorCallback="internalErrorCallback"
-        />
-      </div>
-    </div>
-  </StudentViewTemplate>
+    </StudentViewTemplate>
   </LoggedInTemplate>
 </template>
 
@@ -66,46 +41,46 @@
 import { ref, onMounted } from 'vue';
 import { useRouter } from 'vue-router';
 import { useApiTokenStore } from '@/store/apiToken';
-import StudentViewTemplate from "@/components/StudentViewTemplate.vue";
-import LoggedInTemplate from "@/components/LoggedInTemplate.vue";
-import CompanyJobManage from "@/components/CompanyJobManage.vue";
-import config from "@/config/config";
-import ErrorBox from "@/components/ErrorBox.vue";
-import SuccessBox from "@/components/SuccessBox.vue";
-import Breadcrumbs from "@/components/Breadcrumbs.vue";
+import StudentViewTemplate from '@/components/StudentViewTemplate.vue';
+import LoggedInTemplate from '@/components/LoggedInTemplate.vue';
+import CompanyJobManage from '@/components/CompanyJobManage.vue';
+import config from '@/config/config';
+import ErrorBox from '@/components/ErrorBox.vue';
+import SuccessBox from '@/components/SuccessBox.vue';
+import Breadcrumbs from '@/components/Breadcrumbs.vue';
 
 
 const apiTokenStore = useApiTokenStore();
 const router = useRouter();
 
 const error = ref<boolean>(false);
-const errorMsg = ref<string>("");
+const errorMsg = ref<string>('');
 const success = ref<boolean>(false);
-const successMsg = ref<string>("");
+const successMsg = ref<string>('');
 const jobs = ref<any>([]);
 
 const internalErrorCallback = (msg: string) => {
   error.value = true;
   success.value = false;
   errorMsg.value = msg;
-}
+};
 
 const internalSuccessCallback = (msg: string) => {
   error.value = false;
   success.value = true;
   successMsg.value = msg;
-}
+};
 
 onMounted(async () => {
   const response = await fetch(
     `${config.apiRoot}/companyjobs`,
     {
-      method: "GET",
+      method: 'GET',
       headers: {
-        "Content-Type": "application/json",
-        "Authorization": apiTokenStore.getApiToken(),
+        'Content-Type': 'application/json',
+        'Authorization': apiTokenStore.getApiToken(),
       } as HeadersInit,
-    }
+    },
   );
 
   const returnedRequest = response as Response;
@@ -119,111 +94,19 @@
         description: job.description,
         applicationLink: job.applicationLink,
       };
-    })
+    });
   } else {
     error.value = true;
     window.scrollTo(0, 10);
     if (response.status === 401) {
-      errorMsg.value = "Login expired. Redirecting to login page.";
+      errorMsg.value = 'Login expired. Redirecting to login page.';
       setTimeout(() => {
-        router.push("/login/company");
+        router.push('/login/company');
       }, 3000);
     } else {
-      errorMsg.value = "Failed to get pending jobs.";
+      errorMsg.value = 'Failed to get pending jobs.';
     }
   }
-=======
-    </StudentViewTemplate>
-  </LoggedInTemplate>
-</template>
-
-<script lang="ts">
-import { Vue } from 'vue-property-decorator';
-import StudentViewTemplate from '@/components/StudentViewTemplate.vue';
-import LoggedInTemplate from '@/components/LoggedInTemplate.vue';
-import CompanyJobManage from '@/components/CompanyJobManage.vue';
-import config from '@/config/config';
-import ErrorBox from '@/components/ErrorBox.vue';
-import SuccessBox from '@/components/SuccessBox.vue';
-import Breadcrumbs from '@/components/Breadcrumbs.vue';
-
-export default Vue.extend({
-  name: 'CompanyManageJobs',
-  components: {
-    StudentViewTemplate,
-    LoggedInTemplate,
-    CompanyJobManage,
-    SuccessBox,
-    ErrorBox,
-    Breadcrumbs,
-  },
-  data() {
-    return {
-      error: false,
-      errorMsg: '',
-      success: false,
-      successMsg: '',
-      jobs: [],
-      apiToken: this.$store.getters.getApiToken,
-    };
-  },
-  async mounted() {
-    // Change the page title
-    document.title = this.$route.meta.title;
-
-    const response = await fetch(`${config.apiRoot}/companyjobs`, {
-      method: 'GET',
-      headers: {
-        'Content-Type': 'application/json',
-        'Authorization': this.apiToken,
-      },
-    });
-
-    /*
-    if (msg.token) {
-      this.$store.dispatch("setApiToken", msg.token);
-    }
-    */
-    const returnedRequest = response as Response;
-    if (returnedRequest.ok) {
-      const msg = await returnedRequest.json();
-      this.jobs = msg.companyJobs.map((job) => {
-        return {
-          id: job.id,
-          role: job.role,
-          status: `Status: ${job.status}`,
-          description: job.description,
-          applicationLink: job.applicationLink,
-        };
-      });
-    } else {
-      this.error = true;
-      window.scrollTo(0, 10);
-      if (response.status == 401) {
-        this.errorMsg = 'Login expired. Redirecting to login page.';
-        setTimeout(() => {
-          this.$router.push('/login/company');
-        }, 3000);
-      } else {
-        this.errorMsg = 'Failed to get pending jobs.';
-      }
-    }
-  },
-  methods: {
-    internalErrorCallback(msg: string) {
-      console.log('yuh');
-      this.error = true;
-      this.success = false;
-      this.errorMsg = msg;
-    },
-    internalSuccessCallback(msg: string) {
-      console.log('bruh');
-      this.error = false;
-      this.success = true;
-      this.successMsg = msg;
-    },
-  },
->>>>>>> bb08d2ef
 });
 </script>
 
