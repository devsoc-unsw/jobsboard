<template>
  <LoggedInTemplate>
  <StudentViewTemplate loggedIn>
    <Breadcrumbs />
    <div class="contentBox">
      <h1>Manage Jobs</h1>
      <div v-if="success">
        <SuccessBox>
        {{ successMsg }}
        </SuccessBox>
      </div>
      <div v-else-if="error">
        <ErrorBox>
        {{ errorMsg }}
        </ErrorBox>
      </div>
      <div v-if="jobs.length === 1">
        {{ jobs.length }} Job Found
      </div>
      <div v-else>
        {{ jobs.length }} Jobs Found
      </div>
      <div class="jobContainer">
      <CompanyJobManage
        v-for="job in jobs"
        :key="job.key"
        :jobID="job.id"
        :role="job.role"
        :description="job.description"
        :applicationLink="job.applicationLink"
        :successCallback="internalSuccessCallback"
        :errorCallback="internalErrorCallback"
        />
      </div>
    </div>
  </StudentViewTemplate>
  </LoggedInTemplate>
</template>

<script setup lang="ts">
import { ref, onMounted } from 'vue';
import { useRouter } from 'vue-router';
import { useApiTokenStore } from '@/store/apiToken';
import StudentViewTemplate from "@/components/StudentViewTemplate.vue";
import LoggedInTemplate from "@/components/LoggedInTemplate.vue";
import Button from "@/components/buttons/button.vue";
import StandardButton from "@/components/buttons/StandardButton.vue";
import BackButton from "@/components/buttons/back.vue";
import CompanyJobManage from "@/components/CompanyJobManage.vue";
import config from "@/config/config";
import ErrorBox from "@/components/ErrorBox.vue";
import SuccessBox from "@/components/SuccessBox.vue";
import Breadcrumbs from "@/components/Breadcrumbs.vue";

<<<<<<< HEAD
export default Vue.extend({
  name: "CompanyManageJobs",
  components: {
    StudentViewTemplate,
    LoggedInTemplate,
    Button,
    StandardButton,
    BackButton,
    CompanyJobManage,
    SuccessBox,
    ErrorBox,
    Breadcrumbs
  },
  data() {
    return {
      error: false,
      errorMsg: "",
      success: false,
      successMsg: "",
      jobs: [],
      apiToken: this.$store.getters.getApiToken,
    };
  },
  methods: {
    internalErrorCallback(msg: string) {
      console.log('yuh');
      this.error = true;
      this.success = false;
      this.errorMsg = msg;
    },
    internalSuccessCallback(msg: string) {
      console.log('bruh');
      this.error = false;
      this.success = true;
      this.successMsg = msg;
    }
  },
  async mounted() {
    // Change the page title
    document.title = this.$route.meta.title;
    
    const response = await fetch(`${config.apiRoot}/companyjobs`, {
=======
const apiTokenStore = useApiTokenStore();
const router = useRouter();

const error = ref<boolean>(false);
const errorMsg = ref<string>("");
const success = ref<boolean>(false);
const successMsg = ref<string>("");
const jobs = ref([]);

function internalErrorCallback(msg: string) {
  error.value = true;
  success.value = false;
  errorMsg.value = msg;
}

function internalSuccessCallback(msg: string) {
  error.value = false;
  success.value = true;
  successMsg.value = msg;
}

onMounted(async () => {
  const response = await fetch(
    `${config.apiRoot}/companyjobs`,
    {
>>>>>>> ba8e81c6
      method: "GET",
      headers: {
        "Content-Type": "application/json",
        "Authorization": apiTokenStore.getApiToken(),
      },
    }
  );

  const returnedRequest = response as Response;
  if (returnedRequest.ok) {
    const msg = await returnedRequest.json();
    jobs.value = msg.companyJobs.map((job: any) => {
      return {
        id: job.id,
        role: job.role,
        status: `Status: ${job.status}`,
        description: job.description,
        applicationLink: job.applicationLink,
      };
    })
  } else {
    error.value = true;
    window.scrollTo(0, 10);
    if (response.status == 401) {
      errorMsg.value = "Login expired. Redirecting to login page.";
      setTimeout(() => {
        router.push("/login/company");
      }, 3000);
    } else {
      errorMsg.value = "Failed to get pending jobs.";
    }
  }
});
</script>

<style scoped lang="scss">
.buttonBox {
  padding: 2%;
  margin-left: 15%;
}

.button {
  min-width: 70%;
  max-width: 70%;
  border-radius: 0.5rem;
  padding-top: 2%;
  padding-bottom: 2%;
  padding-left: 5%;
  padding-right: 5%;
  margin: 1%;
}

.editButton {
  background: $white;
  color: $blue;
}

.postButton {
  border: 1px solid $blue;
  background: $blue;
  color: $white;
}

.jobContainer {
  display: grid;
  align-items: stretch;
  grid-template-columns: repeat(auto-fit, minmax(200px, 1fr));
  grid-auto-rows: 1fr;
  grid-gap: 3%;
  padding-top: 2%;
}

.contentBox {
  width: 80%;
  margin-left: auto;
  margin-right: auto;
}

@media screen and (min-width: 900px) {
  .contentBox {
    width: 85%;
  }
}
</style><|MERGE_RESOLUTION|>--- conflicted
+++ resolved
@@ -43,59 +43,13 @@
 import { useApiTokenStore } from '@/store/apiToken';
 import StudentViewTemplate from "@/components/StudentViewTemplate.vue";
 import LoggedInTemplate from "@/components/LoggedInTemplate.vue";
-import Button from "@/components/buttons/button.vue";
-import StandardButton from "@/components/buttons/StandardButton.vue";
-import BackButton from "@/components/buttons/back.vue";
 import CompanyJobManage from "@/components/CompanyJobManage.vue";
 import config from "@/config/config";
 import ErrorBox from "@/components/ErrorBox.vue";
 import SuccessBox from "@/components/SuccessBox.vue";
 import Breadcrumbs from "@/components/Breadcrumbs.vue";
 
-<<<<<<< HEAD
-export default Vue.extend({
-  name: "CompanyManageJobs",
-  components: {
-    StudentViewTemplate,
-    LoggedInTemplate,
-    Button,
-    StandardButton,
-    BackButton,
-    CompanyJobManage,
-    SuccessBox,
-    ErrorBox,
-    Breadcrumbs
-  },
-  data() {
-    return {
-      error: false,
-      errorMsg: "",
-      success: false,
-      successMsg: "",
-      jobs: [],
-      apiToken: this.$store.getters.getApiToken,
-    };
-  },
-  methods: {
-    internalErrorCallback(msg: string) {
-      console.log('yuh');
-      this.error = true;
-      this.success = false;
-      this.errorMsg = msg;
-    },
-    internalSuccessCallback(msg: string) {
-      console.log('bruh');
-      this.error = false;
-      this.success = true;
-      this.successMsg = msg;
-    }
-  },
-  async mounted() {
-    // Change the page title
-    document.title = this.$route.meta.title;
-    
-    const response = await fetch(`${config.apiRoot}/companyjobs`, {
-=======
+
 const apiTokenStore = useApiTokenStore();
 const router = useRouter();
 
@@ -121,7 +75,6 @@
   const response = await fetch(
     `${config.apiRoot}/companyjobs`,
     {
->>>>>>> ba8e81c6
       method: "GET",
       headers: {
         "Content-Type": "application/json",
