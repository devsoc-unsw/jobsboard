--- conflicted
+++ resolved
@@ -62,23 +62,16 @@
       <div>
         <h1>Welcome!</h1>
         <div class='buttonBox'>
-<<<<<<< HEAD
-          <button @callback='() => router.push(`/company/jobs/add`)'>
-            Post Jobs
-          </button>
-          <button @callback='() => router.push(`/company/jobs/manage`)'>
-=======
           <button
             class='btn btn-blue w-40 h-11 p-2 my-4'
-            @click='goToCompanyJobAdd'
+            @click='() => router.push(`/company/jobs/add`)'
           >
             Post Jobs
           </button>
           <button
             class='btn btn-blue w-40 h-11 p-2 my-4'
-            @click='goToCompanyManageJobs'
+            @click='() => router.push(`/company/jobs/manage`)'
           >
->>>>>>> 2949f5b1
             Manage Jobs
           </button>
         </div>
