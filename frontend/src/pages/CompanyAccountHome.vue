--- conflicted
+++ resolved
@@ -49,15 +49,8 @@
                     accept='.jpg, .png'
                     type='file'
                     class='hidden'
-<<<<<<< HEAD
-                    @change='(e) => {
-                      logo = (e.target as HTMLInputElement).files![0]
-                    }'
-                  >
-=======
                     @change='updateLogo'
                   />
->>>>>>> f8b831a5
                 </label>
               </div>
               <!-- Modal footer -->
