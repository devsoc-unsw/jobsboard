<template>
  <LoggedInTemplate>
    <StudentViewTemplate>
      <Breadcrumbs />
      <div>
        <h1>Welcome!</h1>
        <div class='buttonBox'>
          <StandardButton>
            <Button @callback='goToCompanyJobAdd'>
              Post Jobs
            </Button>
          </StandardButton>
          <StandardButton>
            <Button @callback='goToCompanyManageJobs'>
              Manage Jobs
            </Button>
          </StandardButton>
        </div>
      </div>
    </StudentViewTemplate>
  </LoggedInTemplate>
</template>

<<<<<<< HEAD
<script setup lang="ts">
import { onMounted } from 'vue';
import { useRouter, useRoute } from 'vue-router';
import StudentViewTemplate from "@/components/StudentViewTemplate.vue";
import LoggedInTemplate from "@/components/LoggedInTemplate.vue";
import Button from "@/components/buttons/button.vue";
import StandardButton from "@/components/buttons/StandardButton.vue";
import Breadcrumbs from "@/components/Breadcrumbs.vue";

const router = useRouter();

onMounted(() => {
  // Change the page title
  document.title = useRoute().meta.title;
=======
<script lang="ts">
import { Vue } from 'vue-property-decorator';
import StudentViewTemplate from '@/components/StudentViewTemplate.vue';
import LoggedInTemplate from '@/components/LoggedInTemplate.vue';
import Button from '@/components/buttons/button.vue';
import StandardButton from '@/components/buttons/StandardButton.vue';
import Breadcrumbs from '@/components/Breadcrumbs.vue';

export default Vue.extend({
  name: 'CompanyAccountHome',
  components: {
    StudentViewTemplate,
    LoggedInTemplate,
    Button,
    StandardButton,
    Breadcrumbs,
  },
  mounted() {
    // Change the page title
    document.title = this.$route.meta.title;
  },
  methods: {
    goToCompanyJobAdd() {
      this.$router.push('/company/jobs/add');
    },
    goToCompanyManageJobs() {
      this.$router.push('/company/jobs/manage');
    },
  },
>>>>>>> bb08d2ef
});

const goToCompanyJobAdd = () => {
  router.push("/company/jobs/add");
}

const goToCompanyManageJobs = () => {
  router.push("/company/jobs/manage");
}
</script>

<style scoped lang="scss">
.buttonBox {
  padding: 2%;
}

.button {
  min-width: 70%;
  max-width: 70%;
  border-radius: 0.5rem;
}

.editButton {
  background: $white;
  color: $blue;
}

.postButton {
  border: 1px solid $blue;
  background: $blue;
  color: $white;
}
</style><|MERGE_RESOLUTION|>--- conflicted
+++ resolved
@@ -21,61 +21,29 @@
   </LoggedInTemplate>
 </template>
 
-<<<<<<< HEAD
 <script setup lang="ts">
 import { onMounted } from 'vue';
 import { useRouter, useRoute } from 'vue-router';
-import StudentViewTemplate from "@/components/StudentViewTemplate.vue";
-import LoggedInTemplate from "@/components/LoggedInTemplate.vue";
-import Button from "@/components/buttons/button.vue";
-import StandardButton from "@/components/buttons/StandardButton.vue";
-import Breadcrumbs from "@/components/Breadcrumbs.vue";
+import StudentViewTemplate from '@/components/StudentViewTemplate.vue';
+import LoggedInTemplate from '@/components/LoggedInTemplate.vue';
+import Button from '@/components/buttons/button.vue';
+import StandardButton from '@/components/buttons/StandardButton.vue';
+import Breadcrumbs from '@/components/Breadcrumbs.vue';
 
 const router = useRouter();
 
 onMounted(() => {
   // Change the page title
   document.title = useRoute().meta.title;
-=======
-<script lang="ts">
-import { Vue } from 'vue-property-decorator';
-import StudentViewTemplate from '@/components/StudentViewTemplate.vue';
-import LoggedInTemplate from '@/components/LoggedInTemplate.vue';
-import Button from '@/components/buttons/button.vue';
-import StandardButton from '@/components/buttons/StandardButton.vue';
-import Breadcrumbs from '@/components/Breadcrumbs.vue';
-
-export default Vue.extend({
-  name: 'CompanyAccountHome',
-  components: {
-    StudentViewTemplate,
-    LoggedInTemplate,
-    Button,
-    StandardButton,
-    Breadcrumbs,
-  },
-  mounted() {
-    // Change the page title
-    document.title = this.$route.meta.title;
-  },
-  methods: {
-    goToCompanyJobAdd() {
-      this.$router.push('/company/jobs/add');
-    },
-    goToCompanyManageJobs() {
-      this.$router.push('/company/jobs/manage');
-    },
-  },
->>>>>>> bb08d2ef
 });
 
 const goToCompanyJobAdd = () => {
-  router.push("/company/jobs/add");
-}
+  router.push('/company/jobs/add');
+};
 
 const goToCompanyManageJobs = () => {
-  router.push("/company/jobs/manage");
-}
+  router.push('/company/jobs/manage');
+};
 </script>
 
 <style scoped lang="scss">
