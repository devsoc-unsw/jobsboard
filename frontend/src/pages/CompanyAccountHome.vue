<template>
  <LoggedInTemplate>
    <StudentViewTemplate>
      <Breadcrumbs />
<<<<<<< HEAD
      <div class='px-[10%]'>
        <h1
          class='font-bold text-5xl text-jb-headings text-left leading-[72px] m-0 mt-4'
        >
          Welcome Back! &nbsp;👋
        </h1>
        <p class='text-lg text-jb-subheadings text-left'>
          Accelerate your search for talented job applicants today with us!
        </p>
        <h1
          class='font-bold text-4xl text-[#1a324e] mt-4 text-center leading-[72px]'
        >
          Manage your Jobs
        </h1>
        <p class='text-lg text-jb-subheadings text-center'>
          Add a new job post with our “Post Job” profile card to your board or
          manage your existing jobs by double clicking on the profile card of
          any active jobs listed.
        </p>

        <div class='w-[700px] m-auto mt-8'>
          <!-- Board select dropdown -->
          <div class='text-left flex ml-2'>
            <font-awesome-icon
              icon='bars'
              class='text-2xl'
            />
            <div>
              <select
                id='board'
                v-model='boardStatus'
                name='boards'
                class='bg-[#F6F9FC] ml-4 font-bold text-lg'
              >
                <option value='postedJobs'>
                  Posted Jobs
                </option>
                <option value='expiredJobs '>
                  Expired Jobs
                </option>
              </select>
            </div>
          </div>
=======
      <div v-if='isModalShown'>
        <!-- Modal backdrop -->
        <div class='opacity-25 fixed inset-0 z-40 bg-black' />
        <!-- Modal -->
        <div
          tabindex='-1'
          class='overflow-x-hidden overflow-y-auto fixed inset-0 z-50 outline-none focus:outline-none flex justify-center items-center'
        >
          <div class='relative p-4 w-1/2 mx-auto max-w-full'>
            <!-- Modal content -->
            <div class='relative rounded-lg bg-white'>
              <!-- Modal header -->
              <div class='flex justify-between items-center p-5 rounded-t border-gray-600'>
                <h2 class='text-xl font-medium text-jb-subheader'>
                  Looks like there isn't a company logo associated with this account.
                </h2>
              </div>
              <!-- Modal body -->
              <div class='flex justify-center items-center w-full p-6'>
                <label class='flex flex-col justify-center items-center w-full h-64 rounded-lg border-2 border-dashed cursor-pointer bg-white border-gray-600 hover:border-gray-500 hover:bg-gray-100'>
                  <div class='flex flex-col justify-center items-center pt-5 pb-6'>
                    <font-awesome-icon
                      icon='cloud-upload'
                      class='text-jb-subheader mb-4'
                      size='3x'
                    />
                    <p class='mb-2 text-sm'>
                      {{ logo ? logo.name: 'Click to upload an image' }}
                    </p>
                  </div>
                  <input
                    accept='.jpg, .png'
                    type='file'
                    class='hidden'
                    @change='(e) => logo = (e.target as HTMLInputElement).files![0]'
                  >
                </label>
              </div>
              <!-- Modal footer -->
              <div class='flex flex-row justify-end p-6 space-x-2 rounded-b border-gray-600'>
                <button
                  class='bg-red-600 rounded-md text-white font-bold text-base border-0 px-6 py-2 shadow-md duration-200 ease-linear cursor-pointer hover:bg-red-700 hover:shadow-md-hovered'
                  @click='() => isModalShown = false'
                >
                  Cancel
                </button>
                <button
                  class='bg-jb-textlink rounded-md text-white font-bold text-base border-0 px-6 py-2 shadow-md duration-200 ease-linear cursor-pointer hover:bg-jb-btn-hovered hover:shadow-md-hovered'
                  @click='uploadLogo'
                >
                  Save
                </button>
              </div>
            </div>
          </div>
        </div>
      </div>
      <div>
        <h1>Welcome!</h1>
        <div class='buttonBox'>
          <button
            class='btn btn-blue w-40 h-11 p-2 my-4'
            @click='() => router.push(`/company/jobs/add`)'
          >
            Post Jobs
          </button>
          <button
            class='btn btn-blue w-40 h-11 p-2 my-4'
            @click='() => router.push(`/company/jobs/manage`)'
          >
            Manage Jobs
          </button>
>>>>>>> cfb60948
        </div>
        <!-- Board -->
        <JobBoard
          :jobList='boardStatus === "postedJobs" ? jobs : expiredJobs'
          :listName='boardStatus'
        />

        <h1
          class='font-bold text-4xl text-jb-headings text-center leading-[72px] mt-14'
        >
          Curious about our other Partners?
        </h1>
        <p class='text-lg text-jb-subheadings mb-8 text-center'>
          Check out our other
          <a
            href='https://www.csesoc.unsw.edu.au/sponsors'
            target='__blank'
          >
            <span
              class='text-jb-textlink font-bold transition-colors duration-200 ease-linear cursor-pointer hover:text-jb-textlink-hovered'
            >
              sponsors
            </span>
            .
          </a>
        </p>
      </div>
    </StudentViewTemplate>
  </LoggedInTemplate>
</template>

<script setup lang="ts">
<<<<<<< HEAD
import { onMounted, ref } from 'vue';
import { useApiTokenStore } from '@/store/apiToken';
import { useRouter, useRoute } from 'vue-router';
=======
import { ref, onMounted } from 'vue';
import { useRouter, useRoute } from 'vue-router';
import { useApiTokenStore } from '@/store/apiToken';
>>>>>>> cfb60948
import config from '@/config/config';
import StudentViewTemplate from '@/components/StudentViewTemplate.vue';
import LoggedInTemplate from '@/components/LoggedInTemplate.vue';
import Breadcrumbs from '@/components/Breadcrumbs.vue';
import JobBoard from '@/components/JobBoard.vue';

const router = useRouter();
const apiTokenStore = useApiTokenStore();

<<<<<<< HEAD
let jobs = ref([]);
let expiredJobs = ref([]);
const boardStatus = ref('postedJobs');
const apiTokenStore = useApiTokenStore();
=======
const isModalShown = ref<boolean>(false);
const logo = ref<any>(null);
>>>>>>> cfb60948

onMounted(async () => {
  // Change the page title
  document.title = useRoute().meta.title;

<<<<<<< HEAD
  getCompanyJobs();
  getHiddenJobs();
});

const getCompanyJobs = async () => {
  const response = await fetch(
    `${config.apiRoot}/companyjobs`,
    {
      method: 'GET',
      headers: {
        'Content-Type': 'application/json',
        'Authorization': apiTokenStore.getApiToken(),
      } as HeadersInit,
    },
  );

  if (response.ok) {
    const msg = await response.json();
    console.log(msg);
    jobs.value = msg.companyJobs.map((job: any) => {
      return {
        id: job.id,
        role: job.role,
        description: job.description,
        status: job.status,
        applicationLink: job.applicationLink,
        jobType: job.jobType,
        expiry: job.expiry,
        pay: job.isPaid,
        studentDemographic: job.studentDemographic,
        mode: job.mode,
        workingRights: job.workingRights,
        wamRequirements: job.wamRequirements,
      };
    });
  } else {
    window.scrollTo({
      top: 0,
      behavior: 'smooth',
    });
  }
=======
  await checkCompanyLogoStatus();
});

const toBase64 = (file: any) => {
  return new Promise((resolve, reject) => {
    const reader = new FileReader();
    reader.readAsDataURL(file);
    reader.onload = () => resolve(reader.result);
    reader.onerror = error => reject(error);
  });
};

const checkCompanyLogoStatus = async () => {
  const response = await fetch(`${config.apiRoot}/company/logo/status`, {
    method: 'GET',
    headers: {
      'Content-Type': 'application/json',
      'Authorization': apiTokenStore.getApiToken(),
    } as HeadersInit,
  });

  if (!response.ok) {
    isModalShown.value = true;
  }
};

const uploadLogo = async () => {
  if (!logo.value) {
    return;
  }

  const convertedFile = await toBase64(logo.value);
  await fetch(`${config.apiRoot}/company/update/logo`, {
    method: 'PUT',
    headers: {
      'Content-Type': 'application/json',
      'Authorization': apiTokenStore.getApiToken(),
    } as HeadersInit,
    body: JSON.stringify({
      logo: convertedFile,
    }),
  });

  isModalShown.value = false;
>>>>>>> cfb60948
};

<<<<<<< HEAD
const getHiddenJobs = async () => {
  const response = (await fetch(`${config.apiRoot}/job/company/hidden`, {
    method: 'GET',
    headers: {
      'Content-Type': 'application/json',
      Authorization: apiTokenStore.getApiToken(),
    } as HeadersInit,
  })) as Response;

  if (response.ok) {
    const msg = await response.json();
    console.log(msg);
    expiredJobs.value = msg.hiddenJobs.map((job: any) => {
      return {
        id: job.id,
        role: job.role,
        description: job.description,
        status: job.status,
        applicationLink: job.applicationLink,
        expiry: job.expiry,
        isPaid: job.isPaid,
        jobType: job.jobType,
        studentDemographic: job.studentDemographic,
        mode: job.mode,
        workingRights: job.workingRights,
        wamRequirements: job.wamRequirements,
      };
    });
  } else {
    window.scrollTo({
      top: 0,
      behavior: 'smooth',
    });
    if (response.status === 401) {
      setTimeout(() => {
        router.push('/login');
      }, 1000);
    }
  }
};
</script>
=======
.button {
  min-width: 70%;
  max-width: 70%;
  border-radius: 0.5rem;
}
</style>
>>>>>>> cfb60948
<|MERGE_RESOLUTION|>--- conflicted
+++ resolved
@@ -2,100 +2,64 @@
   <LoggedInTemplate>
     <StudentViewTemplate>
       <Breadcrumbs />
-<<<<<<< HEAD
-      <div class='px-[10%]'>
-        <h1
-          class='font-bold text-5xl text-jb-headings text-left leading-[72px] m-0 mt-4'
-        >
-          Welcome Back! &nbsp;👋
-        </h1>
-        <p class='text-lg text-jb-subheadings text-left'>
-          Accelerate your search for talented job applicants today with us!
-        </p>
-        <h1
-          class='font-bold text-4xl text-[#1a324e] mt-4 text-center leading-[72px]'
-        >
-          Manage your Jobs
-        </h1>
-        <p class='text-lg text-jb-subheadings text-center'>
-          Add a new job post with our “Post Job” profile card to your board or
-          manage your existing jobs by double clicking on the profile card of
-          any active jobs listed.
-        </p>
-
-        <div class='w-[700px] m-auto mt-8'>
-          <!-- Board select dropdown -->
-          <div class='text-left flex ml-2'>
-            <font-awesome-icon
-              icon='bars'
-              class='text-2xl'
-            />
-            <div>
-              <select
-                id='board'
-                v-model='boardStatus'
-                name='boards'
-                class='bg-[#F6F9FC] ml-4 font-bold text-lg'
-              >
-                <option value='postedJobs'>
-                  Posted Jobs
-                </option>
-                <option value='expiredJobs '>
-                  Expired Jobs
-                </option>
-              </select>
-            </div>
-          </div>
-=======
-      <div v-if='isModalShown'>
+      <div v-if="isModalShown">
         <!-- Modal backdrop -->
-        <div class='opacity-25 fixed inset-0 z-40 bg-black' />
+        <div class="opacity-25 fixed inset-0 z-40 bg-black" />
         <!-- Modal -->
         <div
-          tabindex='-1'
-          class='overflow-x-hidden overflow-y-auto fixed inset-0 z-50 outline-none focus:outline-none flex justify-center items-center'
-        >
-          <div class='relative p-4 w-1/2 mx-auto max-w-full'>
+          tabindex="-1"
+          class="overflow-x-hidden overflow-y-auto fixed inset-0 z-50 outline-none focus:outline-none flex justify-center items-center"
+        >
+          <div class="relative p-4 w-1/2 mx-auto max-w-full">
             <!-- Modal content -->
-            <div class='relative rounded-lg bg-white'>
+            <div class="relative rounded-lg bg-white">
               <!-- Modal header -->
-              <div class='flex justify-between items-center p-5 rounded-t border-gray-600'>
-                <h2 class='text-xl font-medium text-jb-subheader'>
-                  Looks like there isn't a company logo associated with this account.
+              <div
+                class="flex justify-between items-center p-5 rounded-t border-gray-600"
+              >
+                <h2 class="text-xl font-medium text-jb-subheader">
+                  Looks like there isn't a company logo associated with this
+                  account.
                 </h2>
               </div>
               <!-- Modal body -->
-              <div class='flex justify-center items-center w-full p-6'>
-                <label class='flex flex-col justify-center items-center w-full h-64 rounded-lg border-2 border-dashed cursor-pointer bg-white border-gray-600 hover:border-gray-500 hover:bg-gray-100'>
-                  <div class='flex flex-col justify-center items-center pt-5 pb-6'>
+              <div class="flex justify-center items-center w-full p-6">
+                <label
+                  class="flex flex-col justify-center items-center w-full h-64 rounded-lg border-2 border-dashed cursor-pointer bg-white border-gray-600 hover:border-gray-500 hover:bg-gray-100"
+                >
+                  <div
+                    class="flex flex-col justify-center items-center pt-5 pb-6"
+                  >
                     <font-awesome-icon
-                      icon='cloud-upload'
-                      class='text-jb-subheader mb-4'
-                      size='3x'
+                      icon="cloud-upload"
+                      class="text-jb-subheader mb-4"
+                      size="3x"
                     />
-                    <p class='mb-2 text-sm'>
-                      {{ logo ? logo.name: 'Click to upload an image' }}
+                    <p class="mb-2 text-sm">
+                      {{ logo ? logo.name : "Click to upload an image" }}
                     </p>
                   </div>
                   <input
-                    accept='.jpg, .png'
-                    type='file'
-                    class='hidden'
-                    @change='(e) => logo = (e.target as HTMLInputElement).files![0]'
-                  >
+                    accept=".jpg, .png"
+                    type="file"
+                    class="hidden"
+                    @change="(e) => logo = (e.target as HTMLInputElement).files![0]"
+                  />
                 </label>
               </div>
               <!-- Modal footer -->
-              <div class='flex flex-row justify-end p-6 space-x-2 rounded-b border-gray-600'>
+              <div
+                class="flex flex-row justify-end p-6 space-x-2 rounded-b border-gray-600"
+              >
                 <button
-                  class='bg-red-600 rounded-md text-white font-bold text-base border-0 px-6 py-2 shadow-md duration-200 ease-linear cursor-pointer hover:bg-red-700 hover:shadow-md-hovered'
-                  @click='() => isModalShown = false'
+                  class="bg-red-600 rounded-md text-white font-bold text-base border-0 px-6 py-2 shadow-md duration-200 ease-linear cursor-pointer hover:bg-red-700 hover:shadow-md-hovered"
+                  @click="() => (isModalShown = false)"
                 >
                   Cancel
                 </button>
                 <button
-                  class='bg-jb-textlink rounded-md text-white font-bold text-base border-0 px-6 py-2 shadow-md duration-200 ease-linear cursor-pointer hover:bg-jb-btn-hovered hover:shadow-md-hovered'
-                  @click='uploadLogo'
+                  class="bg-jb-textlink rounded-md text-white font-bold text-base border-0 px-6 py-2 shadow-md duration-200 ease-linear cursor-pointer hover:bg-jb-btn-hovered hover:shadow-md-hovered"
+                  @click="uploadLogo"
                 >
                   Save
                 </button>
@@ -104,42 +68,59 @@
           </div>
         </div>
       </div>
-      <div>
-        <h1>Welcome!</h1>
-        <div class='buttonBox'>
-          <button
-            class='btn btn-blue w-40 h-11 p-2 my-4'
-            @click='() => router.push(`/company/jobs/add`)'
-          >
-            Post Jobs
-          </button>
-          <button
-            class='btn btn-blue w-40 h-11 p-2 my-4'
-            @click='() => router.push(`/company/jobs/manage`)'
-          >
-            Manage Jobs
-          </button>
->>>>>>> cfb60948
+      <div class="px-[10%]">
+        <h1
+          class="font-bold text-5xl text-jb-headings text-left leading-[72px] m-0 mt-4"
+        >
+          Welcome Back! &nbsp;👋
+        </h1>
+        <p class="text-lg text-jb-subheadings text-left">
+          Accelerate your search for talented job applicants today with us!
+        </p>
+        <h1
+          class="font-bold text-4xl text-[#1a324e] mt-4 text-center leading-[72px]"
+        >
+          Manage your Jobs
+        </h1>
+        <p class="text-lg text-jb-subheadings text-center">
+          Add a new job post with our “Post Job” profile card to your board or
+          manage your existing jobs by double clicking on the profile card of
+          any active jobs listed.
+        </p>
+
+        <div class="w-[700px] m-auto mt-8">
+          <!-- Board select dropdown -->
+          <div class="text-left flex ml-2">
+            <font-awesome-icon icon="bars" class="text-2xl" />
+            <div>
+              <select
+                id="board"
+                v-model="boardStatus"
+                name="boards"
+                class="bg-[#F6F9FC] ml-4 font-bold text-lg"
+              >
+                <option value="postedJobs">Posted Jobs</option>
+                <option value="expiredJobs ">Expired Jobs</option>
+              </select>
+            </div>
+          </div>
         </div>
         <!-- Board -->
         <JobBoard
-          :jobList='boardStatus === "postedJobs" ? jobs : expiredJobs'
-          :listName='boardStatus'
+          :jobList="boardStatus === 'postedJobs' ? jobs : expiredJobs"
+          :listName="boardStatus"
         />
 
         <h1
-          class='font-bold text-4xl text-jb-headings text-center leading-[72px] mt-14'
+          class="font-bold text-4xl text-jb-headings text-center leading-[72px] mt-14"
         >
           Curious about our other Partners?
         </h1>
-        <p class='text-lg text-jb-subheadings mb-8 text-center'>
+        <p class="text-lg text-jb-subheadings mb-8 text-center">
           Check out our other
-          <a
-            href='https://www.csesoc.unsw.edu.au/sponsors'
-            target='__blank'
-          >
+          <a href="https://www.csesoc.unsw.edu.au/sponsors" target="__blank">
             <span
-              class='text-jb-textlink font-bold transition-colors duration-200 ease-linear cursor-pointer hover:text-jb-textlink-hovered'
+              class="text-jb-textlink font-bold transition-colors duration-200 ease-linear cursor-pointer hover:text-jb-textlink-hovered"
             >
               sponsors
             </span>
@@ -152,15 +133,9 @@
 </template>
 
 <script setup lang="ts">
-<<<<<<< HEAD
 import { onMounted, ref } from 'vue';
 import { useApiTokenStore } from '@/store/apiToken';
 import { useRouter, useRoute } from 'vue-router';
-=======
-import { ref, onMounted } from 'vue';
-import { useRouter, useRoute } from 'vue-router';
-import { useApiTokenStore } from '@/store/apiToken';
->>>>>>> cfb60948
 import config from '@/config/config';
 import StudentViewTemplate from '@/components/StudentViewTemplate.vue';
 import LoggedInTemplate from '@/components/LoggedInTemplate.vue';
@@ -170,23 +145,19 @@
 const router = useRouter();
 const apiTokenStore = useApiTokenStore();
 
-<<<<<<< HEAD
 let jobs = ref([]);
 let expiredJobs = ref([]);
 const boardStatus = ref('postedJobs');
-const apiTokenStore = useApiTokenStore();
-=======
 const isModalShown = ref<boolean>(false);
 const logo = ref<any>(null);
->>>>>>> cfb60948
 
 onMounted(async () => {
   // Change the page title
   document.title = useRoute().meta.title;
 
-<<<<<<< HEAD
   getCompanyJobs();
   getHiddenJobs();
+  checkCompanyLogoStatus();
 });
 
 const getCompanyJobs = async () => {
@@ -203,12 +174,13 @@
 
   if (response.ok) {
     const msg = await response.json();
-    console.log(msg);
+    console.log('here', msg);
     jobs.value = msg.companyJobs.map((job: any) => {
       return {
         id: job.id,
         role: job.role,
         description: job.description,
+        additionalInfo: job.additionalInfo,
         status: job.status,
         applicationLink: job.applicationLink,
         jobType: job.jobType,
@@ -220,15 +192,14 @@
         wamRequirements: job.wamRequirements,
       };
     });
+    console.log(jobs.value);
   } else {
     window.scrollTo({
       top: 0,
       behavior: 'smooth',
     });
   }
-=======
-  await checkCompanyLogoStatus();
-});
+};
 
 const toBase64 = (file: any) => {
   return new Promise((resolve, reject) => {
@@ -271,10 +242,8 @@
   });
 
   isModalShown.value = false;
->>>>>>> cfb60948
-};
-
-<<<<<<< HEAD
+};
+
 const getHiddenJobs = async () => {
   const response = (await fetch(`${config.apiRoot}/job/company/hidden`, {
     method: 'GET',
@@ -286,7 +255,6 @@
 
   if (response.ok) {
     const msg = await response.json();
-    console.log(msg);
     expiredJobs.value = msg.hiddenJobs.map((job: any) => {
       return {
         id: job.id,
@@ -316,11 +284,11 @@
   }
 };
 </script>
-=======
+
+<style scoped>
 .button {
   min-width: 70%;
   max-width: 70%;
   border-radius: 0.5rem;
 }
-</style>
->>>>>>> cfb60948
+</style>