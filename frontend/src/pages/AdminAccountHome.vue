<template>
  <LoggedInTemplate>
  <StudentViewTemplate>
  <Breadcrumbs />
  <div>
    <h1 class="text-3xl text-jb-headings font-bold mt-0 mb-3 md:mt-10">Welcome Back 👋</h1>
    <h3 class="text-base text-jb-subheadings">Hey there! It's great to see you again.</h3>
    
    <!-- Error Alert -->
    <Alert
      alertType="error"
      :alertMsg="this.alertMsg"
      :isOpen="this.isAlertOpen"
      :handleClose="() => { this.isAlertOpen = false }"
      class="mx-96 my-5 lg:mx-[25%]"
    />
    
    <!-- Notification Alert -->
    <div 
      v-if="infoAlert && !isAlertOpen" 
      class="flex justify-evenly items-start my-10 mx-[30%] bg-white rounded-md py-5 px-2 border-2 border-blue-300 lg:mx-[25%]"
    >
      <div class="mx-3 my-auto">
        <font-awesome-icon icon="bell" class="text-2xl text-jb-headings bell" />
      </div>
      <div class="flex flex-col items-start text-left ml-2">
        <h3 class="text-xl font-bold text-jb-headings">Looks like we're still in business</h3>
        <p class="text-base text-jb-headings">
          There are 
          <span class="text-jb-textlink font-bold hover:text-jb-textlink-hovered">
            {{ nPendingCompanies }} companies 
          </span>
          waiting for verification and 
          <span class="text-jb-textlink font-bold hover:text-jb-textlink-hovered">
            {{ nPendingJobs }} job posts 
          </span>
          awaiting approval.
        </p>
      </div>
      <div class="flex items-start mx-2"> 
        <font-awesome-icon @click="() => { this.infoAlert = false }" icon="xmark" class="text-xl ml-2 text-jb-headings cursor-pointer" />
      </div>
    </div>
    
    <!-- Company Verification -->
    <div class="flex flex-col justify-center items-center bg-white p-6 mx-[30%] my-4 lg:mx-[25%] rounded-md shadow-card">
      <h3 class="text-2xl font-bold text-jb-headings">Company Verification</h3>
      <p class="text-md text-jb-subheadings pt-2 pb-5">
        Please ensure that the
        <span class="text-jb-textlink font-bold"> company is legitimate </span>
        before verifying.
      </p>
      <Button @callback="() => { this.$router.push(`/admin/companies/pending`) }">
        <font-awesome-icon icon="user-shield" class="text-white"/>
        <p class="p-4 text-white">Verify Company</p>
        <font-awesome-icon icon="angle-right" class="text-white"/>
      </Button>
    </div>
    
    <!-- Job Verification -->
    <div class="flex flex-col justify-center items-center bg-white p-6 mx-[30%] mt-6 lg:mx-[25%] rounded-md shadow-card">
      <h3 class="text-2xl font-bold text-jb-headings">Job Verification</h3>
      <p class="text-md text-jb-subheadings pt-2 pb-5">
        Please ensure that all job posts complies with the
        <span class="text-jb-textlink font-bold"> Australian Fair Work Act 2009</span>.
      </p>
      <Button @callback="() => { this.$router.push(`/admin/jobs/pending`) }">
        <font-awesome-icon icon="briefcase" class="text-white"/>
        <p class="p-4 text-white">Verify Job Post</p>
        <font-awesome-icon icon="angle-right" class="text-white"/>
      </Button>
    </div>
    
    <!-- Post Job as Company -->
    <div class="flex flex-col justify-center items-center bg-white p-6 mx-[30%] mt-6 lg:mx-[25%] rounded-md shadow-card">
      <h3 class="text-2xl font-bold text-jb-headings">Post job as Company</h3>
      <p class="text-md text-jb-subheadings pt-2 pb-5">
        Make a job
        <span class="text-jb-textlink font-bold"> post on behalf of a company</span>.
        Ensure that you have their explicit permission before doing so.
      </p>
      <Button @callback="() => { this.$router.push(`/admin/jobs/post`) }">
        <font-awesome-icon icon="briefcase" class="text-white"/>
        <p class="p-4 text-white">Post Job</p>
        <font-awesome-icon icon="angle-right" class="text-white"/>
      </Button>
    </div>
  </div>
  </StudentViewTemplate>
  </LoggedInTemplate>
</template>

<script setup lang="ts">
import StudentViewTemplate from "@/components/StudentViewTemplate.vue";
import config from "@/config/config";
import LoggedInTemplate from "@/components/LoggedInTemplate.vue";
import Button from "@/components/buttons/button.vue";
import Alert from "@/components/Alert.vue";
import Breadcrumbs from "@/components/Breadcrumbs.vue";

<<<<<<< HEAD
export default Vue.extend({
  name: "AdminAccountHome",
  components: {
    StudentViewTemplate,
    LoggedInTemplate,
    Alert,
    Button,
    Breadcrumbs
  },
  data() {
    return {
      alertMsg: "",
      isAlertOpen: false,
      infoAlert: true,
      nPendingCompanies: 0,
      nPendingJobs: 0,
      apiToken: this.$store.getters.getApiToken,
    };
  },
  async mounted() {
    // Change the page title
    document.title = this.$route.meta.title;

    // Get the number of companies pending verification 
    const response = await fetch(`${config.apiRoot}/admin/pending/companies`, {
      method: "GET",
      headers: {
        "Content-Type": "application/json",
        "Authorization": this.apiToken,
      },
    });

    if (response.ok) {
      const msg = await response.json();
      this.$store.dispatch("setApiToken", msg.token);
      this.nPendingCompanies = msg.pendingCompanyVerifications.length;
    } else {
      this.isAlertOpen = true;
      window.scrollTo(0, 10);
      if (response.status === 401) {
        this.alertMsg = "You are not authorized to perform this action. Redirecting to login page.";
        setTimeout(() => {
          this.$router.push("/");
        }, 5000);
      } else {
        this.alertMsg = "Failed to get pending companies. You might want to check what's happening in the console.";
      }
    }
    
    // Get the number of jobs pending verification 
    const pendingJobsResponse = await fetch(`${config.apiRoot}/admin/jobs/pending`, {
      method: "GET",
      headers: {
        "Content-Type": "application/json",
        "Authorization": this.apiToken,
      },
    });

    if (pendingJobsResponse.ok) {
      const msg = await pendingJobsResponse.json();
      this.$store.dispatch("setApiToken", msg.token);
      this.success = true;
      this.nPendingJobs = msg.pendingJobs.length;
    } else {
      window.scrollTo(0, 10);
      if (pendingJobsResponse.status === 401) {
        this.alertMsg = "You are not authorized to perform this action. Redirecting to login page...";
        setTimeout(() => {
          this.$router.push("/");
        }, 5000);
      } else {
        this.alertMsg = "Failed to get pending jobs. You might want to check what's happening in the console.";
      }
    }
  },
})
=======
import { useRouter } from 'vue-router';

const router = useRouter();

function goToAdminJobsPending() {
  router.push("/admin/jobs/pending");
}

function goToAdminCompanyPendingVerification() {
  router.push("/admin/companies/pending");
}

function goToAdminCreateJobPostAsCompany() {
  router.push("/admin/jobs/post");
}
>>>>>>> ba8e81c6
</script>

<style scoped lang="scss">
.bell {
	animation: ring 8s 1s ease-in-out infinite;
	transform-origin: 50% 4px;
}

@-webkit-keyframes ring {
	0% { -webkit-transform: rotateZ(0); }
	1% { -webkit-transform: rotateZ(30deg); }
	3% { -webkit-transform: rotateZ(-28deg); }
	5% { -webkit-transform: rotateZ(34deg); }
	7% { -webkit-transform: rotateZ(-32deg); }
	9% { -webkit-transform: rotateZ(30deg); }
	11% { -webkit-transform: rotateZ(-28deg); }
	13% { -webkit-transform: rotateZ(26deg); }
	15% { -webkit-transform: rotateZ(-24deg); }
	17% { -webkit-transform: rotateZ(22deg); }
	19% { -webkit-transform: rotateZ(-20deg); }
	21% { -webkit-transform: rotateZ(18deg); }
	23% { -webkit-transform: rotateZ(-16deg); }
	25% { -webkit-transform: rotateZ(14deg); }
	27% { -webkit-transform: rotateZ(-12deg); }
	29% { -webkit-transform: rotateZ(10deg); }
	31% { -webkit-transform: rotateZ(-8deg); }
	33% { -webkit-transform: rotateZ(6deg); }
	35% { -webkit-transform: rotateZ(-4deg); }
	37% { -webkit-transform: rotateZ(2deg); }
	39% { -webkit-transform: rotateZ(-1deg); }
	41% { -webkit-transform: rotateZ(1deg); }
	43% { -webkit-transform: rotateZ(0); }
	100% { -webkit-transform: rotateZ(0); }
}

@-moz-keyframes ring {
	0% { -moz-transform: rotate(0); }
	1% { -moz-transform: rotate(30deg); }
	3% { -moz-transform: rotate(-28deg); }
	5% { -moz-transform: rotate(34deg); }
	7% { -moz-transform: rotate(-32deg); }
	9% { -moz-transform: rotate(30deg); }
	11% { -moz-transform: rotate(-28deg); }
	13% { -moz-transform: rotate(26deg); }
	15% { -moz-transform: rotate(-24deg); }
	17% { -moz-transform: rotate(22deg); }
	19% { -moz-transform: rotate(-20deg); }
	21% { -moz-transform: rotate(18deg); }
	23% { -moz-transform: rotate(-16deg); }
	25% { -moz-transform: rotate(14deg); }
	27% { -moz-transform: rotate(-12deg); }
	29% { -moz-transform: rotate(10deg); }
	31% { -moz-transform: rotate(-8deg); }
	33% { -moz-transform: rotate(6deg); }
	35% { -moz-transform: rotate(-4deg); }
	37% { -moz-transform: rotate(2deg); }
	39% { -moz-transform: rotate(-1deg); }
	41% { -moz-transform: rotate(1deg); }
	43% { -moz-transform: rotate(0); }
	100% { -moz-transform: rotate(0); }
}

@keyframes ring {
	0% { transform: rotate(0); }
	1% { transform: rotate(30deg); }
	3% { transform: rotate(-28deg); }
	5% { transform: rotate(34deg); }
	7% { transform: rotate(-32deg); }
	9% { transform: rotate(30deg); }
	11% { transform: rotate(-28deg); }
	13% { transform: rotate(26deg); }
	15% { transform: rotate(-24deg); }
	17% { transform: rotate(22deg); }
	19% { transform: rotate(-20deg); }
	21% { transform: rotate(18deg); }
	23% { transform: rotate(-16deg); }
	25% { transform: rotate(14deg); }
	27% { transform: rotate(-12deg); }
	29% { transform: rotate(10deg); }
	31% { transform: rotate(-8deg); }
	33% { transform: rotate(6deg); }
	35% { transform: rotate(-4deg); }
	37% { transform: rotate(2deg); }
	39% { transform: rotate(-1deg); }
	41% { transform: rotate(1deg); }
	43% { transform: rotate(0); }
	100% { transform: rotate(0); }
}
</style><|MERGE_RESOLUTION|>--- conflicted
+++ resolved
@@ -9,9 +9,9 @@
     <!-- Error Alert -->
     <Alert
       alertType="error"
-      :alertMsg="this.alertMsg"
-      :isOpen="this.isAlertOpen"
-      :handleClose="() => { this.isAlertOpen = false }"
+      :alertMsg="alertMsg"
+      :isOpen="isAlertOpen"
+      :handleClose="() => { isAlertOpen = false }"
       class="mx-96 my-5 lg:mx-[25%]"
     />
     
@@ -38,7 +38,7 @@
         </p>
       </div>
       <div class="flex items-start mx-2"> 
-        <font-awesome-icon @click="() => { this.infoAlert = false }" icon="xmark" class="text-xl ml-2 text-jb-headings cursor-pointer" />
+        <font-awesome-icon @click="() => { infoAlert = false }" icon="xmark" class="text-xl ml-2 text-jb-headings cursor-pointer" />
       </div>
     </div>
     
@@ -50,7 +50,7 @@
         <span class="text-jb-textlink font-bold"> company is legitimate </span>
         before verifying.
       </p>
-      <Button @callback="() => { this.$router.push(`/admin/companies/pending`) }">
+      <Button @callback="() => { router.push(`/admin/companies/pending`) }">
         <font-awesome-icon icon="user-shield" class="text-white"/>
         <p class="p-4 text-white">Verify Company</p>
         <font-awesome-icon icon="angle-right" class="text-white"/>
@@ -64,7 +64,7 @@
         Please ensure that all job posts complies with the
         <span class="text-jb-textlink font-bold"> Australian Fair Work Act 2009</span>.
       </p>
-      <Button @callback="() => { this.$router.push(`/admin/jobs/pending`) }">
+      <Button @callback="() => { router.push(`/admin/jobs/pending`) }">
         <font-awesome-icon icon="briefcase" class="text-white"/>
         <p class="p-4 text-white">Verify Job Post</p>
         <font-awesome-icon icon="angle-right" class="text-white"/>
@@ -79,7 +79,7 @@
         <span class="text-jb-textlink font-bold"> post on behalf of a company</span>.
         Ensure that you have their explicit permission before doing so.
       </p>
-      <Button @callback="() => { this.$router.push(`/admin/jobs/post`) }">
+      <Button @callback="() => { router.push(`/admin/jobs/post`) }">
         <font-awesome-icon icon="briefcase" class="text-white"/>
         <p class="p-4 text-white">Post Job</p>
         <font-awesome-icon icon="angle-right" class="text-white"/>
@@ -91,107 +91,78 @@
 </template>
 
 <script setup lang="ts">
+import { onMounted, ref } from 'vue';
+import { useRoute, useRouter } from 'vue-router';
 import StudentViewTemplate from "@/components/StudentViewTemplate.vue";
-import config from "@/config/config";
+import config from '@/config/config';
 import LoggedInTemplate from "@/components/LoggedInTemplate.vue";
 import Button from "@/components/buttons/button.vue";
 import Alert from "@/components/Alert.vue";
 import Breadcrumbs from "@/components/Breadcrumbs.vue";
-
-<<<<<<< HEAD
-export default Vue.extend({
-  name: "AdminAccountHome",
-  components: {
-    StudentViewTemplate,
-    LoggedInTemplate,
-    Alert,
-    Button,
-    Breadcrumbs
-  },
-  data() {
-    return {
-      alertMsg: "",
-      isAlertOpen: false,
-      infoAlert: true,
-      nPendingCompanies: 0,
-      nPendingJobs: 0,
-      apiToken: this.$store.getters.getApiToken,
-    };
-  },
-  async mounted() {
-    // Change the page title
-    document.title = this.$route.meta.title;
-
-    // Get the number of companies pending verification 
-    const response = await fetch(`${config.apiRoot}/admin/pending/companies`, {
-      method: "GET",
-      headers: {
-        "Content-Type": "application/json",
-        "Authorization": this.apiToken,
-      },
-    });
-
-    if (response.ok) {
-      const msg = await response.json();
-      this.$store.dispatch("setApiToken", msg.token);
-      this.nPendingCompanies = msg.pendingCompanyVerifications.length;
+import { useApiTokenStore } from '@/store/apiToken';
+
+const router = useRouter(); 
+const apiTokenStore = useApiTokenStore();
+
+const alertMsg = ref<string>("");
+const isAlertOpen = ref<boolean>(false);
+const infoAlert = ref<boolean>(true);
+const nPendingCompanies = ref<number>(0);
+const nPendingJobs = ref<number>(0);
+
+onMounted(async () => {
+  // Change the page title
+  document.title = useRoute().meta.title;
+
+  // Get the number of companies pending verification 
+  const response = await fetch(`${config.apiRoot}/admin/pending/companies`, {
+    method: "GET",
+    headers: {
+      "Content-Type": "application/json",
+    },
+  });
+
+  if (response.ok) {
+    const msg = await response.json();
+    apiTokenStore.setApiToken(msg.token);
+    nPendingCompanies.value = msg.pendingCompanyVerifications.length;
+  } else {
+    isAlertOpen.value = true;
+    window.scrollTo(0, 10);
+    if (response.status === 401) {
+      alertMsg.value = "You are not authorized to perform this action. Redirecting to login page.";
+      setTimeout(() => {
+        router.push("/");
+      }, 5000);
     } else {
-      this.isAlertOpen = true;
-      window.scrollTo(0, 10);
-      if (response.status === 401) {
-        this.alertMsg = "You are not authorized to perform this action. Redirecting to login page.";
-        setTimeout(() => {
-          this.$router.push("/");
-        }, 5000);
-      } else {
-        this.alertMsg = "Failed to get pending companies. You might want to check what's happening in the console.";
-      }
+      alertMsg.value = "Failed to get pending companies. You might want to check what's happening in the console.";
     }
-    
-    // Get the number of jobs pending verification 
-    const pendingJobsResponse = await fetch(`${config.apiRoot}/admin/jobs/pending`, {
-      method: "GET",
-      headers: {
-        "Content-Type": "application/json",
-        "Authorization": this.apiToken,
-      },
-    });
-
-    if (pendingJobsResponse.ok) {
-      const msg = await pendingJobsResponse.json();
-      this.$store.dispatch("setApiToken", msg.token);
-      this.success = true;
-      this.nPendingJobs = msg.pendingJobs.length;
+  }
+  
+  // Get the number of jobs pending verification 
+  const pendingJobsResponse = await fetch(`${config.apiRoot}/admin/jobs/pending`, {
+    method: "GET",
+    headers: {
+      "Content-Type": "application/json",
+    },
+  });
+
+  if (pendingJobsResponse.ok) {
+    const msg = await pendingJobsResponse.json();
+    apiTokenStore.setApiToken(msg.token);
+    nPendingJobs.value = msg.pendingJobs.length;
+  } else {
+    window.scrollTo(0, 10);
+    if (pendingJobsResponse.status === 401) {
+      alertMsg.value = "You are not authorized to perform this action. Redirecting to login page...";
+      setTimeout(() => {
+        router.push("/");
+      }, 5000);
     } else {
-      window.scrollTo(0, 10);
-      if (pendingJobsResponse.status === 401) {
-        this.alertMsg = "You are not authorized to perform this action. Redirecting to login page...";
-        setTimeout(() => {
-          this.$router.push("/");
-        }, 5000);
-      } else {
-        this.alertMsg = "Failed to get pending jobs. You might want to check what's happening in the console.";
-      }
+      alertMsg.value = "Failed to get pending jobs. You might want to check what's happening in the console.";
     }
-  },
-})
-=======
-import { useRouter } from 'vue-router';
-
-const router = useRouter();
-
-function goToAdminJobsPending() {
-  router.push("/admin/jobs/pending");
-}
-
-function goToAdminCompanyPendingVerification() {
-  router.push("/admin/companies/pending");
-}
-
-function goToAdminCreateJobPostAsCompany() {
-  router.push("/admin/jobs/post");
-}
->>>>>>> ba8e81c6
+  }
+});
 </script>
 
 <style scoped lang="scss">
