<template>
  <LoggedInTemplate>
<<<<<<< HEAD
  <StudentViewTemplate>
  <Breadcrumbs />
  <Alert
    alertType="error"
    :alertMsg="alertMsg"
    :isOpen="isAlertOpen"
    :handleClose="() => { isAlertOpen = false }"
  />
  <div class="flex flex-row justify-center h-screen px-8">
    <div class="hidden flex-col py-4 px-2 h-full bg-white rounded-lg mr-12 w-1/4 overflow-y-auto shadow-card sm:flex">
      <h2
        class="font-bold text-xl text-jb-headings" 
        v-bind:class="[ jobs.length === 0 ? 'my-auto' : 'mb-4']"
      >
        {{
          jobs.length === 0
            ? "There are no other jobs from this company."
            : "Other jobs from this company"
        }}
      </h2>
      <div>
        <JobListingMinimal
          v-for="job in jobs"
          :key="job.key"
          :jobId="job.id"
          :role="job.role"
          :company="company"
          :location="location"
        />
      </div>
    </div>
    <div class="flex flex-col items-center w-3/4 h-full sm:w-full">
      <div class="flex flex-row p-4 bg-white rounded-2xl mb-4 w-full shadow-card md:flex-col">
        <div class="flex flex-col mr-8 self-center">
          <!-- TODO: to be replaced with company logo -->
          <font-awesome-icon icon="building" size="10x" class="mb-2" />
          <button
            class="bg-jb-textlink rounded-md w-40 h-11 m-2 text-white font-bold text-base border-0 
              shadow-md duration-200 ease-linear cursor-pointer hover:bg-jb-btn-hovered hover:shadow-md-hovered"
            @click="openLink"
=======
    <StudentViewTemplate>
      <Alert
        alertType='error'
        :alertMsg='alertMsg'
        :isOpen='isAlertOpen'
        :handleClose='() => { isAlertOpen = false }'
      />
      <div class='flex flex-row justify-center h-screen px-8'>
        <div class='flex flex-col py-4 px-2 h-full bg-white rounded-lg mr-12 w-1/4 overflow-y-auto shadow-card sm:hidden'>
          <h2
            class='font-bold text-xl text-jb-headings'
            :class='[jobs.length === 0 ? "my-auto" : "mb-4"]'
>>>>>>> bb08d2ef
          >
            {{
              jobs.length === 0
                ? "There are no other jobs from this company."
                : "Other jobs from this company"
            }}
          </h2>
          <div>
            <JobListingMinimal
              v-for='job in jobs'
              :key='job.key'
              :jobId='job.id'
              :role='job.role'
              :company='company'
              :location='location'
            />
          </div>
        </div>
<<<<<<< HEAD
        <div class="flex flex-col text-left">
          <h1 class="font-bold text-3xl my-4 text-jb-headings">{{ role }}</h1>
          <span class="mb-1">
            <font-awesome-icon icon="building" class="mr-5 w-7" />
            <b>Company:</b> {{ company }}
          </span>
          <span class="mb-1">
            <font-awesome-icon icon="location-dot" class="mr-5 w-7" />
            <b>Location:</b> {{ location }}
          </span>
          <span class="mb-1">
            <font-awesome-icon icon="suitcase" class="mr-5 w-7" />
            <b>Job Mode:</b> {{ jobModeObject[jobMode] }}
          </span>
          <span class="mb-1">
            <font-awesome-icon icon="suitcase" class="mr-5 w-7" />
            <b>Job Type:</b> {{ jobTypeObject[jobType] }}
          </span>
          <span class="mb-1">
            <font-awesome-icon icon="calendar" class="mr-5 w-7" />
            <b>Expiry Date:</b> {{ new Date(expiryDate).toLocaleString().split(',')[0] }}
          </span>
          <span class="mb-1">
            <font-awesome-icon icon="circle-dollar-to-slot" class="mr-5 w-7" />
            <b>Is this a paid position?</b> {{ isPaid ? "Yes" : "No" }}
          </span>
          <span class="mb-1">
            <font-awesome-icon icon="graduation-cap" class="mr-5 w-7" />
            <b>Required WAM:</b> 
            {{ wamRequirementsObject[wamRequirements] }}
          </span>
          <span class="mb-1">
            <font-awesome-icon icon="address-card" class="mr-5 w-7" />
            <b>
              {{
                ["all"].every((val, idx) => val === workingRights[idx])
                  ? "No required working rights specified for this job listing."
                  : "Must have one of the following working rights in Australia:"
              }}
            </b>
            <ul
              v-if="!['all'].every((val, idx) => val === workingRights[idx])"
              class="list-disc list-inside ml-12"
            >
              <li v-for="workingRight in workingRights" :key="workingRight">
                {{ workingRightsObject[workingRight as keyof typeof workingRightsObject] }}
              </li>
            </ul>
          </span>
          <span class="mb-1">
            <font-awesome-icon icon="user" class="mr-5 w-7" />
            <b>
              {{
                ["all"].every((val, idx) => val === studentDemographic[idx])
                  ? "This job listing is open to students at any stage of their degree."
                  : "This job listing is open to only the following students:"
              }}
            </b>
            <ul
              v-if="!['all'].every((val, idx) => val === studentDemographic[idx])"
              class="list-disc list-inside ml-12"
            >
              <li v-for="studentType in studentDemographic" :key="studentType">
                {{ studentDemographicObject[studentType as keyof typeof studentDemographicObject] }}
=======
        <div class='flex flex-col items-center w-3/4 h-full sm:w-full'>
          <div class='flex flex-row p-4 bg-white rounded-2xl mb-4 w-full shadow-card md:flex-col'>
            <div class='flex flex-col mr-8 self-center'>
              <!-- TODO: to be replaced with company logo -->
              <font-awesome-icon
                icon='building'
                size='10x'
                class='mb-2'
              />
              <button
                class='bg-jb-textlink rounded-md w-40 h-11 m-2 text-white font-bold text-base border-0
              shadow-md duration-200 ease-linear cursor-pointer hover:bg-jb-btn-hovered hover:shadow-md-hovered'
                @click='() => window.open(applicationLink)'
              >
                Apply
              </button>
            </div>
            <div class='flex flex-col text-left'>
              <h1 class='font-bold text-3xl my-4 text-jb-headings'>
                {{ role }}
              </h1>
              <span class='mb-1'>
                <font-awesome-icon
                  icon='building'
                  class='mr-5 w-7'
                />
                <b>Company:</b> {{ company }}
              </span>
              <span class='mb-1'>
                <font-awesome-icon
                  icon='location-dot'
                  class='mr-5 w-7'
                />
                <b>Location:</b> {{ location }}
              </span>
              <span class='mb-1'>
                <font-awesome-icon
                  icon='suitcase'
                  class='mr-5 w-7'
                />
                <b>Job Mode:</b> {{ jobModeObject[jobMode] }}
              </span>
              <span class='mb-1'>
                <font-awesome-icon
                  icon='suitcase'
                  class='mr-5 w-7'
                />
                <b>Job Type:</b> {{ JobTypeObject[jobType] }}
              </span>
              <span class='mb-1'>
                <font-awesome-icon
                  icon='calendar'
                  class='mr-5 w-7'
                />
                <b>Expiry Date:</b> {{ new Date(expiryDate).toLocaleString().split(',')[0] }}
              </span>
              <span class='mb-1'>
                <font-awesome-icon
                  icon='circle-dollar-to-slot'
                  class='mr-5 w-7'
                />
                <b>Is this a paid position?</b> {{ isPaid ? "Yes" : "No" }}
              </span>
              <span class='mb-1'>
                <font-awesome-icon
                  icon='graduation-cap'
                  class='mr-5 w-7'
                />
                <b>Required WAM:</b> {{ WamObject[wamRequirements] }}
              </span>
              <span class='mb-1'>
                <font-awesome-icon
                  icon='address-card'
                  class='mr-5 w-7'
                />
                <b>
                  {{
                    ["all"].every((val, idx) => val === workingRights[idx])
                      ? "No required working rights specified for this job listing."
                      : "Must have one of the following working rights in Australia:"
                  }}
                </b>
                <ul
                  v-if='!["all"].every((val, idx) => val === workingRights[idx])'
                  class='list-disc list-inside ml-12'
                >
                  <li
                    v-for='workingRight in workingRights'
                    :key='workingRight'
                  >{{ WrObject[workingRight] }}</li>
                </ul>
              </span>
              <span class='mb-1'>
                <font-awesome-icon
                  icon='user'
                  class='mr-5 w-7'
                />
                <b>
                  {{
                    ["all"].every((val, idx) => val === studentDemographic[idx])
                      ? "This job listing is open to students at any stage of their degree."
                      : "This job listing is open to only the following students:"
                  }}
                </b>
                <ul
                  v-if='!["all"].every((val, idx) => val === studentDemographic[idx])'
                  class='list-disc list-inside ml-12'
                >
                  <li
                    v-for='studentType in studentDemographic'
                    :key='studentType'
                  >{{ StuDemoObject[studentType] }}</li>
                </ul>
              </span>
            </div>
          </div>
          <div class='w-full'>
            <ul class='flex -mb-px justify-start list-inside list-none'>
              <li class='mr-2'>
                <button
                  class='inline-block p-4'
                  :class='[isJobDescriptionShown ? "text-jb-textlink font-black" : "text-gray-500 hover:text-gray-700"]'
                  @click='() => { isJobDescriptionShown = true }'
                >
                  Description
                </button>
              </li>
              <li class='mr-2'>
                <button
                  class='inline-block p-4'
                  :class='[!isJobDescriptionShown ? "text-jb-textlink font-black" : "text-gray-500 hover:text-gray-700"]'
                  @click='() => { isJobDescriptionShown = false }'
                >
                  Additional Information
                </button>
>>>>>>> bb08d2ef
              </li>
            </ul>
          </div>
          <div class='text-left h-full p-4 bg-white rounded-2xl w-full overflow-y-auto shadow-card'>
            <p
              v-if='isJobDescriptionShown'
              v-html='description'
            />
            <p
              v-else
              v-html='additionalInfo'
            />
          </div>
        </div>
      </div>
<<<<<<< HEAD
      <div class="w-full">
        <ul class="flex -mb-px justify-start list-inside list-none">
          <li class="mr-2">
            <button
              class="inline-block p-4"
              v-bind:class="[ isJobDescriptionShown ? 'text-jb-textlink font-black' : 'text-gray-500 hover:text-gray-700']"
              @click="() => { isJobDescriptionShown = true }"
            >
              Description
            </button>
          </li>
          <li class="mr-2">
            <button
              class="inline-block p-4"
              v-bind:class="[ !isJobDescriptionShown ? 'text-jb-textlink font-black' : 'text-gray-500 hover:text-gray-700']"
              @click="() => { isJobDescriptionShown = false }"
            >
              Additional Information
            </button>
          </li>
        </ul>
      </div>
      <div class="text-left h-full p-4 bg-white rounded-2xl w-full overflow-y-auto shadow-card">
        <p v-if="isJobDescriptionShown" v-html="description"></p>
        <p v-else v-html="additionalInfo"></p>
      </div>
    </div>
  </div>
  </StudentViewTemplate>
  </LoggedInTemplate>
</template>

<script setup lang="ts">
import { ref, onMounted } from 'vue';
import { useRoute, useRouter } from 'vue-router';
import { useApiTokenStore } from '@/store/apiToken';
import { JobMode, StudentDemographic, JobType, WamRequirements, WorkingRights } from "@/constants/job-fields";

import StudentViewTemplate from "@/components/StudentViewTemplate.vue";
import JobListingMinimal from "@/components/JobListingMinimal.vue";
import LoggedInTemplate from "@/components/LoggedInTemplate.vue";
import config from "@/config/config";
import Alert from "@/components/Alert.vue";
import Breadcrumbs from '@/components/Breadcrumbs.vue';

const router = useRouter();
const apiTokenStore = useApiTokenStore();
let currentRoute = ref<string>('');
=======
    </StudentViewTemplate>
  </LoggedInTemplate>
</template>

<script lang="ts">
import { Vue } from 'vue-property-decorator';
import StudentViewTemplate from '@/components/StudentViewTemplate.vue';
import JobListingMinimal from '@/components/JobListingMinimal.vue';
import LoggedInTemplate from '@/components/LoggedInTemplate.vue';
import config from '@/config/config';
import Alert from '@/components/Alert.vue';
import { JobMode, StudentDemographic, JobType, WamRequirements, WorkingRights } from '@/constants/job-fields';

export default Vue.extend({
  name: 'JobsListPage',
  components: {
    StudentViewTemplate,
    JobListingMinimal,
    LoggedInTemplate,
    Alert,
  },
  data() {
    return {
      jobID: this.$route.query.job,
      companyID: '',
      role: '',
      company: '',
      companyDescription: '',
      description: '',
      jobs: [],
      location: '',
      applicationLink: '',
      jobMode: '',
      studentDemographic: [],
      jobType: '',
      workingRights: [],
      additionalInfo: '',
      wamRequirements: '',
      isPaid: true,
      expiryDate: '',
      alertMsg: '',
      isAlertOpen: false,
      jobInfoReady: false,
      jobModeObject: JobMode,
      StuDemoObject: StudentDemographic,
      JobTypeObject: JobType,
      WamObject: WamRequirements,
      WrObject: WorkingRights,
      isJobDescriptionShown: true,
    };
  },
  watch: {
    '$route.params.jobID': function () {
      this.fetchJob();
    },
  },
  async mounted() {
    this.fetchJob();
  },
  methods: {
    async fetchJob() {
      if (this.$store.getters.getApiToken === undefined) {
        this.$router.push('/login');
        return;
      }
>>>>>>> bb08d2ef

const companyID = ref<string>('');
const role = ref<string>('');
const company = ref<string>('');
const companyDescription = ref<string>('');
const description = ref<string>('');
const jobs = ref<any[]>([]);
const location = ref<string>('');
const applicationLink = ref<string>('');
const jobMode = ref<keyof typeof JobMode>('hybrid');
const jobModeObject = ref<typeof JobMode>(JobMode);
const studentDemographic = ref<keyof typeof StudentDemographic>('all');
const studentDemographicObject = ref<typeof StudentDemographic>(StudentDemographic);
const jobType = ref<keyof typeof JobType>('intern');
const jobTypeObject = ref<typeof JobType>(JobType);
const workingRights = ref<keyof typeof WorkingRights>('all');
const workingRightsObject = ref<typeof WorkingRights>(WorkingRights);
const wamRequirements = ref<keyof typeof WamRequirements>('none');
const wamRequirementsObject = ref<typeof WamRequirements>(WamRequirements);
const additionalInfo = ref<string>('');
const isPaid = ref<boolean>(true);
const expiryDate = ref<string>('');
const alertMsg = ref<string>('');
const isAlertOpen = ref<boolean>(false);
const jobInfoReady = ref<boolean>(false);
const isJobDescriptionShown = ref<boolean>(true);

<<<<<<< HEAD
const fetchJob = async () => {
  // determine whether there is an API key present and redirect if not present
  if (apiTokenStore.getApiToken() === undefined) {
    router.push("/login");
    return;
  }
=======
      // load the jobs using the api token
      const response = await fetch(`${config.apiRoot}/job/${jobID}`, {
        method: 'GET',
        headers: {
          'Content-Type': 'application/json',
          'Authorization': this.$store.getters.getApiToken,
        },
      });
>>>>>>> bb08d2ef

  const jobID = useRoute().params.jobID;

  // load the jobs using the api token
  const response = await fetch(`${config.apiRoot}/job/${jobID}`, {
    method: "GET",
    headers: {
      "Content-Type": "application/json",
      "Authorization": apiTokenStore.getApiToken(),
    } as HeadersInit,
  });

<<<<<<< HEAD
  if (response.ok) {
    const msg = await response.json();

    // Change the page title
    document.title = `${msg.job.role} | ${msg.job.company.name} | Jobs Board`;

    role.value = msg.job.role;
    company.value = msg.job.company.name;
    description.value = msg.job.description;
    companyDescription.value = msg.job.company.description;
    location.value = msg.job.company.location;
    companyID.value = msg.job.company.id;
    applicationLink.value = msg.job.applicationLink;
    jobMode.value = msg.job.mode;
    studentDemographic.value = msg.job.studentDemographic;
    jobType.value = msg.job.jobType;
    workingRights.value = msg.job.workingRights;
    additionalInfo.value = msg.job.additionalInfo === ""
      ? "<p>This company has not provided any additional information.</p>" : msg.job.additionalInfo;
    wamRequirements.value = msg.job.wamRequirements;
    isPaid.value = msg.job.isPaid;
    expiryDate.value = msg.job.expiry;
  } else {
    isAlertOpen.value = true;
    window.scrollTo({
      top: 0,
      behavior: "smooth",
    })
    if (response.status === 401) {
      alertMsg.value = "Login expired. Redirecting to login page.";
      setTimeout(() => {
        router.push("/login/company");
      }, 3000);
    } else {
      alertMsg.value = "Unable to load jobs at this time. Please try again later.";
    }
  }

  const jobResponse = await fetch(`${config.apiRoot}/company/${companyID.value}/jobs`, {
    method: "GET",
    headers: {
      "Content-Type": "application/json",
      "Authorization": apiTokenStore.getApiToken(),
    } as HeadersInit,
  });

  if (jobResponse.ok) {
    const companyJobMsg = await jobResponse.json();
    // TODO(ad-t): Fix below, as it will always be true
    jobs.value = companyJobMsg.companyJobs.filter((job: any) => {
      const jobResultID = parseInt(job.id, 10);
      const currentJobID = parseInt(jobID as string, 10);
      return jobResultID !== currentJobID;
    });
  } else {
    isAlertOpen.value = true;
    alertMsg.value = "Unable to load company jobs at this time. Please try again later.";
  }

  jobInfoReady.value = true;
}

onMounted(() => {
  // Not sure how to replace this with the watch() method for Vue 3
  currentRoute.value = useRoute().params.jobID as string;
  fetchJob();
=======
        this.role = msg.job.role;
        this.company = msg.job.company.name;
        this.description = msg.job.description;
        this.companyDescription = msg.job.company.description;
        this.location = msg.job.company.location;
        this.companyID = msg.job.company.id;
        this.applicationLink = msg.job.applicationLink;
        this.jobMode = msg.job.mode;
        this.studentDemographic = msg.job.studentDemographic;
        this.jobType = msg.job.jobType;
        this.workingRights = msg.job.workingRights;
        this.additionalInfo = msg.job.additionalInfo === ''
          ? '<p>This company has not provided any additional information.</p>' : msg.job.additionalInfo;
        this.wamRequirements = msg.job.wamRequirements;
        this.isPaid = msg.job.isPaid;
        this.expiryDate = msg.job.expiry;
      } else {
        this.isAlertOpen = true;
        window.scrollTo({
          top: 0,
          behavior: 'smooth',
        });
        if (response.status === 401) {
          this.alertMsg = 'Login expired. Redirecting to login page.';
          setTimeout(() => {
            this.$router.push('/login/company');
          }, 3000);
        } else {
          this.alertMsg = 'Unable to load jobs at this time. Please try again later.';
        }
      }

      const jobResponse = await fetch(`${config.apiRoot}/company/${this.companyID}/jobs`, {
        method: 'GET',
        headers: {
          'Content-Type': 'application/json',
          'Authorization': this.$store.getters.getApiToken,
        },
      });

      /*
      if (companyJobMsg.token) {
        this.$store.dispatch("setApiToken", companyJobMsg.token);
      }
      */
      if (jobResponse.ok) {
        const companyJobMsg = await jobResponse.json();
        // TODO(ad-t): Fix below, as it will always be true
        this.jobs = companyJobMsg.companyJobs.filter((job) => {
          const jobResultID = parseInt(job.id, 10);
          const currentJobID = parseInt(jobID, 10);
          return jobResultID !== currentJobID;
        });
      } else {
        this.isAlertOpen = true;
        this.alertMsg = 'Unable to load company jobs at this time. Please try again later.';
      }

      this.jobInfoReady = true;
    },
  },
>>>>>>> bb08d2ef
});

const openLink = () => {
  window.open(applicationLink.value, "_blank");
}
</script>

<style scoped lang="scss">
</style><|MERGE_RESOLUTION|>--- conflicted
+++ resolved
@@ -1,48 +1,7 @@
 <template>
   <LoggedInTemplate>
-<<<<<<< HEAD
-  <StudentViewTemplate>
-  <Breadcrumbs />
-  <Alert
-    alertType="error"
-    :alertMsg="alertMsg"
-    :isOpen="isAlertOpen"
-    :handleClose="() => { isAlertOpen = false }"
-  />
-  <div class="flex flex-row justify-center h-screen px-8">
-    <div class="hidden flex-col py-4 px-2 h-full bg-white rounded-lg mr-12 w-1/4 overflow-y-auto shadow-card sm:flex">
-      <h2
-        class="font-bold text-xl text-jb-headings" 
-        v-bind:class="[ jobs.length === 0 ? 'my-auto' : 'mb-4']"
-      >
-        {{
-          jobs.length === 0
-            ? "There are no other jobs from this company."
-            : "Other jobs from this company"
-        }}
-      </h2>
-      <div>
-        <JobListingMinimal
-          v-for="job in jobs"
-          :key="job.key"
-          :jobId="job.id"
-          :role="job.role"
-          :company="company"
-          :location="location"
-        />
-      </div>
-    </div>
-    <div class="flex flex-col items-center w-3/4 h-full sm:w-full">
-      <div class="flex flex-row p-4 bg-white rounded-2xl mb-4 w-full shadow-card md:flex-col">
-        <div class="flex flex-col mr-8 self-center">
-          <!-- TODO: to be replaced with company logo -->
-          <font-awesome-icon icon="building" size="10x" class="mb-2" />
-          <button
-            class="bg-jb-textlink rounded-md w-40 h-11 m-2 text-white font-bold text-base border-0 
-              shadow-md duration-200 ease-linear cursor-pointer hover:bg-jb-btn-hovered hover:shadow-md-hovered"
-            @click="openLink"
-=======
     <StudentViewTemplate>
+      <Breadcrumbs />
       <Alert
         alertType='error'
         :alertMsg='alertMsg'
@@ -54,7 +13,6 @@
           <h2
             class='font-bold text-xl text-jb-headings'
             :class='[jobs.length === 0 ? "my-auto" : "mb-4"]'
->>>>>>> bb08d2ef
           >
             {{
               jobs.length === 0
@@ -66,79 +24,13 @@
             <JobListingMinimal
               v-for='job in jobs'
               :key='job.key'
-              :jobId='job.id'
+              :jobID='job.id'
               :role='job.role'
               :company='company'
               :location='location'
             />
           </div>
         </div>
-<<<<<<< HEAD
-        <div class="flex flex-col text-left">
-          <h1 class="font-bold text-3xl my-4 text-jb-headings">{{ role }}</h1>
-          <span class="mb-1">
-            <font-awesome-icon icon="building" class="mr-5 w-7" />
-            <b>Company:</b> {{ company }}
-          </span>
-          <span class="mb-1">
-            <font-awesome-icon icon="location-dot" class="mr-5 w-7" />
-            <b>Location:</b> {{ location }}
-          </span>
-          <span class="mb-1">
-            <font-awesome-icon icon="suitcase" class="mr-5 w-7" />
-            <b>Job Mode:</b> {{ jobModeObject[jobMode] }}
-          </span>
-          <span class="mb-1">
-            <font-awesome-icon icon="suitcase" class="mr-5 w-7" />
-            <b>Job Type:</b> {{ jobTypeObject[jobType] }}
-          </span>
-          <span class="mb-1">
-            <font-awesome-icon icon="calendar" class="mr-5 w-7" />
-            <b>Expiry Date:</b> {{ new Date(expiryDate).toLocaleString().split(',')[0] }}
-          </span>
-          <span class="mb-1">
-            <font-awesome-icon icon="circle-dollar-to-slot" class="mr-5 w-7" />
-            <b>Is this a paid position?</b> {{ isPaid ? "Yes" : "No" }}
-          </span>
-          <span class="mb-1">
-            <font-awesome-icon icon="graduation-cap" class="mr-5 w-7" />
-            <b>Required WAM:</b> 
-            {{ wamRequirementsObject[wamRequirements] }}
-          </span>
-          <span class="mb-1">
-            <font-awesome-icon icon="address-card" class="mr-5 w-7" />
-            <b>
-              {{
-                ["all"].every((val, idx) => val === workingRights[idx])
-                  ? "No required working rights specified for this job listing."
-                  : "Must have one of the following working rights in Australia:"
-              }}
-            </b>
-            <ul
-              v-if="!['all'].every((val, idx) => val === workingRights[idx])"
-              class="list-disc list-inside ml-12"
-            >
-              <li v-for="workingRight in workingRights" :key="workingRight">
-                {{ workingRightsObject[workingRight as keyof typeof workingRightsObject] }}
-              </li>
-            </ul>
-          </span>
-          <span class="mb-1">
-            <font-awesome-icon icon="user" class="mr-5 w-7" />
-            <b>
-              {{
-                ["all"].every((val, idx) => val === studentDemographic[idx])
-                  ? "This job listing is open to students at any stage of their degree."
-                  : "This job listing is open to only the following students:"
-              }}
-            </b>
-            <ul
-              v-if="!['all'].every((val, idx) => val === studentDemographic[idx])"
-              class="list-disc list-inside ml-12"
-            >
-              <li v-for="studentType in studentDemographic" :key="studentType">
-                {{ studentDemographicObject[studentType as keyof typeof studentDemographicObject] }}
-=======
         <div class='flex flex-col items-center w-3/4 h-full sm:w-full'>
           <div class='flex flex-row p-4 bg-white rounded-2xl mb-4 w-full shadow-card md:flex-col'>
             <div class='flex flex-col mr-8 self-center'>
@@ -151,7 +43,7 @@
               <button
                 class='bg-jb-textlink rounded-md w-40 h-11 m-2 text-white font-bold text-base border-0
               shadow-md duration-200 ease-linear cursor-pointer hover:bg-jb-btn-hovered hover:shadow-md-hovered'
-                @click='() => window.open(applicationLink)'
+                @click='openLink'
               >
                 Apply
               </button>
@@ -186,7 +78,7 @@
                   icon='suitcase'
                   class='mr-5 w-7'
                 />
-                <b>Job Type:</b> {{ JobTypeObject[jobType] }}
+                <b>Job Type:</b> {{ jobTypeObject[jobType] }}
               </span>
               <span class='mb-1'>
                 <font-awesome-icon
@@ -207,7 +99,8 @@
                   icon='graduation-cap'
                   class='mr-5 w-7'
                 />
-                <b>Required WAM:</b> {{ WamObject[wamRequirements] }}
+                <b>Required WAM:</b> 
+                {{ wamRequirementsObject[wamRequirements] }}
               </span>
               <span class='mb-1'>
                 <font-awesome-icon
@@ -228,7 +121,13 @@
                   <li
                     v-for='workingRight in workingRights'
                     :key='workingRight'
-                  >{{ WrObject[workingRight] }}</li>
+                  >
+                    {{
+                      workingRightsObject[
+                        workingRight as keyof typeof workingRightsObject
+                      ]
+                    }}
+                  </li>
                 </ul>
               </span>
               <span class='mb-1'>
@@ -250,7 +149,12 @@
                   <li
                     v-for='studentType in studentDemographic'
                     :key='studentType'
-                  >{{ StuDemoObject[studentType] }}</li>
+                  >
+                    {{ studentDemographicObject[
+                        studentType as keyof typeof studentDemographicObject
+                      ] 
+                    }}
+                  </li>
                 </ul>
               </span>
             </div>
@@ -274,7 +178,6 @@
                 >
                   Additional Information
                 </button>
->>>>>>> bb08d2ef
               </li>
             </ul>
           </div>
@@ -290,122 +193,27 @@
           </div>
         </div>
       </div>
-<<<<<<< HEAD
-      <div class="w-full">
-        <ul class="flex -mb-px justify-start list-inside list-none">
-          <li class="mr-2">
-            <button
-              class="inline-block p-4"
-              v-bind:class="[ isJobDescriptionShown ? 'text-jb-textlink font-black' : 'text-gray-500 hover:text-gray-700']"
-              @click="() => { isJobDescriptionShown = true }"
-            >
-              Description
-            </button>
-          </li>
-          <li class="mr-2">
-            <button
-              class="inline-block p-4"
-              v-bind:class="[ !isJobDescriptionShown ? 'text-jb-textlink font-black' : 'text-gray-500 hover:text-gray-700']"
-              @click="() => { isJobDescriptionShown = false }"
-            >
-              Additional Information
-            </button>
-          </li>
-        </ul>
-      </div>
-      <div class="text-left h-full p-4 bg-white rounded-2xl w-full overflow-y-auto shadow-card">
-        <p v-if="isJobDescriptionShown" v-html="description"></p>
-        <p v-else v-html="additionalInfo"></p>
-      </div>
-    </div>
-  </div>
-  </StudentViewTemplate>
-  </LoggedInTemplate>
-</template>
-
-<script setup lang="ts">
-import { ref, onMounted } from 'vue';
-import { useRoute, useRouter } from 'vue-router';
-import { useApiTokenStore } from '@/store/apiToken';
-import { JobMode, StudentDemographic, JobType, WamRequirements, WorkingRights } from "@/constants/job-fields";
-
-import StudentViewTemplate from "@/components/StudentViewTemplate.vue";
-import JobListingMinimal from "@/components/JobListingMinimal.vue";
-import LoggedInTemplate from "@/components/LoggedInTemplate.vue";
-import config from "@/config/config";
-import Alert from "@/components/Alert.vue";
-import Breadcrumbs from '@/components/Breadcrumbs.vue';
-
-const router = useRouter();
-const apiTokenStore = useApiTokenStore();
-let currentRoute = ref<string>('');
-=======
     </StudentViewTemplate>
   </LoggedInTemplate>
 </template>
 
-<script lang="ts">
-import { Vue } from 'vue-property-decorator';
+<script setup lang="ts">
+import { ref, onMounted, watch } from 'vue';
+import { useRoute, useRouter } from 'vue-router';
+import { useApiTokenStore } from '@/store/apiToken';
+import { JobMode, StudentDemographic, JobType, WamRequirements, WorkingRights } from '@/constants/job-fields';
+
 import StudentViewTemplate from '@/components/StudentViewTemplate.vue';
 import JobListingMinimal from '@/components/JobListingMinimal.vue';
 import LoggedInTemplate from '@/components/LoggedInTemplate.vue';
 import config from '@/config/config';
 import Alert from '@/components/Alert.vue';
-import { JobMode, StudentDemographic, JobType, WamRequirements, WorkingRights } from '@/constants/job-fields';
-
-export default Vue.extend({
-  name: 'JobsListPage',
-  components: {
-    StudentViewTemplate,
-    JobListingMinimal,
-    LoggedInTemplate,
-    Alert,
-  },
-  data() {
-    return {
-      jobID: this.$route.query.job,
-      companyID: '',
-      role: '',
-      company: '',
-      companyDescription: '',
-      description: '',
-      jobs: [],
-      location: '',
-      applicationLink: '',
-      jobMode: '',
-      studentDemographic: [],
-      jobType: '',
-      workingRights: [],
-      additionalInfo: '',
-      wamRequirements: '',
-      isPaid: true,
-      expiryDate: '',
-      alertMsg: '',
-      isAlertOpen: false,
-      jobInfoReady: false,
-      jobModeObject: JobMode,
-      StuDemoObject: StudentDemographic,
-      JobTypeObject: JobType,
-      WamObject: WamRequirements,
-      WrObject: WorkingRights,
-      isJobDescriptionShown: true,
-    };
-  },
-  watch: {
-    '$route.params.jobID': function () {
-      this.fetchJob();
-    },
-  },
-  async mounted() {
-    this.fetchJob();
-  },
-  methods: {
-    async fetchJob() {
-      if (this.$store.getters.getApiToken === undefined) {
-        this.$router.push('/login');
-        return;
-      }
->>>>>>> bb08d2ef
+import Breadcrumbs from '@/components/Breadcrumbs.vue';
+
+const router = useRouter();
+const route = useRoute();
+const apiTokenStore = useApiTokenStore();
+let currentRoute = ref<string>('');
 
 const companyID = ref<string>('');
 const role = ref<string>('');
@@ -418,7 +226,9 @@
 const jobMode = ref<keyof typeof JobMode>('hybrid');
 const jobModeObject = ref<typeof JobMode>(JobMode);
 const studentDemographic = ref<keyof typeof StudentDemographic>('all');
-const studentDemographicObject = ref<typeof StudentDemographic>(StudentDemographic);
+const studentDemographicObject = ref<typeof StudentDemographic>(
+  StudentDemographic,
+);
 const jobType = ref<keyof typeof JobType>('intern');
 const jobTypeObject = ref<typeof JobType>(JobType);
 const workingRights = ref<keyof typeof WorkingRights>('all');
@@ -433,36 +243,24 @@
 const jobInfoReady = ref<boolean>(false);
 const isJobDescriptionShown = ref<boolean>(true);
 
-<<<<<<< HEAD
 const fetchJob = async () => {
   // determine whether there is an API key present and redirect if not present
   if (apiTokenStore.getApiToken() === undefined) {
-    router.push("/login");
+    router.push('/login');
     return;
   }
-=======
-      // load the jobs using the api token
-      const response = await fetch(`${config.apiRoot}/job/${jobID}`, {
-        method: 'GET',
-        headers: {
-          'Content-Type': 'application/json',
-          'Authorization': this.$store.getters.getApiToken,
-        },
-      });
->>>>>>> bb08d2ef
-
-  const jobID = useRoute().params.jobID;
+
+  const jobID = route.params.jobID;
 
   // load the jobs using the api token
   const response = await fetch(`${config.apiRoot}/job/${jobID}`, {
-    method: "GET",
+    method: 'GET',
     headers: {
-      "Content-Type": "application/json",
-      "Authorization": apiTokenStore.getApiToken(),
+      'Content-Type': 'application/json',
+      'Authorization': apiTokenStore.getApiToken(),
     } as HeadersInit,
   });
 
-<<<<<<< HEAD
   if (response.ok) {
     const msg = await response.json();
 
@@ -480,8 +278,9 @@
     studentDemographic.value = msg.job.studentDemographic;
     jobType.value = msg.job.jobType;
     workingRights.value = msg.job.workingRights;
-    additionalInfo.value = msg.job.additionalInfo === ""
-      ? "<p>This company has not provided any additional information.</p>" : msg.job.additionalInfo;
+    additionalInfo.value = msg.job.additionalInfo === ''
+      ? '<p>This company has not provided any additional information.</p>' 
+      : msg.job.additionalInfo;
     wamRequirements.value = msg.job.wamRequirements;
     isPaid.value = msg.job.isPaid;
     expiryDate.value = msg.job.expiry;
@@ -489,23 +288,23 @@
     isAlertOpen.value = true;
     window.scrollTo({
       top: 0,
-      behavior: "smooth",
-    })
+      behavior: 'smooth',
+    });
     if (response.status === 401) {
-      alertMsg.value = "Login expired. Redirecting to login page.";
+      alertMsg.value = 'Login expired. Redirecting to login page.';
       setTimeout(() => {
-        router.push("/login/company");
+        router.push('/login/company');
       }, 3000);
     } else {
-      alertMsg.value = "Unable to load jobs at this time. Please try again later.";
+      alertMsg.value = 'Unable to load jobs at this time. Please try again later.';
     }
   }
 
   const jobResponse = await fetch(`${config.apiRoot}/company/${companyID.value}/jobs`, {
-    method: "GET",
+    method: 'GET',
     headers: {
-      "Content-Type": "application/json",
-      "Authorization": apiTokenStore.getApiToken(),
+      'Content-Type': 'application/json',
+      'Authorization': apiTokenStore.getApiToken(),
     } as HeadersInit,
   });
 
@@ -519,84 +318,24 @@
     });
   } else {
     isAlertOpen.value = true;
-    alertMsg.value = "Unable to load company jobs at this time. Please try again later.";
+    alertMsg.value = 'Unable to load company jobs at this time. Please try again later.';
   }
 
   jobInfoReady.value = true;
-}
+};
 
 onMounted(() => {
-  // Not sure how to replace this with the watch() method for Vue 3
-  currentRoute.value = useRoute().params.jobID as string;
   fetchJob();
-=======
-        this.role = msg.job.role;
-        this.company = msg.job.company.name;
-        this.description = msg.job.description;
-        this.companyDescription = msg.job.company.description;
-        this.location = msg.job.company.location;
-        this.companyID = msg.job.company.id;
-        this.applicationLink = msg.job.applicationLink;
-        this.jobMode = msg.job.mode;
-        this.studentDemographic = msg.job.studentDemographic;
-        this.jobType = msg.job.jobType;
-        this.workingRights = msg.job.workingRights;
-        this.additionalInfo = msg.job.additionalInfo === ''
-          ? '<p>This company has not provided any additional information.</p>' : msg.job.additionalInfo;
-        this.wamRequirements = msg.job.wamRequirements;
-        this.isPaid = msg.job.isPaid;
-        this.expiryDate = msg.job.expiry;
-      } else {
-        this.isAlertOpen = true;
-        window.scrollTo({
-          top: 0,
-          behavior: 'smooth',
-        });
-        if (response.status === 401) {
-          this.alertMsg = 'Login expired. Redirecting to login page.';
-          setTimeout(() => {
-            this.$router.push('/login/company');
-          }, 3000);
-        } else {
-          this.alertMsg = 'Unable to load jobs at this time. Please try again later.';
-        }
-      }
-
-      const jobResponse = await fetch(`${config.apiRoot}/company/${this.companyID}/jobs`, {
-        method: 'GET',
-        headers: {
-          'Content-Type': 'application/json',
-          'Authorization': this.$store.getters.getApiToken,
-        },
-      });
-
-      /*
-      if (companyJobMsg.token) {
-        this.$store.dispatch("setApiToken", companyJobMsg.token);
-      }
-      */
-      if (jobResponse.ok) {
-        const companyJobMsg = await jobResponse.json();
-        // TODO(ad-t): Fix below, as it will always be true
-        this.jobs = companyJobMsg.companyJobs.filter((job) => {
-          const jobResultID = parseInt(job.id, 10);
-          const currentJobID = parseInt(jobID, 10);
-          return jobResultID !== currentJobID;
-        });
-      } else {
-        this.isAlertOpen = true;
-        this.alertMsg = 'Unable to load company jobs at this time. Please try again later.';
-      }
-
-      this.jobInfoReady = true;
-    },
-  },
->>>>>>> bb08d2ef
 });
 
+watch(route, () => {
+  fetchJob();
+});
+
+
 const openLink = () => {
-  window.open(applicationLink.value, "_blank");
-}
+  window.open(applicationLink.value, '_blank');
+};
 </script>
 
 <style scoped lang="scss">
