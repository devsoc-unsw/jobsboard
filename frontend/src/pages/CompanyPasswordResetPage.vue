<template>
  <StudentViewTemplate notLoggedIn>
    <Breadcrumbs />
    <main class='h-full flex flex-col justify-center items-center py-16'>
      <h1 class='text-jb-headings font-bold text-3xl'>
        Reset Your Password
      </h1>
      <p class='text-jb-subheadings text-base my-4 mx-[18%] sm:mx-8'>
        Please enter your new password.
      </p>

      <!-- Success/Error Alert -->
<<<<<<< HEAD
      <Alert 
        :alertType="alertType" 
        :alertMsg="alertMsg" 
        :isOpen="isAlertOpen"
        :handleClose="() => { isAlertOpen = false }" 
=======
      <Alert
        :alertType='alertType'
        :alertMsg='alertMsg'
        :isOpen='isAlertOpen'
        :handleClose='() => { isAlertOpen = false }'
>>>>>>> bb08d2ef
      />

      <!-- New Password Input -->
      <div class='w-1/4 relative group mt-4 mb-6 xl:w-2/5 md:w-1/2 sm:w-4/5'>
        <input
          id='newPassword'
          v-model='newPassword'
          name='newPassword'
          type='password'
          class='font-bold border-l-4 border-jb-textlink rounded-md p-4 shadow-btn w-full text-lg focus:outline-jb-textlink peer'
          required
          @keyup.enter='performCompanyPasswordReset()'
        >
        <label
          for='newPassword'
          class='transform transition-all duration-400 absolute top-7 left-0 h-full flex items-center font-bold text-lg text-jb-placeholder/60 pl-6 pb-[3.75rem]
                 group-focus-within:text-base group-focus-within:h-1/2 group-focus-within:-translate-y-full
                 group-focus-within:pl-2 group-focus-within:pb-10 group-focus-within:text-jb-textlink
                 peer-valid:text-base peer-valid:h-1/2 peer-valid:-translate-y-full peer-valid:pl-2 peer-valid:pb-10 peer-valid:text-jb-textlink'
        >
          New Password
        </label>
      </div>

      <!-- Confirm Password Input -->
      <div class='w-1/4 relative group mt-4 mb-6 xl:w-2/5 md:w-1/2 sm:w-4/5'>
        <input
          id='confirmPassword'
          v-model='confirmPassword'
          name='confirmPassword'
          type='password'
          class='font-bold border-l-4 border-jb-textlink rounded-md p-4 shadow-btn w-full text-lg focus:outline-jb-textlink peer'
          required
          @keyup.enter='performCompanyPasswordReset()'
        >
        <label
          for='confirmPassword'
          class='transform transition-all duration-400 absolute top-7 left-0 h-full flex items-center font-bold text-lg text-jb-placeholder/60 pl-6 pb-[3.75rem]
                 group-focus-within:text-base group-focus-within:h-1/2 group-focus-within:-translate-y-full
                 group-focus-within:pl-2 group-focus-within:pb-10 group-focus-within:text-jb-textlink
                 peer-valid:text-base peer-valid:h-1/2 peer-valid:-translate-y-full peer-valid:pl-2 peer-valid:pb-10 peer-valid:text-jb-textlink'
        >
          Confirm Password
        </label>
      </div>

      <Button
        class='mt-3'
        @callback='performCompanyPasswordReset()'
      >
        <p class='p-4 text-white'>
          Reset Password
        </p>
      </Button>
    </main>
  </StudentViewTemplate>
</template>

<<<<<<< HEAD
<script setup lang="ts">
import { ref, onMounted } from 'vue';
import { useRoute, useRouter } from 'vue-router';

import StudentViewTemplate from "@/components/StudentViewTemplate.vue";
import Alert from "@/components/Alert.vue";
import Button from "@/components/buttons/button.vue";
import StandardButton from "@/components/buttons/StandardButton.vue";
import Breadcrumbs from "@/components/Breadcrumbs.vue";
=======
<script lang="ts">
// libs
import { Vue } from 'vue-property-decorator';

// components
import StudentViewTemplate from '@/components/StudentViewTemplate.vue';
import Alert from '@/components/Alert.vue';
import Button from '@/components/buttons/button.vue';
import Breadcrumbs from '@/components/Breadcrumbs.vue';
>>>>>>> bb08d2ef

// config
import config from '@/config/config';

<<<<<<< HEAD
const router = useRouter();

const newPassword = ref<string>('');
const confirmPassword = ref<string>('');
const alertType = ref<string>('');
const alertMsg = ref<string>('');
const isAlertOpen = ref<boolean>(false);

const performCompanyPasswordReset = async () => {
  if (newPassword.value !== confirmPassword.value) {
    alertType.value = "error";
    alertMsg.value = "Passwords do not match. Please try again.";
    isAlertOpen.value = true;
  } else {
    const response = await fetch(`${config.apiRoot}/company/password-reset`, {
      method: "PUT",
      headers: {
        "Content-Type": "application/json",
        "Authorization": useRoute().params.token
      } as HeadersInit,
      // mode: "no-cors",
      body: JSON.stringify({
        "newPassword": newPassword.value,
      }),
    });

    if (response.ok) {
      window.scrollTo(0, 10);
      alertType.value = "success";
      isAlertOpen.value = true;
      alertMsg.value = "Your password has been successfully been reset. Redirecting you to the login page...";
      setTimeout(() => {
        router.push("/login");
      }, 5000);
    } else {
      window.scrollTo(0, 10);
      isAlertOpen.value = true;
      alertType.value = "error";
      if (response.status === 400) {
        alertMsg.value = "Please try again. Password reset failed.";
      } else if (response.status === 401) {
        alertMsg.value = "Token may be invalid or expired. Redirecting to login page.";
        setTimeout(() => {
          router.push("/login/company");
        }, 3000);
      } else {
        alertMsg.value = "There was an error when trying to reset your password. Please try again.";
      }
    }
  }
}

onMounted(() => {
  // Change the page title
  document.title = useRoute().meta.title;
=======
export default Vue.extend({
  name: 'PasswordResetPage',
  components: {
    StudentViewTemplate,
    Alert,
    Button,
    Breadcrumbs,
  },
  data() {
    return {
      newPassword: '',
      confirmPassword: '',
      alertType: '',
      alertMsg: '',
      isAlertOpen: false,
    };
  },
  mounted() {
    // Change the page title
    document.title = this.$route.meta.title;
  },
  methods: {
    async performCompanyPasswordReset() {
      if (this.newPassword !== this.confirmPassword) {
        this.alertType = 'error';
        this.alertMsg = 'Passwords do not match. Please try again.';
        this.isAlertOpen = true;
      } else {
        const response = await fetch(`${config.apiRoot}/company/password-reset`, {
          method: 'PUT',
          headers: {
            'Content-Type': 'application/json',
            'Authorization': this.$route.params.token,
          },
          // mode: "no-cors",
          body: JSON.stringify({
            'newPassword': this.newPassword,
          }),
        });

        if (response.ok) {
          window.scrollTo(0, 10);
          this.alertType = 'success';
          this.isAlertOpen = true;
          this.alertMsg = 'Your password has been successfully been reset. Redirecting you to the login page...';
          setTimeout(() => {
            this.$router.push('/login');
          }, 5000);
        } else {
          window.scrollTo(0, 10);
          this.isAlertOpen = true;
          this.alertType = 'error';
          if (response.status === 400) {
            this.alertMsg = 'Please try again. Password reset failed.';
          } else if (response.status === 401) {
            this.alertMsg = 'Token may be invalid or expired. Redirecting to login page.';
            setTimeout(() => {
              this.$router.push('/login/company');
            }, 3000);
          } else {
            this.alertMsg = 'There was an error when trying to reset your password. Please try again.';
          }
        }
      }
    },
  },
>>>>>>> bb08d2ef
});
</script>

<style scoped lang="scss">
</style><|MERGE_RESOLUTION|>--- conflicted
+++ resolved
@@ -10,19 +10,11 @@
       </p>
 
       <!-- Success/Error Alert -->
-<<<<<<< HEAD
-      <Alert 
-        :alertType="alertType" 
-        :alertMsg="alertMsg" 
-        :isOpen="isAlertOpen"
-        :handleClose="() => { isAlertOpen = false }" 
-=======
       <Alert
         :alertType='alertType'
         :alertMsg='alertMsg'
         :isOpen='isAlertOpen'
         :handleClose='() => { isAlertOpen = false }'
->>>>>>> bb08d2ef
       />
 
       <!-- New Password Input -->
@@ -81,32 +73,19 @@
   </StudentViewTemplate>
 </template>
 
-<<<<<<< HEAD
 <script setup lang="ts">
 import { ref, onMounted } from 'vue';
 import { useRoute, useRouter } from 'vue-router';
 
-import StudentViewTemplate from "@/components/StudentViewTemplate.vue";
-import Alert from "@/components/Alert.vue";
-import Button from "@/components/buttons/button.vue";
-import StandardButton from "@/components/buttons/StandardButton.vue";
-import Breadcrumbs from "@/components/Breadcrumbs.vue";
-=======
-<script lang="ts">
-// libs
-import { Vue } from 'vue-property-decorator';
-
-// components
 import StudentViewTemplate from '@/components/StudentViewTemplate.vue';
 import Alert from '@/components/Alert.vue';
 import Button from '@/components/buttons/button.vue';
+import StandardButton from '@/components/buttons/StandardButton.vue';
 import Breadcrumbs from '@/components/Breadcrumbs.vue';
->>>>>>> bb08d2ef
 
 // config
 import config from '@/config/config';
 
-<<<<<<< HEAD
 const router = useRouter();
 
 const newPassword = ref<string>('');
@@ -117,119 +96,51 @@
 
 const performCompanyPasswordReset = async () => {
   if (newPassword.value !== confirmPassword.value) {
-    alertType.value = "error";
-    alertMsg.value = "Passwords do not match. Please try again.";
+    alertType.value = 'error';
+    alertMsg.value = 'Passwords do not match. Please try again.';
     isAlertOpen.value = true;
   } else {
     const response = await fetch(`${config.apiRoot}/company/password-reset`, {
-      method: "PUT",
+      method: 'PUT',
       headers: {
-        "Content-Type": "application/json",
-        "Authorization": useRoute().params.token
+        'Content-Type': 'application/json',
+        'Authorization': useRoute().params.token,
       } as HeadersInit,
       // mode: "no-cors",
       body: JSON.stringify({
-        "newPassword": newPassword.value,
+        'newPassword': newPassword.value,
       }),
     });
 
     if (response.ok) {
       window.scrollTo(0, 10);
-      alertType.value = "success";
+      alertType.value = 'success';
       isAlertOpen.value = true;
-      alertMsg.value = "Your password has been successfully been reset. Redirecting you to the login page...";
+      alertMsg.value = 'Your password has been successfully been reset. Redirecting you to the login page...';
       setTimeout(() => {
-        router.push("/login");
+        router.push('/login');
       }, 5000);
     } else {
       window.scrollTo(0, 10);
       isAlertOpen.value = true;
-      alertType.value = "error";
+      alertType.value = 'error';
       if (response.status === 400) {
-        alertMsg.value = "Please try again. Password reset failed.";
+        alertMsg.value = 'Please try again. Password reset failed.';
       } else if (response.status === 401) {
-        alertMsg.value = "Token may be invalid or expired. Redirecting to login page.";
+        alertMsg.value = 'Token may be invalid or expired. Redirecting to login page.';
         setTimeout(() => {
-          router.push("/login/company");
+          router.push('/login/company');
         }, 3000);
       } else {
-        alertMsg.value = "There was an error when trying to reset your password. Please try again.";
+        alertMsg.value = 'There was an error when trying to reset your password. Please try again.';
       }
     }
   }
-}
+};
 
 onMounted(() => {
   // Change the page title
   document.title = useRoute().meta.title;
-=======
-export default Vue.extend({
-  name: 'PasswordResetPage',
-  components: {
-    StudentViewTemplate,
-    Alert,
-    Button,
-    Breadcrumbs,
-  },
-  data() {
-    return {
-      newPassword: '',
-      confirmPassword: '',
-      alertType: '',
-      alertMsg: '',
-      isAlertOpen: false,
-    };
-  },
-  mounted() {
-    // Change the page title
-    document.title = this.$route.meta.title;
-  },
-  methods: {
-    async performCompanyPasswordReset() {
-      if (this.newPassword !== this.confirmPassword) {
-        this.alertType = 'error';
-        this.alertMsg = 'Passwords do not match. Please try again.';
-        this.isAlertOpen = true;
-      } else {
-        const response = await fetch(`${config.apiRoot}/company/password-reset`, {
-          method: 'PUT',
-          headers: {
-            'Content-Type': 'application/json',
-            'Authorization': this.$route.params.token,
-          },
-          // mode: "no-cors",
-          body: JSON.stringify({
-            'newPassword': this.newPassword,
-          }),
-        });
-
-        if (response.ok) {
-          window.scrollTo(0, 10);
-          this.alertType = 'success';
-          this.isAlertOpen = true;
-          this.alertMsg = 'Your password has been successfully been reset. Redirecting you to the login page...';
-          setTimeout(() => {
-            this.$router.push('/login');
-          }, 5000);
-        } else {
-          window.scrollTo(0, 10);
-          this.isAlertOpen = true;
-          this.alertType = 'error';
-          if (response.status === 400) {
-            this.alertMsg = 'Please try again. Password reset failed.';
-          } else if (response.status === 401) {
-            this.alertMsg = 'Token may be invalid or expired. Redirecting to login page.';
-            setTimeout(() => {
-              this.$router.push('/login/company');
-            }, 3000);
-          } else {
-            this.alertMsg = 'There was an error when trying to reset your password. Please try again.';
-          }
-        }
-      }
-    },
-  },
->>>>>>> bb08d2ef
 });
 </script>
 
