--- conflicted
+++ resolved
@@ -21,40 +21,19 @@
 
 <script setup lang="ts">
 import { onMounted } from 'vue';
+import { useRouter } from 'vue-router';
 import StudentViewTemplate from "../components/StudentViewTemplate.vue";
-<<<<<<< HEAD
-import Logo from "@/assets/logos/csesocgreyblue.png";
 import Robot from "@/assets/misc/404_Robot.png";
-
-export default Vue.extend({
-  name: "PageNotFound",
-  components: {
-    StudentViewTemplate,
-  },
-  data() {
-    return {
-      Logo: Logo,
-      Robot: Robot,
-    };
-  },
-  mounted() {
-    // Change the page title
-    document.title = this.$route.meta.title;
-    
-    setTimeout(() => {
-      this.$router.push("/");
-    }, 5000);
-  }
-=======
-import { useRouter } from 'vue-router';
 
 const router = useRouter();
 
 onMounted(() => {
+  // Change the page title
+  document.title = this.$route.meta.title;
+  
   setTimeout(() => {
-    router.push("/login");
-  }, 3000);
->>>>>>> ba8e81c6
+    router.push("/");
+  }, 5000);
 });
 </script>
 
