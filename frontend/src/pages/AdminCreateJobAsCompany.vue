<template>
  <LoggedInTemplate>
  <StudentViewTemplate loggedIn>
  <Modal
    v-if="modalVisible"
    :jobTitle="this.role"
    :jobDescription="this.description"
    :applicationLink="this.applicationLink"
    :expiryDate="this.expiryDate"
    :isPaidPosition="this.isPaidPosition"
    :jobType="this.jobType"
    :jobMode="this.jobMode"
    :workingRights="this.workingRights"
    :studentDemographic="this.studentDemographic"
    :wamRequirements="this.wamRequirements"
    :additionalInfo="this.additionalInfo"
    @closeCallback="() => { this.modalVisible = false }"
  />
  <div class="flex flex-col items-center w-4/5 mx-auto">
    <!-- select company -->
    <h1 class="text-jb-headings font-bold text-3xl mt-10 lg:mt-0">Post a Job</h1>
    <p class="text-jb-subheadings mb-12">
      Reach out to a talented pool of over 10,000 Computer Science and Engineering students
    </p>
    <Alert
      :alertType="this.alertType"
      :alertMsg="this.alertMsg"
      :isOpen="this.isAlertOpen"
      :handleClose="() => { this.isAlertOpen = false }"
    />
    <!-- input fields -->
    <h2 class="text-xl text-jb-headings mt-4 mb-2 font-bold self-center lg:self-start">Select Company</h2>
    <select 
      name="selectedCompany" 
      id="selectedCompany" 
      v-model="selectedCompanyID"
      class="font-bold border-l-4 border-jb-textlink rounded-md p-4 mb-2 shadow-md w-full text-md focus:outline-jb-textlink border-r-transparent border-r-8 bg-white"
    >
      <option value="" disabled selected>Please select an option</option>
      <option 
        v-for="company in verifiedCompanies"
        :key="company.id"
        :value="company.id"
      >
        {{ company.name }} - {{ company.location }}
      </option>
    </select>
    <h2 class="text-xl text-jb-headings mt-4 mb-2 font-bold self-center lg:self-start">Job Title</h2>
    <input 
      name="role"
      v-model="role"
      type="text"
      placeholder="Job Title"
      class="font-bold border-l-4 border-jb-textlink rounded-md p-4 mb-2 shadow-md w-full text-md focus:outline-jb-textlink"
    />
    <h2 class="text-xl text-jb-headings mt-4 mb-2 font-bold self-center lg:self-start">Job Description</h2>
    <quill-editor 
      v-model="description"
      :value="description"
      :options="editorOptions"
      v-bind:style="{ 'background-color': 'white', 'width': '100%' }"
    />
    <h2 class="text-xl text-jb-headings mt-4 mb-2 font-bold self-center lg:self-start">Application Link</h2>
    <input 
      name="applicationLink"
      v-model="applicationLink"
      type="text"
      placeholder="www.example.com"
      class="font-bold border-l-4 border-jb-textlink rounded-md p-4 mb-2 shadow-md w-full text-md focus:outline-jb-textlink"
    />
    <div class="flex flex-col justify-between w-full text-left lg:flex-row">
      <div class="flex flex-col items-start text-left w-full lg:w-2/5">
        <h2 class="text-xl text-jb-headings mt-4 mb-2 font-bold self-center lg:self-start">Application Expiry Date</h2>
        <input
          name="expiryDate"
          v-model="expiryDate"
          type="date"
          class="font-bold border-l-4 border-jb-textlink rounded-md p-4 mb-2 shadow-md w-full text-md focus:outline-jb-textlink"
        />
      </div>
      <div class="flex flex-col items-start text-left w-full lg:w-2/5">
        <h2 class="text-xl text-jb-headings mt-4 mb-2 font-bold self-center lg:self-start">Is this position paid?</h2>
        <select 
          name="paidPosition" 
          id="paidPosition" 
          v-model="isPaidPosition"
          class="font-bold border-l-4 border-jb-textlink rounded-md p-4 mb-2 shadow-md w-full text-md focus:outline-jb-textlink border-r-transparent border-r-8 bg-white"
        >
          <option value="" disabled selected>Please select an option</option>
          <option value="true">Yes</option>
          <option value="false">No</option>
        </select>
      </div>
    </div>
    <div class="flex flex-col justify-between w-full text-left lg:flex-row">
      <div class="flex flex-col items-start text-left w-full lg:w-2/5">
        <h2 class="text-xl text-jb-headings mt-4 mb-2 font-bold self-center lg:self-start">Job Type</h2>
        <select 
          name="jobType" 
          id="jobType" 
          v-model="jobType"
          class="font-bold border-l-4 border-jb-textlink rounded-md p-4 mb-2 shadow-md w-full text-md focus:outline-jb-textlink border-r-transparent border-r-8 bg-white"
        >
          <option value="" disabled selected>Please select an option</option>
          <option value="intern">Intern</option>
          <option value="grad">Grad</option>
        </select>
      </div>
      <div class="flex flex-col items-start text-left w-full lg:w-2/5">
        <h2 class="text-xl text-jb-headings mt-4 mb-2 font-bold self-center lg:self-start">Job Mode</h2>
        <select 
          name="jobMode" 
          id="jobMode" 
          v-model="jobMode" 
          class="font-bold border-l-4 border-jb-textlink rounded-md p-4 mb-2 shadow-md w-full text-md focus:outline-jb-textlink border-r-transparent border-r-8 bg-white"
        >
          <option value="" disabled selected>Please select an option</option>
          <option value="onsite">Onsite</option>
          <option value="hybrid">Hybrid</option>
          <option value="remote">Remote</option>
        </select>
      </div>
    </div>
    <h2 class="text-xl text-jb-headings mt-4 font-bold self-center lg:self-start">Applicant's Working Rights</h2>
    <p class="text-jb-subheadings mb-2 self-center lg:self-start">
      Please check all that applies
    </p>
    <div class="flex flex-row items-center self-start text-left text-lg">
      <input type="checkbox" value="aus_ctz" id="wr_aus_ctz" v-model="workingRights" class="self-center mr-2 w-auto"/>
      <label for="wr_aus_ctz">Australian Citizen</label>
    </div>
    <div class="flex flex-row items-center self-start text-left text-lg">
      <input type="checkbox" value="aus_perm_res" id="wr_aus_perm_res" v-model="workingRights" class="self-center mr-2 w-auto"/>
      <label for="wr_aus_perm_res">Australian Permanent Resident</label>
    </div>
    <div class="flex flex-row items-center self-start text-left text-lg">
      <input type="checkbox" value="aus_stud_visa" id="wr_aus_stud_visa" v-model="workingRights" class="self-center mr-2 w-auto"/>
      <label for="wr_aus_stud_visa">Australian Student Visa</label>
    </div>
    <div class="flex flex-row items-center self-start text-left text-lg">
      <input type="checkbox" value="aus_temp_grad_visa" id="wr_aus_temp_grad_visa" v-model="workingRights" class="self-center mr-2 w-auto"/>
      <label for="wr_aus_temp_grad_visa">Australian Temporary Grad Visa</label>
    </div>
    <div class="flex flex-row items-center self-start text-left text-lg">
      <input type="checkbox" value="nz_ctz_and_perm_res" id="wr_nz_ctz_and_perm_res" v-model="workingRights" class="self-center mr-2 w-auto"/>
      <label for="wr_nz_ctz_and_perm_res">NZ Citizen/Permanent Resident</label>
    </div>
    <div class="flex flex-row items-center self-start text-left text-lg">
      <input type="checkbox" value="no_wr" id="wr_no_wr" v-model="workingRights" class="self-center mr-2 w-auto"/>
      <label for="wr_no_wr">No Working Rights</label>
    </div>
    <div class="flex flex-row items-center self-start text-left text-lg">
      <input type="checkbox" value="all" id="wr_all" v-model="workingRights" class="self-center mr-2 w-auto"/>
      <label for="wr_all">All</label>
    </div>
    <div class="flex flex-col justify-between w-full text-left lg:flex-row">
      <div class="flex flex-col items-start text-left w-full lg:w-2/5">
        <h2 class="text-xl text-jb-headings mt-4 font-bold self-center lg:self-start">
          Who Should Apply for this Role?
        </h2>
        <p class="text-jb-subheadings mb-2 self-center lg:self-start">
          Please check all that applies
        </p>
        <div>
          <div class="flex flex-row items-center self-start text-left text-lg">
            <input type="checkbox" value="final_year" id="student_demographic_final_year" v-model="studentDemographic" class="self-center mr-2 w-auto"/>
            <label for="student_demographic_final_year">Graduates</label>
          </div>
          <div class="flex flex-row items-center self-start text-left text-lg">
            <input type="checkbox" value="penultimate" id="student_demographic_penultimate" v-model="studentDemographic" class="self-center mr-2 w-auto"/>
            <label for="student_demographic_penultimate">Penultimate Students</label>
          </div>
          <div class="flex flex-row items-center self-start text-left text-lg">
            <input type="checkbox" value="all" id="student_demographic_all" v-model="studentDemographic" class="self-center mr-2 w-auto"/>
            <label for="student_demographic_all">All Students</label>
          </div>
        </div>
      </div>
      <div class="flex flex-col items-start text-left w-full lg:w-2/5">
        <h2 class="text-xl text-jb-headings mt-4 font-bold self-center lg:self-start">Applicant's WAM</h2>
        <p class="text-jb-subheadings mb-2 self-center lg:self-start">
          Please select one option
        </p>
        <div>
          <div class="flex flex-row items-center self-start text-left text-lg">
            <input type="radio" value="HD" id="applicantWam_HD" v-model="wamRequirements" class="self-center mr-2 w-auto"/>
            <label for="applicantWam_HD">High Distinction | 85 and above</label>
          </div>
          <div class="flex flex-row items-center self-start text-left text-lg">
            <input type="radio" value="D" id="applicantWam_D" v-model="wamRequirements" class="self-center mr-2 w-auto"/>
            <label for="applicantWam_D">Distinction | 75 and above</label>
          </div>
          <div class="flex flex-row items-center self-start text-left text-lg">
            <input type="radio" value="C" id="applicantWam_C" v-model="wamRequirements" class="self-center mr-2 w-auto"/>
            <label for="applicantWam_C">Credit | 65 and above</label>
          </div>
          <div class="flex flex-row items-center self-start text-left text-lg">
            <input type="radio" value="none" id="applicantWam_none" v-model="wamRequirements" class="self-center mr-2 w-auto"/>
            <label for="applicantWam_none">No preference</label>
          </div>
        </div>
      </div>
    </div>
    <h2 class="text-xl text-jb-headings my-4 font-bold self-center lg:self-start">Additional Information</h2>
    <quill-editor 
      v-model="additionalInfo"
      :value="additionalInfo"
      :options="{ 
        ...editorOptions, 
        placeholder: `Please note down any additional information that will make recommending jobs to students easier. This could be things like:
        - Point of contact for applicants to reach out with any questions.
        - What type of role is this? Eg: Frontend, Backend, Fullstack, Site Reliability Engineer, etc.
        - Is your company able to sponsor the applicant's visa if needed?` 
      }"
      v-bind:style="{ 'background-color': 'white', 'width': '100%' }"
    />
    <button 
      @click="() => { this.modalVisible = true }" 
      class="border-none text-jb-textlink font-bold bg-jb-background mt-6 cursor-pointer hover:text-jb-textlink-hovered"
    >
      Preview
    </button>
    <button 
      @click="submitJobPost" 
      class="bg-jb-textlink rounded-md w-40 h-11 m-2 text-white font-bold text-base border-0 
              shadow-md duration-200 ease-linear cursor-pointer hover:bg-jb-btn-hovered hover:shadow-md-hovered"
    >
      Post Job
    </button>
  </div>
  </StudentViewTemplate>
  </LoggedInTemplate>
</template>

<script setup lang="ts">
// libraries
import { Component, Vue } from "vue-property-decorator";

// QuillJs related 
import 'quill/dist/quill.core.css'
import 'quill/dist/quill.snow.css'
import { quillEditor } from 'vue-quill-editor';

// components
import StudentViewTemplate from "@/components/StudentViewTemplate.vue";
import LoggedInTemplate from "@/components/LoggedInTemplate.vue";
import Modal from "@/components/Modal.vue";
import RichTextEditor from "@/components/RichTextEditor.vue";
import Alert from "@/components/Alert.vue";

// config
import config from "@/config/config";

export default Vue.extend({
  name: "AdminCreateJobAsCompany",
  components: {
    StudentViewTemplate,
    LoggedInTemplate,
    Modal,
    quillEditor,
    RichTextEditor,
    Alert
  },
  data() {
    return {
      role: "",
      description: "",
      editorOptions: {
        placeholder: 'Enter the job description...',
        theme: "snow",
        modules: {
          toolbar: [
            [{ 'font': [] }, {'size': ['large', 'small', 'huge'] }],
            ['bold', 'italic', 'underline', 'strike', { 'script': 'sub' }, { 'script': 'super' }, 'code-block', 'link'],
            [{ 'list': 'ordered' }, { 'list': 'bullet' }, { 'align': [] }]
          ]
        }
      },
      applicationLink: "",
      expiryDate: "",
      isPaidPosition: "",
      jobType: "",
      jobMode: "",
      workingRights: [],
      studentDemographic:[],
      wamRequirements: "",
      additionalInfo: "",
      alertType: "",
      alertMsg: "",
      isAlertOpen: false,
      apiToken: this.$store.getters.getApiToken,
      modalVisible: false,
      verifiedCompanies: {},
      selectedCompanyID: "",
    };
  },
  async mounted() {
    // make the call to get a list of verified companies to select from
    const response = await fetch(`${config.apiRoot}/admin/companies`, {
      method: "GET",
      headers: {
        "Content-Type": "application/json",
        "Authorization": this.apiToken,
      },
      // mode: "no-cors",
    });
    if (response.ok) {
      const msg = await response.json();
      // alphabetically sort them
      this.verifiedCompanies = msg.companies.sort((companyA: any, companyB: any) => companyA.name > companyB.name);
    } else {
      this.alertType = "error";
      if (response.status === 401) {
        this.alertMsg = "You are not authorized to perform this action. Redirecting to login page.";
        setTimeout(() => {
          this.$router.push("/login");
        }, 3000);
      } else {
        this.alertMsg = "Malformed request. Please contact the admin.";
      }
      this.isAlertOpen = true;
      window.scrollTo({
        top: 0,
        behavior: "smooth",
      })
    }
  },
  methods: {
    async submitJobPost() {
      // create a date object using this value
      let jobDate = new Date(this.expiryDate);
      // set to the end of the set day
      jobDate.setHours(23);
      jobDate.setMinutes(59);
      // ensure that there is a selected company
      if (isNaN(parseInt(this.selectedCompanyID, 10)) || parseInt(this.selectedCompanyID, 10) < 0) {
        this.alertType = "error";
        this.alertMsg = "Please select a valid company";
        this.isAlertOpen = true;
        window.scrollTo({
          top: 0,
          behavior: "smooth",
        })
        return;
      }

      const response = await fetch(`${config.apiRoot}/admin/company/${this.selectedCompanyID}/jobs`, {
        method: "PUT",
        headers: {
          "Content-Type": "application/json",
          "Authorization": this.apiToken,
        },
        // mode: "no-cors",
        body: JSON.stringify({
          role: this.role,
          description: this.description,
          applicationLink: this.applicationLink,
          expiry: jobDate.valueOf(),
          jobMode: this.jobMode,
          studentDemographic: this.studentDemographic,
          jobType: this.jobType,
          workingRights: this.workingRights,
          wamRequirements: this.wamRequirements,
          additionalInfo: this.additionalInfo,
          isPaid: this.isPaidPosition,
        }),
      });

      if (response.ok) {
        const msg = await response.json();
        this.$store.dispatch("setApiToken", msg.token);
        this.alertType = "success";
        this.alertMsg = "Job posted! This job will be made available to students shortly. Redirecting to the admin account home...";
        this.isAlertOpen = true;
        window.scrollTo({
          top: 0,
          behavior: "smooth",
        })
        setTimeout(() => {
          this.$router.push("/admin/home");
        }, 5000);
      } else {
        this.alertType = "error";
        if (response.status === 403) {
          this.alertMsg = "Failed to post job request as this company has not been verified.";
        } else if (response.status === 401) {
          this.alertMsg = "You are not authorized to perform this action. Redirecting to login page.";
          setTimeout(() => {
            this.$router.push("/login");
          }, 3000);
        } else {
          this.alertMsg = "Missing one or more fields. Please ensure that all fields are filled.";
        }
        this.isAlertOpen = true;
        window.scrollTo({
          top: 0,
          behavior: "smooth",
        })
      }
    },
  },
});
</script>

<style scoped lang="scss">
<<<<<<< HEAD

.ql-container {
  font-size: 1rem;
}

.ql-editor .ql-size-small {
  /* font-size: 0.75em; */
  font-size: 25px;
}

.ql-editor .ql-size-large {
  /* font-size: 1.5em; */
  font-size: 35px;
}

.ql-editor .ql-size-huge {
  /* font-size: 2.5em; */
  font-size: 40px;
}

.ql-snow .ql-picker.ql-size .ql-picker-label::before,
.ql-snow .ql-picker.ql-size .ql-picker-item::before {
    /* content: 'Normal'; */
    content: '10rem';
}

=======
>>>>>>> c7aefb0a
</style><|MERGE_RESOLUTION|>--- conflicted
+++ resolved
@@ -403,33 +403,5 @@
 </script>
 
 <style scoped lang="scss">
-<<<<<<< HEAD
-
-.ql-container {
-  font-size: 1rem;
-}
-
-.ql-editor .ql-size-small {
-  /* font-size: 0.75em; */
-  font-size: 25px;
-}
-
-.ql-editor .ql-size-large {
-  /* font-size: 1.5em; */
-  font-size: 35px;
-}
-
-.ql-editor .ql-size-huge {
-  /* font-size: 2.5em; */
-  font-size: 40px;
-}
-
-.ql-snow .ql-picker.ql-size .ql-picker-label::before,
-.ql-snow .ql-picker.ql-size .ql-picker-item::before {
-    /* content: 'Normal'; */
-    content: '10rem';
-}
-
-=======
->>>>>>> c7aefb0a
+
 </style>