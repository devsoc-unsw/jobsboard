<template>
  <LoggedInTemplate>
    <StudentViewTemplate logged-in>
      <Breadcrumbs class='w-4/5 mx-0' />
      <Modal
        v-if='modalVisible'
        :job-title='role'
        :job-description='description'
        :application-link='applicationLink'
        :expiry-date='expiryDate'
        :is-paid-position='isPaidPosition'
        :job-type='jobType'
        :job-mode='jobMode'
        :working-rights='workingRights'
        :student-demographic='studentDemographic'
        :wam-requirements='wamRequirements'
        :additional-info='additionalInfo'
        @closeCallback='() => { modalVisible = false }'
      />
      <div class='flex flex-col items-center w-4/5 mx-auto'>
        <!-- select company -->
        <h1 class='text-jb-headings font-bold text-3xl mt-0 lg:mt-10'>
          Post a Job
        </h1>
        <p class='text-jb-subheadings mb-12'>
          Reach out to a talented pool of over 10,000 Computer Science and Engineering students
        </p>
        <Alert
          :alert-type='alertType'
          :alert-msg='alertMsg'
          :is-open='isAlertOpen'
          :handle-close='() => { isAlertOpen = false }'
        />
        <!-- input fields -->
        <h2 class='text-xl text-jb-headings mt-4 mb-2 font-bold self-start lg:self-center'>
          Select Company
        </h2>
        <select
          id='selectedCompany'
          v-model='selectedCompanyID'
          name='selectedCompany'
          class='font-bold border-l-4 border-jb-textlink rounded-md p-4 mb-2 shadow-md w-full text-md focus:outline-jb-textlink border-r-transparent border-r-8 bg-white'
        >
          <option
            value=''
            disabled
            selected
          >
            Please select an option
          </option>
          <option
            v-for='company in verifiedCompanies'
            :key='company.id'
            :value='company.id'
          >
            {{ company.name }} - {{ company.location }}
          </option>
        </select>
        <h2 class='text-xl text-jb-headings mt-4 mb-2 font-bold self-start lg:self-center'>
          Job Title
        </h2>
        <input
          v-model='role'
          name='role'
          type='text'
          placeholder='Job Title'
          class='font-bold border-l-4 border-jb-textlink rounded-md p-4 mb-2 shadow-md w-full text-md focus:outline-jb-textlink'
        >
        <h2 class='text-xl text-jb-headings mt-4 mb-2 font-bold self-start lg:self-center'>
          Job Description
        </h2>
        <quill-editor
          v-model='description'
          :value='description'
          :options='editorOptions'
<<<<<<< HEAD
          :style='{ &apos;background-color&apos;: &apos;white&apos;, &apos;width&apos;: &apos;100%&apos; }'
=======
          :style='{ "background-color": "white", "width": "100%" }'
>>>>>>> f639a23e
        />
        <h2 class='text-xl text-jb-headings mt-4 mb-2 font-bold self-start lg:self-center'>
          Application Link
        </h2>
        <input
          v-model='applicationLink'
          name='applicationLink'
          type='text'
          placeholder='www.example.com'
          class='font-bold border-l-4 border-jb-textlink rounded-md p-4 mb-2 shadow-md w-full text-md focus:outline-jb-textlink'
        >
        <div class='flex flex-row justify-between w-full text-left lg:flex-col'>
          <div class='flex flex-col items-start text-left w-2/5 lg:w-full'>
            <h2 class='text-xl text-jb-headings mt-4 mb-2 font-bold self-start lg:self-center'>
              Application Expiry Date
            </h2>
            <input
              v-model='expiryDate'
              name='expiryDate'
              type='date'
              class='font-bold border-l-4 border-jb-textlink rounded-md p-4 mb-2 shadow-md w-full text-md focus:outline-jb-textlink'
            >
          </div>
          <div class='flex flex-col items-start text-left w-2/5 lg:w-full'>
            <h2 class='text-xl text-jb-headings mt-4 mb-2 font-bold self-start lg:self-center'>
              Is this position paid?
            </h2>
            <select
              id='paidPosition'
              v-model='isPaidPosition'
              name='paidPosition'
              class='font-bold border-l-4 border-jb-textlink rounded-md p-4 mb-2 shadow-md w-full text-md focus:outline-jb-textlink border-r-transparent border-r-8 bg-white'
            >
              <option
                value=''
                disabled
                selected
              >
                Please select an option
              </option>
              <option value='true'>
                Yes
              </option>
              <option value='false'>
                No
              </option>
            </select>
          </div>
        </div>
        <div class='flex flex-row justify-between w-full text-left lg:flex-col'>
          <div class='flex flex-col items-start text-left w-2/5 lg:w-full'>
            <h2 class='text-xl text-jb-headings mt-4 mb-2 font-bold self-start lg:self-center'>
              Job Type
            </h2>
            <select
              id='jobType'
              v-model='jobType'
              name='jobType'
              class='font-bold border-l-4 border-jb-textlink rounded-md p-4 mb-2 shadow-md w-full text-md focus:outline-jb-textlink border-r-transparent border-r-8 bg-white'
            >
              <option
                value=''
                disabled
                selected
              >
                Please select an option
              </option>
              <option value='intern'>
                Intern
              </option>
              <option value='grad'>
                Grad
              </option>
            </select>
          </div>
          <div class='flex flex-col items-start text-left w-2/5 lg:w-full'>
            <h2 class='text-xl text-jb-headings mt-4 mb-2 font-bold self-start lg:self-center'>
              Job Mode
            </h2>
            <select
              id='jobMode'
              v-model='jobMode'
              name='jobMode'
              class='font-bold border-l-4 border-jb-textlink rounded-md p-4 mb-2 shadow-md w-full text-md focus:outline-jb-textlink border-r-transparent border-r-8 bg-white'
            >
              <option
                value=''
                disabled
                selected
              >
                Please select an option
              </option>
              <option value='onsite'>
                Onsite
              </option>
              <option value='hybrid'>
                Hybrid
              </option>
              <option value='remote'>
                Remote
              </option>
            </select>
          </div>
        </div>
        <h2 class='text-xl text-jb-headings mt-4 font-bold self-start lg:self-center'>
          Applicant's Working Rights
        </h2>
        <p class='text-jb-subheadings mb-2 self-start lg:self-center'>
          Please check all that applies
        </p>
        <div class='flex flex-row items-center self-start text-left text-lg'>
          <input
            id='wr_aus_ctz'
            v-model='workingRights'
            type='checkbox'
            value='aus_ctz'
            class='self-center mr-2 w-auto'
          >
          <label for='wr_aus_ctz'>Australian Citizen</label>
        </div>
        <div class='flex flex-row items-center self-start text-left text-lg'>
          <input
            id='wr_aus_perm_res'
            v-model='workingRights'
            type='checkbox'
            value='aus_perm_res'
            class='self-center mr-2 w-auto'
          >
          <label for='wr_aus_perm_res'>Australian Permanent Resident</label>
        </div>
        <div class='flex flex-row items-center self-start text-left text-lg'>
          <input
            id='wr_aus_stud_visa'
            v-model='workingRights'
            type='checkbox'
            value='aus_stud_visa'
            class='self-center mr-2 w-auto'
          >
          <label for='wr_aus_stud_visa'>Australian Student Visa</label>
        </div>
        <div class='flex flex-row items-center self-start text-left text-lg'>
          <input
            id='wr_aus_temp_grad_visa'
            v-model='workingRights'
            type='checkbox'
            value='aus_temp_grad_visa'
            class='self-center mr-2 w-auto'
          >
          <label for='wr_aus_temp_grad_visa'>Australian Temporary Grad Visa</label>
        </div>
        <div class='flex flex-row items-center self-start text-left text-lg'>
          <input
            id='wr_nz_ctz_and_perm_res'
            v-model='workingRights'
            type='checkbox'
            value='nz_ctz_and_perm_res'
            class='self-center mr-2 w-auto'
          >
          <label for='wr_nz_ctz_and_perm_res'>NZ Citizen/Permanent Resident</label>
        </div>
        <div class='flex flex-row items-center self-start text-left text-lg'>
          <input
            id='wr_no_wr'
            v-model='workingRights'
            type='checkbox'
            value='no_wr'
            class='self-center mr-2 w-auto'
          >
          <label for='wr_no_wr'>No Working Rights</label>
        </div>
        <div class='flex flex-row items-center self-start text-left text-lg'>
          <input
            id='wr_all'
            v-model='workingRights'
            type='checkbox'
            value='all'
            class='self-center mr-2 w-auto'
          >
          <label for='wr_all'>All</label>
        </div>
        <div class='flex flex-row justify-between w-full text-left lg:flex-col'>
          <div class='flex flex-col items-start text-left w-2/5 lg:w-full'>
            <h2 class='text-xl text-jb-headings mt-4 font-bold self-start lg:self-center'>
              Who Should Apply for this Role?
            </h2>
            <p class='text-jb-subheadings mb-2 self-start lg:self-center'>
              Please check all that applies
            </p>
            <div>
              <div class='flex flex-row items-center self-start text-left text-lg'>
                <input
                  id='student_demographic_final_year'
                  v-model='studentDemographic'
                  type='checkbox'
                  value='final_year'
                  class='self-center mr-2 w-auto'
                >
                <label for='student_demographic_final_year'>Graduates</label>
              </div>
              <div class='flex flex-row items-center self-start text-left text-lg'>
                <input
                  id='student_demographic_penultimate'
                  v-model='studentDemographic'
                  type='checkbox'
                  value='penultimate'
                  class='self-center mr-2 w-auto'
                >
                <label for='student_demographic_penultimate'>Penultimate Students</label>
              </div>
              <div class='flex flex-row items-center self-start text-left text-lg'>
                <input
                  id='student_demographic_all'
                  v-model='studentDemographic'
                  type='checkbox'
                  value='all'
                  class='self-center mr-2 w-auto'
                >
                <label for='student_demographic_all'>All Students</label>
              </div>
            </div>
          </div>
          <div class='flex flex-col items-start text-left w-2/5 lg:w-full'>
            <h2 class='text-xl text-jb-headings mt-4 font-bold self-start lg:self-center'>
              Applicant's WAM
            </h2>
            <p class='text-jb-subheadings mb-2 self-start lg:self-center'>
              Please select one option
            </p>
            <div>
              <div class='flex flex-row items-center self-start text-left text-lg'>
                <input
                  id='applicantWam_HD'
                  v-model='wamRequirements'
                  type='radio'
                  value='HD'
                  class='self-center mr-2 w-auto'
                >
                <label for='applicantWam_HD'>High Distinction | 85 and above</label>
              </div>
              <div class='flex flex-row items-center self-start text-left text-lg'>
                <input
                  id='applicantWam_D'
                  v-model='wamRequirements'
                  type='radio'
                  value='D'
                  class='self-center mr-2 w-auto'
                >
                <label for='applicantWam_D'>Distinction | 75 and above</label>
              </div>
              <div class='flex flex-row items-center self-start text-left text-lg'>
                <input
                  id='applicantWam_C'
                  v-model='wamRequirements'
                  type='radio'
                  value='C'
                  class='self-center mr-2 w-auto'
                >
                <label for='applicantWam_C'>Credit | 65 and above</label>
              </div>
              <div class='flex flex-row items-center self-start text-left text-lg'>
                <input
                  id='applicantWam_none'
                  v-model='wamRequirements'
                  type='radio'
                  value='none'
                  class='self-center mr-2 w-auto'
                >
                <label for='applicantWam_none'>No preference</label>
              </div>
            </div>
          </div>
        </div>
        <h2 class='text-xl text-jb-headings my-4 font-bold self-start lg:self-center'>
          Additional Information
        </h2>
        <quill-editor
          v-model='additionalInfo'
          :value='additionalInfo'
          :options='{
            ...editorOptions,
            placeholder: `Please note down any additional information that will make recommending jobs to students easier. This could be things like:
        - Point of contact for applicants to reach out with any questions.
        - What type of role is this? Eg: Frontend, Backend, Fullstack, Site Reliability Engineer, etc.
<<<<<<< HEAD
        - Is your company able to sponsor the applicant&apos;s visa if needed?`,
          }'
          :style='{ &apos;background-color&apos;: &apos;white&apos;, &apos;width&apos;: &apos;100%&apos; }'
=======
        - Is your company able to sponsor the applicant"s visa if needed?`,
          }'
          :style='{ "background-color": "white", "width": "100%" }'
>>>>>>> f639a23e
        />
        <button
          class='border-none text-jb-textlink font-bold bg-jb-background mt-6 cursor-pointer hover:text-jb-textlink-hovered'
          @click='() => { modalVisible = true }'
        >
          Preview
        </button>
        <button
          class='bg-jb-textlink rounded-md w-40 h-11 m-2 text-white font-bold text-base border-0
              shadow-md duration-200 ease-linear cursor-pointer hover:bg-jb-btn-hovered hover:shadow-md-hovered'
          @click='submitJobPost'
        >
          Post Job
        </button>
      </div>
    </StudentViewTemplate>
  </LoggedInTemplate>
</template>

<script lang="ts">
// libraries
import { Vue } from 'vue-property-decorator';

// QuillJs related
import 'quill/dist/quill.core.css';
import 'quill/dist/quill.snow.css';
import { quillEditor } from 'vue-quill-editor';

// components
import StudentViewTemplate from '@/components/StudentViewTemplate.vue';
import LoggedInTemplate from '@/components/LoggedInTemplate.vue';
import Modal from '@/components/Modal.vue';
import RichTextEditor from '@/components/RichTextEditor.vue';
import Alert from '@/components/Alert.vue';
import Breadcrumbs from '@/components/Breadcrumbs.vue';

// config
import config from '@/config/config';

export default Vue.extend({
  name: 'AdminCreateJobAsCompany',
  components: {
    StudentViewTemplate,
    LoggedInTemplate,
    Modal,
    quillEditor,
    // eslint-disable-next-line vue/no-unused-components
    RichTextEditor,
    Alert,
    Breadcrumbs,
  },
  data() {
    return {
      role: '',
      description: '',
      editorOptions: {
        placeholder: 'Enter the job description...',
        theme: 'snow',
        modules: {
          toolbar: [
            [{ 'font': [] }, { 'size': ['large', 'small', 'huge'] }],
            ['bold', 'italic', 'underline', 'strike', { 'script': 'sub' }, { 'script': 'super' }, 'code-block', 'link'],
            [{ 'list': 'ordered' }, { 'list': 'bullet' }, { 'align': [] }],
          ],
        },
      },
      applicationLink: '',
      expiryDate: '',
      isPaidPosition: '',
      jobType: '',
      jobMode: '',
      workingRights: [],
      studentDemographic: [],
      wamRequirements: '',
      additionalInfo: '',
      alertType: '',
      alertMsg: '',
      isAlertOpen: false,
      apiToken: this.$store.getters.getApiToken,
      modalVisible: false,
      verifiedCompanies: {},
      selectedCompanyID: '',
    };
  },
  async mounted() {
    // Change the page title
    document.title = this.$route.meta.title;

    // make the call to get a list of verified companies to select from
    const response = await fetch(`${config.apiRoot}/admin/companies`, {
      method: 'GET',
      headers: {
        'Content-Type': 'application/json',
        'Authorization': this.apiToken,
      },
      // mode: "no-cors",
    });
    if (response.ok) {
      const msg = await response.json();
      // alphabetically sort them
      this.verifiedCompanies = msg.companies.sort(
        (companyA, companyB) => companyA.name > companyB.name,
      );
    } else {
      this.alertType = 'error';
      if (response.status === 401) {
        this.alertMsg = 'You are not authorized to perform this action. Redirecting to login page.';
        setTimeout(() => {
          this.$router.push('/login');
        }, 3000);
      } else {
        this.alertMsg = 'Malformed request. Please contact the admin.';
      }
      this.isAlertOpen = true;
      window.scrollTo({
        top: 0,
        behavior: 'smooth',
      });
    }
  },
  methods: {
    async submitJobPost() {
      // create a date object using this value
      let jobDate = new Date(this.expiryDate);
      // set to the end of the set day
      jobDate.setHours(23);
      jobDate.setMinutes(59);
      // ensure that there is a selected company
      if (
        isNaN(parseInt(this.selectedCompanyID, 10)) ||
        parseInt(this.selectedCompanyID, 10) < 0
      ) {
        this.alertType = 'error';
        this.alertMsg = 'Please select a valid company';
        this.isAlertOpen = true;
        window.scrollTo({
          top: 0,
          behavior: 'smooth',
        });
        return;
      }

      const response = await fetch(`${config.apiRoot}/admin/company/${this.selectedCompanyID}/jobs`, {
        method: 'PUT',
        headers: {
          'Content-Type': 'application/json',
          'Authorization': this.apiToken,
        },
        // mode: "no-cors",
        body: JSON.stringify({
          role: this.role,
          description: this.description,
          applicationLink: this.applicationLink,
          expiry: jobDate.valueOf(),
          jobMode: this.jobMode,
          studentDemographic: this.studentDemographic,
          jobType: this.jobType,
          workingRights: this.workingRights,
          wamRequirements: this.wamRequirements,
          additionalInfo: this.additionalInfo,
          isPaid: this.isPaidPosition,
        }),
      });

      if (response.ok) {
        const msg = await response.json();
        this.$store.dispatch('setApiToken', msg.token);
        this.alertType = 'success';
        this.alertMsg = 'Job posted! This job will be made available to students shortly. Redirecting to the admin account home...';
        this.isAlertOpen = true;
        window.scrollTo({
          top: 0,
          behavior: 'smooth',
        });
        setTimeout(() => {
          this.$router.push('/admin/home');
        }, 5000);
      } else {
        this.alertType = 'error';
        if (response.status === 403) {
          this.alertMsg = 'Failed to post job request as this company has not been verified.';
        } else if (response.status === 401) {
          this.alertMsg = 'You are not authorized to perform this action. Redirecting to login page.';
          setTimeout(() => {
            this.$router.push('/login');
          }, 3000);
        } else {
          this.alertMsg = 'Missing one or more fields. Please ensure that all fields are filled.';
        }
        this.isAlertOpen = true;
        window.scrollTo({
          top: 0,
          behavior: 'smooth',
        });
      }
    },
  },
});
</script>

<style scoped lang="scss">
</style><|MERGE_RESOLUTION|>--- conflicted
+++ resolved
@@ -73,11 +73,7 @@
           v-model='description'
           :value='description'
           :options='editorOptions'
-<<<<<<< HEAD
-          :style='{ &apos;background-color&apos;: &apos;white&apos;, &apos;width&apos;: &apos;100%&apos; }'
-=======
           :style='{ "background-color": "white", "width": "100%" }'
->>>>>>> f639a23e
         />
         <h2 class='text-xl text-jb-headings mt-4 mb-2 font-bold self-start lg:self-center'>
           Application Link
@@ -361,15 +357,9 @@
             placeholder: `Please note down any additional information that will make recommending jobs to students easier. This could be things like:
         - Point of contact for applicants to reach out with any questions.
         - What type of role is this? Eg: Frontend, Backend, Fullstack, Site Reliability Engineer, etc.
-<<<<<<< HEAD
-        - Is your company able to sponsor the applicant&apos;s visa if needed?`,
-          }'
-          :style='{ &apos;background-color&apos;: &apos;white&apos;, &apos;width&apos;: &apos;100%&apos; }'
-=======
         - Is your company able to sponsor the applicant"s visa if needed?`,
           }'
           :style='{ "background-color": "white", "width": "100%" }'
->>>>>>> f639a23e
         />
         <button
           class='border-none text-jb-textlink font-bold bg-jb-background mt-6 cursor-pointer hover:text-jb-textlink-hovered'
