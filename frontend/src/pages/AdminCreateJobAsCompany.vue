--- conflicted
+++ resolved
@@ -1,85 +1,5 @@
 <template>
   <LoggedInTemplate>
-<<<<<<< HEAD
-  <StudentViewTemplate loggedIn>
-  <Breadcrumbs class="w-4/5 mx-0"/>
-  <Modal
-    v-if="modalVisible"
-    :jobTitle="role"
-    :jobDescription="description"
-    :applicationLink="applicationLink"
-    :expiryDate="expiryDate"
-    :isPaidPosition="isPaidPosition"
-    :jobType="jobType"
-    :jobMode="jobMode"
-    :workingRights="workingRights"
-    :studentDemographic="studentDemographic"
-    :wamRequirements="wamRequirements"
-    :additionalInfo="additionalInfo"
-    @closeCallback="() => { modalVisible = false }"
-  />
-  <div class="flex flex-col items-center w-4/5 mx-auto">
-    <!-- select company -->
-    <h1 class="text-jb-headings font-bold text-3xl mt-0 lg:mt-10">Post a Job</h1>
-    <p class="text-jb-subheadings mb-12">
-      Reach out to a talented pool of over 10,000 Computer Science and Engineering students
-    </p>
-    <Alert
-      :alertType="alertType"
-      :alertMsg="alertMsg"
-      :isOpen="isAlertOpen"
-      :handleClose="() => { isAlertOpen = false }"
-    />
-    <!-- input fields -->
-    <h2 class="text-xl text-jb-headings mt-4 mb-2 font-bold self-start lg:self-center">Select Company</h2>
-    <select 
-      name="selectedCompany" 
-      id="selectedCompany" 
-      v-model="selectedCompanyID"
-      class="font-bold border-l-4 border-jb-textlink rounded-md p-4 mb-2 shadow-md w-full text-md focus:outline-jb-textlink border-r-transparent border-r-8 bg-white"
-    >
-      <option value="" disabled selected>Please select an option</option>
-      <option 
-        v-for="company in verifiedCompanies"
-        :key="company.id"
-        :value="company.id"
-      >
-        {{ company.name }} - {{ company.location }}
-      </option>
-    </select>
-    <h2 class="text-xl text-jb-headings mt-4 mb-2 font-bold self-start lg:self-center">Job Title</h2>
-    <input 
-      name="role"
-      v-model="role"
-      type="text"
-      placeholder="Job Title"
-      class="font-bold border-l-4 border-jb-textlink rounded-md p-4 mb-2 shadow-md w-full text-md focus:outline-jb-textlink"
-    />
-    <h2 class="text-xl text-jb-headings mt-4 mb-2 font-bold self-start lg:self-center">Job Description</h2>
-    <QuillEditor 
-      v-model:content="description"
-      contentType="html"
-      :value="description"
-      :options="editorOptions"
-      v-bind:style="{ 'background-color': 'white', 'width': '100%' }"
-    />
-    <h2 class="text-xl text-jb-headings mt-4 mb-2 font-bold self-start lg:self-center">Application Link</h2>
-    <input 
-      name="applicationLink"
-      v-model="applicationLink"
-      type="text"
-      placeholder="www.example.com"
-      class="font-bold border-l-4 border-jb-textlink rounded-md p-4 mb-2 shadow-md w-full text-md focus:outline-jb-textlink"
-    />
-    <div class="flex flex-row justify-between w-full text-left lg:flex-col">
-      <div class="flex flex-col items-start text-left w-2/5 lg:w-full">
-        <h2 class="text-xl text-jb-headings mt-4 mb-2 font-bold self-start lg:self-center">Application Expiry Date</h2>
-        <input
-          name="expiryDate"
-          v-model="expiryDate"
-          type="date"
-          class="font-bold border-l-4 border-jb-textlink rounded-md p-4 mb-2 shadow-md w-full text-md focus:outline-jb-textlink"
-=======
     <StudentViewTemplate loggedIn>
       <Breadcrumbs class='w-4/5 mx-0' />
       <Modal
@@ -110,7 +30,6 @@
           :alertMsg='alertMsg'
           :isOpen='isAlertOpen'
           :handleClose='() => { isAlertOpen = false }'
->>>>>>> bb08d2ef
         />
         <!-- input fields -->
         <h2 class='text-xl text-jb-headings mt-4 mb-2 font-bold self-start lg:self-center'>
@@ -150,8 +69,9 @@
         <h2 class='text-xl text-jb-headings mt-4 mb-2 font-bold self-start lg:self-center'>
           Job Description
         </h2>
-        <quill-editor
-          v-model='description'
+        <QuillEditor
+          v-model:content='description'
+          contentType='html'
           :value='description'
           :options='editorOptions'
           :style='{ "background-color": "white", "width": "100%" }'
@@ -177,15 +97,14 @@
               type='date'
               class='font-bold border-l-4 border-jb-textlink rounded-md p-4 mb-2 shadow-md w-full text-md focus:outline-jb-textlink'
             >
-          </div>
-          <div class='flex flex-col items-start text-left w-2/5 lg:w-full'>
+            <!-- input fields -->
             <h2 class='text-xl text-jb-headings mt-4 mb-2 font-bold self-start lg:self-center'>
-              Is this position paid?
+              Select Company
             </h2>
             <select
-              id='paidPosition'
-              v-model='isPaidPosition'
-              name='paidPosition'
+              id='selectedCompany'
+              v-model='selectedCompanyID'
+              name='selectedCompany'
               class='font-bold border-l-4 border-jb-textlink rounded-md p-4 mb-2 shadow-md w-full text-md focus:outline-jb-textlink border-r-transparent border-r-8 bg-white'
             >
               <option
@@ -195,277 +114,313 @@
               >
                 Please select an option
               </option>
-              <option value='true'>
-                Yes
-              </option>
-              <option value='false'>
-                No
+              <option
+                v-for='company in verifiedCompanies'
+                :key='company.id'
+                :value='company.id'
+              >
+                {{ company.name }} - {{ company.location }}
               </option>
             </select>
-          </div>
-        </div>
-        <div class='flex flex-row justify-between w-full text-left lg:flex-col'>
-          <div class='flex flex-col items-start text-left w-2/5 lg:w-full'>
             <h2 class='text-xl text-jb-headings mt-4 mb-2 font-bold self-start lg:self-center'>
-              Job Type
+              Job Title
             </h2>
-            <select
-              id='jobType'
-              v-model='jobType'
-              name='jobType'
-              class='font-bold border-l-4 border-jb-textlink rounded-md p-4 mb-2 shadow-md w-full text-md focus:outline-jb-textlink border-r-transparent border-r-8 bg-white'
+            <input
+              v-model='role'
+              name='role'
+              type='text'
+              placeholder='Job Title'
+              class='font-bold border-l-4 border-jb-textlink rounded-md p-4 mb-2 shadow-md w-full text-md focus:outline-jb-textlink'
             >
-              <option
-                value=''
-                disabled
-                selected
-              >
-                Please select an option
-              </option>
-              <option value='intern'>
-                Intern
-              </option>
-              <option value='grad'>
-                Grad
-              </option>
-            </select>
-          </div>
-          <div class='flex flex-col items-start text-left w-2/5 lg:w-full'>
             <h2 class='text-xl text-jb-headings mt-4 mb-2 font-bold self-start lg:self-center'>
-              Job Mode
+              Job Description
             </h2>
-            <select
-              id='jobMode'
-              v-model='jobMode'
-              name='jobMode'
-              class='font-bold border-l-4 border-jb-textlink rounded-md p-4 mb-2 shadow-md w-full text-md focus:outline-jb-textlink border-r-transparent border-r-8 bg-white'
+            <quill-editor
+              v-model='description'
+              :value='description'
+              :options='editorOptions'
+              :style='{ "background-color": "white", "width": "100%" }'
+            />
+            <h2 class='text-xl text-jb-headings mt-4 mb-2 font-bold self-start lg:self-center'>
+              Application Link
+            </h2>
+            <input
+              v-model='applicationLink'
+              name='applicationLink'
+              type='text'
+              placeholder='www.example.com'
+              class='font-bold border-l-4 border-jb-textlink rounded-md p-4 mb-2 shadow-md w-full text-md focus:outline-jb-textlink'
             >
-              <option
-                value=''
-                disabled
-                selected
-              >
-                Please select an option
-              </option>
-              <option value='onsite'>
-                Onsite
-              </option>
-              <option value='hybrid'>
-                Hybrid
-              </option>
-              <option value='remote'>
-                Remote
-              </option>
-            </select>
-          </div>
-        </div>
-        <h2 class='text-xl text-jb-headings mt-4 font-bold self-start lg:self-center'>
-          Applicant's Working Rights
-        </h2>
-        <p class='text-jb-subheadings mb-2 self-start lg:self-center'>
-          Please check all that applies
-        </p>
-        <div class='flex flex-row items-center self-start text-left text-lg'>
-          <input
-            id='wr_aus_ctz'
-            v-model='workingRights'
-            type='checkbox'
-            value='aus_ctz'
-            class='self-center mr-2 w-auto'
-          >
-          <label for='wr_aus_ctz'>Australian Citizen</label>
-        </div>
-        <div class='flex flex-row items-center self-start text-left text-lg'>
-          <input
-            id='wr_aus_perm_res'
-            v-model='workingRights'
-            type='checkbox'
-            value='aus_perm_res'
-            class='self-center mr-2 w-auto'
-          >
-          <label for='wr_aus_perm_res'>Australian Permanent Resident</label>
-        </div>
-        <div class='flex flex-row items-center self-start text-left text-lg'>
-          <input
-            id='wr_aus_stud_visa'
-            v-model='workingRights'
-            type='checkbox'
-            value='aus_stud_visa'
-            class='self-center mr-2 w-auto'
-          >
-          <label for='wr_aus_stud_visa'>Australian Student Visa</label>
-        </div>
-        <div class='flex flex-row items-center self-start text-left text-lg'>
-          <input
-            id='wr_aus_temp_grad_visa'
-            v-model='workingRights'
-            type='checkbox'
-            value='aus_temp_grad_visa'
-            class='self-center mr-2 w-auto'
-          >
-          <label for='wr_aus_temp_grad_visa'>Australian Temporary Grad Visa</label>
-        </div>
-        <div class='flex flex-row items-center self-start text-left text-lg'>
-          <input
-            id='wr_nz_ctz_and_perm_res'
-            v-model='workingRights'
-            type='checkbox'
-            value='nz_ctz_and_perm_res'
-            class='self-center mr-2 w-auto'
-          >
-          <label for='wr_nz_ctz_and_perm_res'>NZ Citizen/Permanent Resident</label>
-        </div>
-        <div class='flex flex-row items-center self-start text-left text-lg'>
-          <input
-            id='wr_no_wr'
-            v-model='workingRights'
-            type='checkbox'
-            value='no_wr'
-            class='self-center mr-2 w-auto'
-          >
-          <label for='wr_no_wr'>No Working Rights</label>
-        </div>
-        <div class='flex flex-row items-center self-start text-left text-lg'>
-          <input
-            id='wr_all'
-            v-model='workingRights'
-            type='checkbox'
-            value='all'
-            class='self-center mr-2 w-auto'
-          >
-          <label for='wr_all'>All</label>
-        </div>
-        <div class='flex flex-row justify-between w-full text-left lg:flex-col'>
-          <div class='flex flex-col items-start text-left w-2/5 lg:w-full'>
+            <div class='flex flex-row justify-between w-full text-left lg:flex-col'>
+              <div class='flex flex-col items-start text-left w-2/5 lg:w-full'>
+                <h2 class='text-xl text-jb-headings mt-4 mb-2 font-bold self-start lg:self-center'>
+                  Application Expiry Date
+                </h2>
+                <input
+                  v-model='expiryDate'
+                  name='expiryDate'
+                  type='date'
+                  class='font-bold border-l-4 border-jb-textlink rounded-md p-4 mb-2 shadow-md w-full text-md focus:outline-jb-textlink'
+                >
+              </div>
+              <div class='flex flex-col items-start text-left w-2/5 lg:w-full'>
+                <h2 class='text-xl text-jb-headings mt-4 mb-2 font-bold self-start lg:self-center'>
+                  Is this position paid?
+                </h2>
+                <select
+                  id='paidPosition'
+                  v-model='isPaidPosition'
+                  name='paidPosition'
+                  class='font-bold border-l-4 border-jb-textlink rounded-md p-4 mb-2 shadow-md w-full text-md focus:outline-jb-textlink border-r-transparent border-r-8 bg-white'
+                >
+                  <option
+                    value=''
+                    disabled
+                    selected
+                  >
+                    Please select an option
+                  </option>
+                  <option value='true'>
+                    Yes
+                  </option>
+                  <option value='false'>
+                    No
+                  </option>
+                </select>
+              </div>
+            </div>
+            <div class='flex flex-row justify-between w-full text-left lg:flex-col'>
+              <div class='flex flex-col items-start text-left w-2/5 lg:w-full'>
+                <h2 class='text-xl text-jb-headings mt-4 mb-2 font-bold self-start lg:self-center'>
+                  Job Type
+                </h2>
+                <select
+                  id='jobType'
+                  v-model='jobType'
+                  name='jobType'
+                  class='font-bold border-l-4 border-jb-textlink rounded-md p-4 mb-2 shadow-md w-full text-md focus:outline-jb-textlink border-r-transparent border-r-8 bg-white'
+                >
+                  <option
+                    value=''
+                    disabled
+                    selected
+                  >
+                    Please select an option
+                  </option>
+                  <option value='intern'>
+                    Intern
+                  </option>
+                  <option value='grad'>
+                    Grad
+                  </option>
+                </select>
+              </div>
+              <div class='flex flex-col items-start text-left w-2/5 lg:w-full'>
+                <h2 class='text-xl text-jb-headings mt-4 mb-2 font-bold self-start lg:self-center'>
+                  Job Mode
+                </h2>
+                <select
+                  id='jobMode'
+                  v-model='jobMode'
+                  name='jobMode'
+                  class='font-bold border-l-4 border-jb-textlink rounded-md p-4 mb-2 shadow-md w-full text-md focus:outline-jb-textlink border-r-transparent border-r-8 bg-white'
+                >
+                  <option
+                    value=''
+                    disabled
+                    selected
+                  >
+                    Please select an option
+                  </option>
+                  <option value='onsite'>
+                    Onsite
+                  </option>
+                  <option value='hybrid'>
+                    Hybrid
+                  </option>
+                  <option value='remote'>
+                    Remote
+                  </option>
+                </select>
+              </div>
+            </div>
             <h2 class='text-xl text-jb-headings mt-4 font-bold self-start lg:self-center'>
-              Who Should Apply for this Role?
+              Applicant's Working Rights
             </h2>
             <p class='text-jb-subheadings mb-2 self-start lg:self-center'>
               Please check all that applies
             </p>
-            <div>
-              <div class='flex flex-row items-center self-start text-left text-lg'>
-                <input
-                  id='student_demographic_final_year'
-                  v-model='studentDemographic'
-                  type='checkbox'
-                  value='final_year'
-                  class='self-center mr-2 w-auto'
-                >
-                <label for='student_demographic_final_year'>Graduates</label>
+            <div class='flex flex-row items-center self-start text-left text-lg'>
+              <input
+                id='wr_aus_ctz'
+                v-model='workingRights'
+                type='checkbox'
+                value='aus_ctz'
+                class='self-center mr-2 w-auto'
+              >
+              <label for='wr_aus_ctz'>Australian Citizen</label>
+            </div>
+            <div class='flex flex-row items-center self-start text-left text-lg'>
+              <input
+                id='wr_aus_perm_res'
+                v-model='workingRights'
+                type='checkbox'
+                value='aus_perm_res'
+                class='self-center mr-2 w-auto'
+              >
+              <label for='wr_aus_perm_res'>Australian Permanent Resident</label>
+            </div>
+            <div class='flex flex-row items-center self-start text-left text-lg'>
+              <input
+                id='wr_aus_stud_visa'
+                v-model='workingRights'
+                type='checkbox'
+                value='aus_stud_visa'
+                class='self-center mr-2 w-auto'
+              >
+              <label for='wr_aus_stud_visa'>Australian Student Visa</label>
+            </div>
+            <div class='flex flex-row items-center self-start text-left text-lg'>
+              <input
+                id='wr_aus_temp_grad_visa'
+                v-model='workingRights'
+                type='checkbox'
+                value='aus_temp_grad_visa'
+                class='self-center mr-2 w-auto'
+              >
+              <label for='wr_aus_temp_grad_visa'>Australian Temporary Grad Visa</label>
+            </div>
+            <div class='flex flex-row items-center self-start text-left text-lg'>
+              <input
+                id='wr_nz_ctz_and_perm_res'
+                v-model='workingRights'
+                type='checkbox'
+                value='nz_ctz_and_perm_res'
+                class='self-center mr-2 w-auto'
+              >
+              <label for='wr_nz_ctz_and_perm_res'>NZ Citizen/Permanent Resident</label>
+            </div>
+            <div class='flex flex-row items-center self-start text-left text-lg'>
+              <input
+                id='wr_no_wr'
+                v-model='workingRights'
+                type='checkbox'
+                value='no_wr'
+                class='self-center mr-2 w-auto'
+              >
+              <label for='wr_no_wr'>No Working Rights</label>
+            </div>
+            <div class='flex flex-row items-center self-start text-left text-lg'>
+              <input
+                id='wr_all'
+                v-model='workingRights'
+                type='checkbox'
+                value='all'
+                class='self-center mr-2 w-auto'
+              >
+              <label for='wr_all'>All</label>
+            </div>
+            <div class='flex flex-row justify-between w-full text-left lg:flex-col'>
+              <div class='flex flex-col items-start text-left w-2/5 lg:w-full'>
+                <h2 class='text-xl text-jb-headings mt-4 font-bold self-start lg:self-center'>
+                  Who Should Apply for this Role?
+                </h2>
+                <p class='text-jb-subheadings mb-2 self-start lg:self-center'>
+                  Please check all that applies
+                </p>
+                <div>
+                  <div class='flex flex-row items-center self-start text-left text-lg'>
+                    <input
+                      id='student_demographic_final_year'
+                      v-model='studentDemographic'
+                      type='checkbox'
+                      value='final_year'
+                      class='self-center mr-2 w-auto'
+                    >
+                    <label for='student_demographic_final_year'>Graduates</label>
+                  </div>
+                  <div class='flex flex-row items-center self-start text-left text-lg'>
+                    <input
+                      id='student_demographic_penultimate'
+                      v-model='studentDemographic'
+                      type='checkbox'
+                      value='penultimate'
+                      class='self-center mr-2 w-auto'
+                    >
+                    <label for='student_demographic_penultimate'>Penultimate Students</label>
+                  </div>
+                  <div class='flex flex-row items-center self-start text-left text-lg'>
+                    <input
+                      id='student_demographic_all'
+                      v-model='studentDemographic'
+                      type='checkbox'
+                      value='all'
+                      class='self-center mr-2 w-auto'
+                    >
+                    <label for='student_demographic_all'>All Students</label>
+                  </div>
+                </div>
               </div>
-              <div class='flex flex-row items-center self-start text-left text-lg'>
-                <input
-                  id='student_demographic_penultimate'
-                  v-model='studentDemographic'
-                  type='checkbox'
-                  value='penultimate'
-                  class='self-center mr-2 w-auto'
-                >
-                <label for='student_demographic_penultimate'>Penultimate Students</label>
-              </div>
-              <div class='flex flex-row items-center self-start text-left text-lg'>
-                <input
-                  id='student_demographic_all'
-                  v-model='studentDemographic'
-                  type='checkbox'
-                  value='all'
-                  class='self-center mr-2 w-auto'
-                >
-                <label for='student_demographic_all'>All Students</label>
-              </div>
-            </div>
-          </div>
-          <div class='flex flex-col items-start text-left w-2/5 lg:w-full'>
-            <h2 class='text-xl text-jb-headings mt-4 font-bold self-start lg:self-center'>
-              Applicant's WAM
-            </h2>
-            <p class='text-jb-subheadings mb-2 self-start lg:self-center'>
-              Please select one option
-            </p>
-            <div>
-              <div class='flex flex-row items-center self-start text-left text-lg'>
-                <input
-                  id='applicantWam_HD'
-                  v-model='wamRequirements'
-                  type='radio'
-                  value='HD'
-                  class='self-center mr-2 w-auto'
-                >
-                <label for='applicantWam_HD'>High Distinction | 85 and above</label>
-              </div>
-              <div class='flex flex-row items-center self-start text-left text-lg'>
-                <input
-                  id='applicantWam_D'
-                  v-model='wamRequirements'
-                  type='radio'
-                  value='D'
-                  class='self-center mr-2 w-auto'
-                >
-                <label for='applicantWam_D'>Distinction | 75 and above</label>
-              </div>
-              <div class='flex flex-row items-center self-start text-left text-lg'>
-                <input
-                  id='applicantWam_C'
-                  v-model='wamRequirements'
-                  type='radio'
-                  value='C'
-                  class='self-center mr-2 w-auto'
-                >
-                <label for='applicantWam_C'>Credit | 65 and above</label>
-              </div>
-              <div class='flex flex-row items-center self-start text-left text-lg'>
-                <input
-                  id='applicantWam_none'
-                  v-model='wamRequirements'
-                  type='radio'
-                  value='none'
-                  class='self-center mr-2 w-auto'
-                >
-                <label for='applicantWam_none'>No preference</label>
+              <div class='flex flex-col items-start text-left w-2/5 lg:w-full'>
+                <h2 class='text-xl text-jb-headings mt-4 font-bold self-start lg:self-center'>
+                  Applicant's WAM
+                </h2>
+                <p class='text-jb-subheadings mb-2 self-start lg:self-center'>
+                  Please select one option
+                </p>
+                <div>
+                  <div class='flex flex-row items-center self-start text-left text-lg'>
+                    <input
+                      id='applicantWam_HD'
+                      v-model='wamRequirements'
+                      type='radio'
+                      value='HD'
+                      class='self-center mr-2 w-auto'
+                    >
+                    <label for='applicantWam_HD'>High Distinction | 85 and above</label>
+                  </div>
+                  <div class='flex flex-row items-center self-start text-left text-lg'>
+                    <input
+                      id='applicantWam_D'
+                      v-model='wamRequirements'
+                      type='radio'
+                      value='D'
+                      class='self-center mr-2 w-auto'
+                    >
+                    <label for='applicantWam_D'>Distinction | 75 and above</label>
+                  </div>
+                  <div class='flex flex-row items-center self-start text-left text-lg'>
+                    <input
+                      id='applicantWam_C'
+                      v-model='wamRequirements'
+                      type='radio'
+                      value='C'
+                      class='self-center mr-2 w-auto'
+                    >
+                    <label for='applicantWam_C'>Credit | 65 and above</label>
+                  </div>
+                  <div class='flex flex-row items-center self-start text-left text-lg'>
+                    <input
+                      id='applicantWam_none'
+                      v-model='wamRequirements'
+                      type='radio'
+                      value='none'
+                      class='self-center mr-2 w-auto'
+                    >
+                    <label for='applicantWam_none'>No preference</label>
+                  </div>
+                </div>
               </div>
             </div>
           </div>
         </div>
-<<<<<<< HEAD
-      </div>
-    </div>
-    <h2 class="text-xl text-jb-headings my-4 font-bold self-start lg:self-center">Additional Information</h2>
-    <quill-editor 
-      v-model:content="additionalInfo"
-      :value="additionalInfo"
-      contentType="html"
-      :options="{ 
-        ...editorOptions, 
-        placeholder: `Please note down any additional information that will make recommending jobs to students easier. This could be things like:
-        - Point of contact for applicants to reach out with any questions.
-        - What type of role is this? Eg: Frontend, Backend, Fullstack, Site Reliability Engineer, etc.
-        - Is your company able to sponsor the applicant's visa if needed?` 
-      }"
-      v-bind:style="{ 'background-color': 'white', 'width': '100%' }"
-    />
-    <button 
-      @click="() => { modalVisible = true }" 
-      class="border-none text-jb-textlink font-bold bg-jb-background mt-6 cursor-pointer hover:text-jb-textlink-hovered"
-    >
-      Preview
-    </button>
-    <button 
-      @click="submitJobPost" 
-      class="bg-jb-textlink rounded-md w-40 h-11 m-2 text-white font-bold text-base border-0 
-              shadow-md duration-200 ease-linear cursor-pointer hover:bg-jb-btn-hovered hover:shadow-md-hovered"
-    >
-      Post Job
-    </button>
-  </div>
-  </StudentViewTemplate>
-=======
         <h2 class='text-xl text-jb-headings my-4 font-bold self-start lg:self-center'>
           Additional Information
         </h2>
         <quill-editor
-          v-model='additionalInfo'
+          v-model:content='additionalInfo'
           :value='additionalInfo'
+          contentType='html'
           :options='{
             ...editorOptions,
             placeholder: `Please note down any additional information that will make recommending jobs to students easier. This could be things like:
@@ -490,28 +445,26 @@
         </button>
       </div>
     </StudentViewTemplate>
->>>>>>> bb08d2ef
   </LoggedInTemplate>
 </template>
 
-<script lang="ts">
+<script setup lang="ts">
 // libraries
-<<<<<<< HEAD
 import { ref, onMounted } from 'vue';
 
-// quilljs related 
-import 'quill/dist/quill.snow.css'
+// quilljs related
+import 'quill/dist/quill.snow.css';
 import { QuillEditor } from '@vueup/vue-quill';
 
 // components
-import StudentViewTemplate from "@/components/StudentViewTemplate.vue";
-import LoggedInTemplate from "@/components/LoggedInTemplate.vue";
-import Modal from "@/components/Modal.vue";
-import Alert from "@/components/Alert.vue";
-import Breadcrumbs from "@/components/Breadcrumbs.vue";
+import StudentViewTemplate from '@/components/StudentViewTemplate.vue';
+import LoggedInTemplate from '@/components/LoggedInTemplate.vue';
+import Modal from '@/components/Modal.vue';
+import Alert from '@/components/Alert.vue';
+import Breadcrumbs from '@/components/Breadcrumbs.vue';
 
 // config
-import config from "@/config/config";
+import config from '@/config/config';
 import { useRouter, useRoute } from 'vue-router';
 import { useApiTokenStore } from '@/store/apiToken';
 
@@ -520,33 +473,33 @@
 
 const editorOptions = {
   placeholder: 'Enter the job description...',
-  theme: "snow",
+  theme: 'snow',
   modules: {
     toolbar: [
-      [{ 'font': [] }, {'size': ['small', false, 'large', 'huge'] }],
+      [{ 'font': [] }, { 'size': ['small', false, 'large', 'huge'] }],
       ['bold', 'italic', 'underline', 'strike', { 'script': 'sub' }, { 'script': 'super' }, 'code-block', 'link'],
-      [{ 'list': 'ordered' }, { 'list': 'bullet' }, { 'align': [] }]
-    ]
-  }
+      [{ 'list': 'ordered' }, { 'list': 'bullet' }, { 'align': [] }],
+    ],
+  },
 };
 
-const role = ref<string>("");
-const description = ref<any>("");
-const applicationLink = ref<string>("");
-const expiryDate = ref<string>("");
-const isPaidPosition = ref<string>("");
-const jobType = ref<string>("");
-const jobMode = ref<string>("");
+const role = ref<string>('');
+const description = ref<any>('');
+const applicationLink = ref<string>('');
+const expiryDate = ref<string>('');
+const isPaidPosition = ref<string>('');
+const jobType = ref<string>('');
+const jobMode = ref<string>('');
 const workingRights = ref<string[]>([]);
 const studentDemographic = ref<string[]>([]);
-const wamRequirements = ref<string>("");
-const additionalInfo = ref<any>("");
-const alertType = ref<string>("");
-const alertMsg = ref<string>("");
+const wamRequirements = ref<string>('');
+const additionalInfo = ref<any>('');
+const alertType = ref<string>('');
+const alertMsg = ref<string>('');
 const isAlertOpen = ref<boolean>(false);
 const modalVisible= ref<boolean>(false);
 const verifiedCompanies = ref<any>({});
-const selectedCompanyID = ref<string>("");
+const selectedCompanyID = ref<string>('');
 
 onMounted(async () => {
   // Change the page title
@@ -555,10 +508,10 @@
   // make the call to get a list of verified companies to select from
   const response = await fetch(
     `${config.apiRoot}/admin/companies`, {
-      method: "get",
+      method: 'get',
       headers: {
-        "content-type": "application/json",
-        "authorization": apiTokenStore.getApiToken(),
+        'content-type': 'application/json',
+        'authorization': apiTokenStore.getApiToken(),
       } as HeadersInit,
       // mode: "no-cors",
     },
@@ -567,21 +520,23 @@
   if (response.ok) {
     const msg = await response.json();
     // alphabetically sort them
-    verifiedCompanies.value = msg.companies.sort((companyA: any, companyB: any) => companyA.name > companyB.name);
+    verifiedCompanies.value = msg.companies.sort(
+      (companyA: any, companyB: any) => companyA.name > companyB.name,
+    );
   } else {
-    alertType.value = "error";
+    alertType.value = 'error';
     if (response.status === 401) {
-      alertMsg.value= "You are not authorized to perform this action. Redirecting to login page.";
+      alertMsg.value= 'You are not authorized to perform this action. Redirecting to login page.';
       setTimeout(() => {
-        router.push("/login");
+        router.push('/login');
       }, 3000);
     } else {
-      alertMsg.value = "Malformed request. Please contact the admin.";
+      alertMsg.value = 'Malformed request. Please contact the admin.';
     }
     window.scrollTo({
       top: 0,
-      behavior: "smooth",
-    })
+      behavior: 'smooth',
+    });
   }
 });
 
@@ -592,102 +547,29 @@
   jobDate.setHours(23);
   jobDate.setMinutes(59);
   // ensure that there is a selected company
-  if (parseInt(selectedCompanyID.value, 10) < 0 || isNaN(parseInt(selectedCompanyID.value, 10))) {
+  if (
+    parseInt(selectedCompanyID.value, 10) < 0 ||
+    isNaN(parseInt(selectedCompanyID.value, 10))
+  ) {
     // error message
-    alertType.value = "error";
-    alertMsg.value = "Please select a valid company.";
+    alertType.value = 'error';
+    alertMsg.value = 'Please select a valid company.';
     isAlertOpen.value = true;
     window.scrollTo({
       top: 0,
-      behavior: "smooth",
-    })
+      behavior: 'smooth',
+    });
     return;
   }
 
   const response = await fetch(
     `${config.apiRoot}/admin/company/${selectedCompanyID.value}/jobs`,
     {
-      method: "PUT",
-      headers: {
-        "Content-Type": "application/json",
-        "Authorization": apiTokenStore.getApiToken(),
-      } as HeadersInit,
-=======
-import { Vue } from 'vue-property-decorator';
-
-// QuillJs related
-import 'quill/dist/quill.core.css';
-import 'quill/dist/quill.snow.css';
-import { quillEditor } from 'vue-quill-editor';
-
-// components
-import StudentViewTemplate from '@/components/StudentViewTemplate.vue';
-import LoggedInTemplate from '@/components/LoggedInTemplate.vue';
-import Modal from '@/components/Modal.vue';
-import RichTextEditor from '@/components/RichTextEditor.vue';
-import Alert from '@/components/Alert.vue';
-import Breadcrumbs from '@/components/Breadcrumbs.vue';
-
-// config
-import config from '@/config/config';
-
-export default Vue.extend({
-  name: 'AdminCreateJobAsCompany',
-  components: {
-    StudentViewTemplate,
-    LoggedInTemplate,
-    Modal,
-    quillEditor,
-    // eslint-disable-next-line vue/no-unused-components
-    RichTextEditor,
-    Alert,
-    Breadcrumbs,
-  },
-  data() {
-    return {
-      role: '',
-      description: '',
-      editorOptions: {
-        placeholder: 'Enter the job description...',
-        theme: 'snow',
-        modules: {
-          toolbar: [
-            [{ 'font': [] }, { 'size': ['large', 'small', 'huge'] }],
-            ['bold', 'italic', 'underline', 'strike', { 'script': 'sub' }, { 'script': 'super' }, 'code-block', 'link'],
-            [{ 'list': 'ordered' }, { 'list': 'bullet' }, { 'align': [] }],
-          ],
-        },
-      },
-      applicationLink: '',
-      expiryDate: '',
-      isPaidPosition: '',
-      jobType: '',
-      jobMode: '',
-      workingRights: [],
-      studentDemographic: [],
-      wamRequirements: '',
-      additionalInfo: '',
-      alertType: '',
-      alertMsg: '',
-      isAlertOpen: false,
-      apiToken: this.$store.getters.getApiToken,
-      modalVisible: false,
-      verifiedCompanies: {},
-      selectedCompanyID: '',
-    };
-  },
-  async mounted() {
-    // Change the page title
-    document.title = this.$route.meta.title;
-
-    // make the call to get a list of verified companies to select from
-    const response = await fetch(`${config.apiRoot}/admin/companies`, {
-      method: 'GET',
+      method: 'PUT',
       headers: {
         'Content-Type': 'application/json',
-        'Authorization': this.apiToken,
-      },
->>>>>>> bb08d2ef
+        'Authorization': apiTokenStore.getApiToken(),
+      } as HeadersInit,
       // mode: "no-cors",
       body: JSON.stringify({
         role: role.value,
@@ -707,137 +589,35 @@
     const msg = await response.json();
     apiTokenStore.setApiToken(msg.token);
     if (response.ok) {
-<<<<<<< HEAD
-      alertType.value = "success";
-      alertMsg.value = "Job posted! This job will be made available to students shortly. Redirecting to the admin account home...";
+      alertType.value = 'success';
+      alertMsg.value = 'Job posted! This job will be made available to students shortly. Redirecting to the admin account home...';
       isAlertOpen.value = true;
       window.scrollTo({
         top: 0,
-        behavior: "smooth",
-      })
+        behavior: 'smooth',
+      });
       setTimeout(() => {
-        router.push("/admin/home");
+        router.push('/admin/home');
       }, 5000);
     } else {
-      alertType.value = "error";
+      alertType.value = 'error';
       if (response.status === 403) {
-        alertMsg.value = "Failed to post job request as this company has not been verified.";
+        alertMsg.value = 'Failed to post job request as this company has not been verified.';
       } else if (response.status === 401) {
-        alertMsg.value = "You are not authorized to perform this action. Redirecting to login page.";
+        alertMsg.value = 'You are not authorized to perform this action. Redirecting to login page.';
         setTimeout(() => {
-          router.push("/login");
+          router.push('/login');
         }, 3000);
       } else {
-        alertMsg.value = "Missing one or more fields. Please ensure that all fields are filled.";
-=======
-      const msg = await response.json();
-      // alphabetically sort them
-      this.verifiedCompanies = msg.companies.sort(
-        (companyA, companyB) => companyA.name > companyB.name,
-      );
-    } else {
-      this.alertType = 'error';
-      if (response.status === 401) {
-        this.alertMsg = 'You are not authorized to perform this action. Redirecting to login page.';
-        setTimeout(() => {
-          this.$router.push('/login');
-        }, 3000);
-      } else {
-        this.alertMsg = 'Malformed request. Please contact the admin.';
->>>>>>> bb08d2ef
+        alertMsg.value = 'Missing one or more fields. Please ensure that all fields are filled.';
       }
       isAlertOpen.value = true;
       window.scrollTo({
         top: 0,
-<<<<<<< HEAD
-        behavior: "smooth",
-      });
-    }
-  }
-=======
         behavior: 'smooth',
       });
     }
-  },
-  methods: {
-    async submitJobPost() {
-      // create a date object using this value
-      let jobDate = new Date(this.expiryDate);
-      // set to the end of the set day
-      jobDate.setHours(23);
-      jobDate.setMinutes(59);
-      // ensure that there is a selected company
-      if (
-        isNaN(parseInt(this.selectedCompanyID, 10)) ||
-        parseInt(this.selectedCompanyID, 10) < 0
-      ) {
-        this.alertType = 'error';
-        this.alertMsg = 'Please select a valid company';
-        this.isAlertOpen = true;
-        window.scrollTo({
-          top: 0,
-          behavior: 'smooth',
-        });
-        return;
-      }
-
-      const response = await fetch(`${config.apiRoot}/admin/company/${this.selectedCompanyID}/jobs`, {
-        method: 'PUT',
-        headers: {
-          'Content-Type': 'application/json',
-          'Authorization': this.apiToken,
-        },
-        // mode: "no-cors",
-        body: JSON.stringify({
-          role: this.role,
-          description: this.description,
-          applicationLink: this.applicationLink,
-          expiry: jobDate.valueOf(),
-          jobMode: this.jobMode,
-          studentDemographic: this.studentDemographic,
-          jobType: this.jobType,
-          workingRights: this.workingRights,
-          wamRequirements: this.wamRequirements,
-          additionalInfo: this.additionalInfo,
-          isPaid: this.isPaidPosition,
-        }),
-      });
-
-      if (response.ok) {
-        const msg = await response.json();
-        this.$store.dispatch('setApiToken', msg.token);
-        this.alertType = 'success';
-        this.alertMsg = 'Job posted! This job will be made available to students shortly. Redirecting to the admin account home...';
-        this.isAlertOpen = true;
-        window.scrollTo({
-          top: 0,
-          behavior: 'smooth',
-        });
-        setTimeout(() => {
-          this.$router.push('/admin/home');
-        }, 5000);
-      } else {
-        this.alertType = 'error';
-        if (response.status === 403) {
-          this.alertMsg = 'Failed to post job request as this company has not been verified.';
-        } else if (response.status === 401) {
-          this.alertMsg = 'You are not authorized to perform this action. Redirecting to login page.';
-          setTimeout(() => {
-            this.$router.push('/login');
-          }, 3000);
-        } else {
-          this.alertMsg = 'Missing one or more fields. Please ensure that all fields are filled.';
-        }
-        this.isAlertOpen = true;
-        window.scrollTo({
-          top: 0,
-          behavior: 'smooth',
-        });
-      }
-    },
-  },
-});
->>>>>>> bb08d2ef
+  };
 </script>
 
 <style lang="scss">
