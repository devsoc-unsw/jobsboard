<template>
  <LoggedInTemplate>
<<<<<<< HEAD
  <StudentViewTemplate loggedIn>
  <Breadcrumbs class="w-4/5 mx-0"/>
  <Modal
    v-if="modalVisible"
    :jobTitle="this.role"
    :jobDescription="this.description"
    :applicationLink="this.applicationLink"
    :expiryDate="this.expiryDate"
    :isPaidPosition="this.isPaidPosition"
    :jobType="this.jobType"
    :jobMode="this.jobMode"
    :workingRights="this.workingRights"
    :studentDemographic="this.studentDemographic"
    :wamRequirements="this.wamRequirements"
    :additionalInfo="this.additionalInfo"
    @closeCallback="() => { this.modalVisible = false }"
  />
  <div class="flex flex-col items-center w-4/5 mx-auto">
    <!-- select company -->
    <h1 class="text-jb-headings font-bold text-3xl mt-0 lg:mt-10">Post a Job</h1>
    <p class="text-jb-subheadings mb-12">
      Reach out to a talented pool of over 10,000 Computer Science and Engineering students
    </p>
    <Alert
      :alertType="this.alertType"
      :alertMsg="this.alertMsg"
      :isOpen="this.isAlertOpen"
      :handleClose="() => { this.isAlertOpen = false }"
    />
    <!-- input fields -->
    <h2 class="text-xl text-jb-headings mt-4 mb-2 font-bold self-start lg:self-center">Select Company</h2>
    <select 
      name="selectedCompany" 
      id="selectedCompany" 
      v-model="selectedCompanyID"
      class="font-bold border-l-4 border-jb-textlink rounded-md p-4 mb-2 shadow-md w-full text-md focus:outline-jb-textlink border-r-transparent border-r-8 bg-white"
    >
      <option value="" disabled selected>Please select an option</option>
      <option 
        v-for="company in verifiedCompanies"
        :key="company.id"
        :value="company.id"
      >
        {{ company.name }} - {{ company.location }}
      </option>
    </select>
    <h2 class="text-xl text-jb-headings mt-4 mb-2 font-bold self-start lg:self-center">Job Title</h2>
=======
  <StudentViewTemplate>
  <div class="modalWrapper">
    <Modal 
      v-if="modalVisible"
      @closeCallback="closeJobModal()"
    >
      <div class="modalGroup">
        <div class="modalHeading">
          Role: 
        </div>
        {{ role }}
      </div>

      <div class="modalGroup">
        <div class="modalHeading">
          Job Description: 
        </div>
        <JobDescriptionView :description="description" />
      </div>

      <div class="modalGroup">
        <div class="modalHeading">
          Application Link: 
        </div>
        <a
          target="_blank"
          rel="noopener noreferrer"
          :href="applicationLink"
        >
          {{ applicationLink }}
        </a>
      </div>
    </Modal>
  </div>
  <div class="contentBox">
    <h1>Add a Job</h1>
    <div v-if="success">
      <br/>
      <SuccessBox>
      {{ successMsg }}
      </SuccessBox>
    </div>
    <div v-else-if="error">
      <br/>
      <ErrorBox>
      {{ errorMsg }}
      </ErrorBox>
    </div>
    <h2>Select Company</h2>
      <select name="" id="" v-model="selectedCompanyID">
        <option 
          v-for="company in verifiedCompanies"
          :key="company.id"
          :value="company.id">
          {{ company.name }} - {{ company.location }}
        </option>
      </select>
    <h2>Name of the role</h2>
>>>>>>> ba8e81c6
    <input 
      name="role"
      v-model="role"
      type="text"
<<<<<<< HEAD
      placeholder="Job Title"
      class="font-bold border-l-4 border-jb-textlink rounded-md p-4 mb-2 shadow-md w-full text-md focus:outline-jb-textlink"
    />
    <h2 class="text-xl text-jb-headings mt-4 mb-2 font-bold self-start lg:self-center">Job Description</h2>
    <quill-editor 
      v-model="description"
=======
      placeholder="role"
      />
    <h2>Job Description</h2>
    <h4>Text only (for now!)</h4>
    <!-- <textarea
      name="description"
      v-model="description"
      type="text"
      placeholder="job Description"
      rows="6"
      /> -->
      
    <!--
    <quill-editor
      v-model:content="description"
>>>>>>> ba8e81c6
      :value="description"
      :options="editorOptions"
      v-bind:style="{ 'background-color': 'white', 'width': '100%' }"
    />
<<<<<<< HEAD
    <h2 class="text-xl text-jb-headings mt-4 mb-2 font-bold self-start lg:self-center">Application Link</h2>
=======
    -->
    
    <h2>Application Link</h2>
>>>>>>> ba8e81c6
    <input 
      name="applicationLink"
      v-model="applicationLink"
      type="text"
<<<<<<< HEAD
      placeholder="www.example.com"
      class="font-bold border-l-4 border-jb-textlink rounded-md p-4 mb-2 shadow-md w-full text-md focus:outline-jb-textlink"
    />
    <div class="flex flex-row justify-between w-full text-left lg:flex-col">
      <div class="flex flex-col items-start text-left w-2/5 lg:w-full">
        <h2 class="text-xl text-jb-headings mt-4 mb-2 font-bold self-start lg:self-center">Application Expiry Date</h2>
        <input
          name="expiryDate"
          v-model="expiryDate"
          type="date"
          class="font-bold border-l-4 border-jb-textlink rounded-md p-4 mb-2 shadow-md w-full text-md focus:outline-jb-textlink"
        />
      </div>
      <div class="flex flex-col items-start text-left w-2/5 lg:w-full">
        <h2 class="text-xl text-jb-headings mt-4 mb-2 font-bold self-start lg:self-center">Is this position paid?</h2>
        <select 
          name="paidPosition" 
          id="paidPosition" 
          v-model="isPaidPosition"
          class="font-bold border-l-4 border-jb-textlink rounded-md p-4 mb-2 shadow-md w-full text-md focus:outline-jb-textlink border-r-transparent border-r-8 bg-white"
        >
          <option value="" disabled selected>Please select an option</option>
          <option value="true">Yes</option>
          <option value="false">No</option>
        </select>
      </div>
    </div>
    <div class="flex flex-row justify-between w-full text-left lg:flex-col">
      <div class="flex flex-col items-start text-left w-2/5 lg:w-full">
        <h2 class="text-xl text-jb-headings mt-4 mb-2 font-bold self-start lg:self-center">Job Type</h2>
        <select 
          name="jobType" 
          id="jobType" 
          v-model="jobType"
          class="font-bold border-l-4 border-jb-textlink rounded-md p-4 mb-2 shadow-md w-full text-md focus:outline-jb-textlink border-r-transparent border-r-8 bg-white"
        >
          <option value="" disabled selected>Please select an option</option>
          <option value="intern">Intern</option>
          <option value="grad">Grad</option>
        </select>
      </div>
      <div class="flex flex-col items-start text-left w-2/5 lg:w-full">
        <h2 class="text-xl text-jb-headings mt-4 mb-2 font-bold self-start lg:self-center">Job Mode</h2>
        <select 
          name="jobMode" 
          id="jobMode" 
          v-model="jobMode" 
          class="font-bold border-l-4 border-jb-textlink rounded-md p-4 mb-2 shadow-md w-full text-md focus:outline-jb-textlink border-r-transparent border-r-8 bg-white"
        >
          <option value="" disabled selected>Please select an option</option>
          <option value="onsite">Onsite</option>
          <option value="hybrid">Hybrid</option>
          <option value="remote">Remote</option>
        </select>
      </div>
    </div>
    <h2 class="text-xl text-jb-headings mt-4 font-bold self-start lg:self-center">Applicant's Working Rights</h2>
    <p class="text-jb-subheadings mb-2 self-start lg:self-center">
      Please check all that applies
    </p>
    <div class="flex flex-row items-center self-start text-left text-lg">
      <input type="checkbox" value="aus_ctz" id="wr_aus_ctz" v-model="workingRights" class="self-center mr-2 w-auto"/>
      <label for="wr_aus_ctz">Australian Citizen</label>
    </div>
    <div class="flex flex-row items-center self-start text-left text-lg">
      <input type="checkbox" value="aus_perm_res" id="wr_aus_perm_res" v-model="workingRights" class="self-center mr-2 w-auto"/>
      <label for="wr_aus_perm_res">Australian Permanent Resident</label>
    </div>
    <div class="flex flex-row items-center self-start text-left text-lg">
      <input type="checkbox" value="aus_stud_visa" id="wr_aus_stud_visa" v-model="workingRights" class="self-center mr-2 w-auto"/>
      <label for="wr_aus_stud_visa">Australian Student Visa</label>
    </div>
    <div class="flex flex-row items-center self-start text-left text-lg">
      <input type="checkbox" value="aus_temp_grad_visa" id="wr_aus_temp_grad_visa" v-model="workingRights" class="self-center mr-2 w-auto"/>
      <label for="wr_aus_temp_grad_visa">Australian Temporary Grad Visa</label>
    </div>
    <div class="flex flex-row items-center self-start text-left text-lg">
      <input type="checkbox" value="nz_ctz_and_perm_res" id="wr_nz_ctz_and_perm_res" v-model="workingRights" class="self-center mr-2 w-auto"/>
      <label for="wr_nz_ctz_and_perm_res">NZ Citizen/Permanent Resident</label>
    </div>
    <div class="flex flex-row items-center self-start text-left text-lg">
      <input type="checkbox" value="no_wr" id="wr_no_wr" v-model="workingRights" class="self-center mr-2 w-auto"/>
      <label for="wr_no_wr">No Working Rights</label>
    </div>
    <div class="flex flex-row items-center self-start text-left text-lg">
      <input type="checkbox" value="all" id="wr_all" v-model="workingRights" class="self-center mr-2 w-auto"/>
      <label for="wr_all">All</label>
    </div>
    <div class="flex flex-row justify-between w-full text-left lg:flex-col">
      <div class="flex flex-col items-start text-left w-2/5 lg:w-full">
        <h2 class="text-xl text-jb-headings mt-4 font-bold self-start lg:self-center">
          Who Should Apply for this Role?
        </h2>
        <p class="text-jb-subheadings mb-2 self-start lg:self-center">
          Please check all that applies
        </p>
        <div>
          <div class="flex flex-row items-center self-start text-left text-lg">
            <input type="checkbox" value="final_year" id="student_demographic_final_year" v-model="studentDemographic" class="self-center mr-2 w-auto"/>
            <label for="student_demographic_final_year">Graduates</label>
          </div>
          <div class="flex flex-row items-center self-start text-left text-lg">
            <input type="checkbox" value="penultimate" id="student_demographic_penultimate" v-model="studentDemographic" class="self-center mr-2 w-auto"/>
            <label for="student_demographic_penultimate">Penultimate Students</label>
          </div>
          <div class="flex flex-row items-center self-start text-left text-lg">
            <input type="checkbox" value="all" id="student_demographic_all" v-model="studentDemographic" class="self-center mr-2 w-auto"/>
            <label for="student_demographic_all">All Students</label>
          </div>
        </div>
      </div>
      <div class="flex flex-col items-start text-left w-2/5 lg:w-full">
        <h2 class="text-xl text-jb-headings mt-4 font-bold self-start lg:self-center">Applicant's WAM</h2>
        <p class="text-jb-subheadings mb-2 self-start lg:self-center">
          Please select one option
        </p>
        <div>
          <div class="flex flex-row items-center self-start text-left text-lg">
            <input type="radio" value="HD" id="applicantWam_HD" v-model="wamRequirements" class="self-center mr-2 w-auto"/>
            <label for="applicantWam_HD">High Distinction | 85 and above</label>
          </div>
          <div class="flex flex-row items-center self-start text-left text-lg">
            <input type="radio" value="D" id="applicantWam_D" v-model="wamRequirements" class="self-center mr-2 w-auto"/>
            <label for="applicantWam_D">Distinction | 75 and above</label>
          </div>
          <div class="flex flex-row items-center self-start text-left text-lg">
            <input type="radio" value="C" id="applicantWam_C" v-model="wamRequirements" class="self-center mr-2 w-auto"/>
            <label for="applicantWam_C">Credit | 65 and above</label>
          </div>
          <div class="flex flex-row items-center self-start text-left text-lg">
            <input type="radio" value="none" id="applicantWam_none" v-model="wamRequirements" class="self-center mr-2 w-auto"/>
            <label for="applicantWam_none">No preference</label>
          </div>
        </div>
      </div>
    </div>
    <h2 class="text-xl text-jb-headings my-4 font-bold self-start lg:self-center">Additional Information</h2>
    <quill-editor 
      v-model="additionalInfo"
      :value="additionalInfo"
      :options="{ 
        ...editorOptions, 
        placeholder: `Please note down any additional information that will make recommending jobs to students easier. This could be things like:
        - Point of contact for applicants to reach out with any questions.
        - What type of role is this? Eg: Frontend, Backend, Fullstack, Site Reliability Engineer, etc.
        - Is your company able to sponsor the applicant's visa if needed?` 
      }"
      v-bind:style="{ 'background-color': 'white', 'width': '100%' }"
=======
      placeholder="application Link"
      />
    <br />
    <h2>Expiry Date</h2>
    <input
      type="date"
      class="dateEntryBox"
      v-model="selectedDate"
>>>>>>> ba8e81c6
    />
    <button 
      @click="() => { this.modalVisible = true }" 
      class="border-none text-jb-textlink font-bold bg-jb-background mt-6 cursor-pointer hover:text-jb-textlink-hovered"
    >
      Preview
    </button>
    <button 
      @click="submitJobPost" 
      class="bg-jb-textlink rounded-md w-40 h-11 m-2 text-white font-bold text-base border-0 
              shadow-md duration-200 ease-linear cursor-pointer hover:bg-jb-btn-hovered hover:shadow-md-hovered"
    >
      Post Job
    </button>
  </div>
  </StudentViewTemplate>
  </LoggedInTemplate>
</template>

<script setup lang="ts">
// libraries
import { ref, onMounted } from 'vue';

// quilljs related 
import 'quill/dist/quill.core.css'
import 'quill/dist/quill.snow.css'
import { quillEditor } from 'vue-quill-editor';

// components
import StudentViewTemplate from "@/components/StudentViewTemplate.vue";
import LoggedInTemplate from "@/components/LoggedInTemplate.vue";
import Modal from "@/components/Modal.vue";
import RichTextEditor from "@/components/RichTextEditor.vue";
<<<<<<< HEAD
import Alert from "@/components/Alert.vue";
import Breadcrumbs from "@/components/Breadcrumbs.vue";

// config
import config from "@/config/config";

export default Vue.extend({
  name: "AdminCreateJobAsCompany",
  components: {
    StudentViewTemplate,
    LoggedInTemplate,
    Modal,
    quillEditor,
    RichTextEditor,
    Alert,
    Breadcrumbs
  },
  data() {
    return {
      role: "",
      description: "",
      editorOptions: {
        placeholder: 'Enter the job description...',
        theme: "snow",
        modules: {
          toolbar: [
            [{ 'font': [] }, {'size': ['large', 'small', 'huge'] }],
            ['bold', 'italic', 'underline', 'strike', { 'script': 'sub' }, { 'script': 'super' }, 'code-block', 'link'],
            [{ 'list': 'ordered' }, { 'list': 'bullet' }, { 'align': [] }]
          ]
        }
      },
      applicationLink: "",
      expiryDate: "",
      isPaidPosition: "",
      jobType: "",
      jobMode: "",
      workingRights: [],
      studentDemographic:[],
      wamRequirements: "",
      additionalInfo: "",
      alertType: "",
      alertMsg: "",
      isAlertOpen: false,
      apiToken: this.$store.getters.getApiToken,
      modalVisible: false,
      verifiedCompanies: {},
      selectedCompanyID: "",
    };
  },
  async mounted() {
    // Change the page title
    document.title = this.$route.meta.title;
    
    // make the call to get a list of verified companies to select from
    const response = await fetch(`${config.apiRoot}/admin/companies`, {
      method: "GET",
=======
import { useRouter } from 'vue-router';
import { useApiTokenStore } from '@/store/apiToken';
// config
import config from "@/config/config";

const apiTokenStore = useApiTokenStore();
const router = useRouter();

const editorOptions = {
  placeholder: 'enter the job description...',
  theme: "snow",
  modules: {
    toolbar: [
      [{ 'font': [] }, {'size': ['small', false, 'large', 'huge'] }],
      ['bold', 'italic', 'underline', 'strike', { 'script': 'sub' }, { 'script': 'super' }, 'code-block', 'link'],
      [{ 'list': 'ordered' }, { 'list': 'bullet' }, { 'align': [] }]
    ]
  }
};

const role = ref<string>("");
const description = ref<string>("");
const applicationLink = ref<string>("");
const error = ref<boolean>(false);
const errorMsg = ref<string>("");
const success = ref<boolean>(false);
const successMsg = ref<string>("");
const modalVisible= ref<boolean>(false);
const modalContent = ref<string>("");
const verifiedCompanies = ref({});
const selectedCompanyID = ref<string>("");
const selectedDate = ref<string>("");

onMounted(async () => {
  // make the call to get a list of verified companies to select from
  const response = await fetch(
    `${config.apiRoot}/admin/companies`, {
      method: "get",
      headers: {
        "content-type": "application/json",
        "authorization": apiTokenStore.getApiToken(),
      },
      // mode: "no-cors",
    },
  );

  if (response.ok) {
    const msg = await response.json();
    // alphabetically sort them
    verifiedCompanies.value = msg.companies.sort((companyA: any, companyB: any) => companyA.name > companyB.name);
  } else {
    error.value = true;
    window.scrollTo(0, 10);
    if (response.status === 401) {
      errorMsg.value= "You are not authorized to perform this action. Redirecting to login page.";
      setTimeout(() => {
        router.push("/login");
      }, 3000);
    } else {
      errorMsg.value = "Malformed request. Please contact the admin.";
    }
  }
});

async function submitJobPost() {
  // create a date object using this value
  let jobDate = new Date(selectedDate.value);
  // set to the end of the set day
  jobDate.setHours(23);
  jobDate.setMinutes(59);
  // ensure that there is a selected company
  if (parseInt(selectedCompanyID.value, 10) < 0) {
    // error message
    error.value = true;
    errorMsg.value = "Please select a valid company.";
  } else {
    error.value = false;
    errorMsg.value = "";
  }
  const response = await fetch(
    `${config.apiRoot}/admin/company/${selectedCompanyID.value}/jobs`,
    {
      method: "PUT",
>>>>>>> ba8e81c6
      headers: {
        "Content-Type": "application/json",
        "Authorization": apiTokenStore.getApiToken(),
      },
      // mode: "no-cors",
<<<<<<< HEAD
    });
    if (response.ok) {
      const msg = await response.json();
      // alphabetically sort them
      this.verifiedCompanies = msg.companies.sort((companyA: any, companyB: any) => companyA.name > companyB.name);
    } else {
      this.alertType = "error";
      if (response.status === 401) {
        this.alertMsg = "You are not authorized to perform this action. Redirecting to login page.";
        setTimeout(() => {
          this.$router.push("/login");
        }, 3000);
      } else {
        this.alertMsg = "Malformed request. Please contact the admin.";
      }
      this.isAlertOpen = true;
      window.scrollTo({
        top: 0,
        behavior: "smooth",
      })
    }
  },
  methods: {
    async submitJobPost() {
      // create a date object using this value
      let jobDate = new Date(this.expiryDate);
      // set to the end of the set day
      jobDate.setHours(23);
      jobDate.setMinutes(59);
      // ensure that there is a selected company
      if (isNaN(parseInt(this.selectedCompanyID, 10)) || parseInt(this.selectedCompanyID, 10) < 0) {
        this.alertType = "error";
        this.alertMsg = "Please select a valid company";
        this.isAlertOpen = true;
        window.scrollTo({
          top: 0,
          behavior: "smooth",
        })
        return;
      }

      const response = await fetch(`${config.apiRoot}/admin/company/${this.selectedCompanyID}/jobs`, {
        method: "PUT",
        headers: {
          "Content-Type": "application/json",
          "Authorization": this.apiToken,
        },
        // mode: "no-cors",
        body: JSON.stringify({
          role: this.role,
          description: this.description,
          applicationLink: this.applicationLink,
          expiry: jobDate.valueOf(),
          jobMode: this.jobMode,
          studentDemographic: this.studentDemographic,
          jobType: this.jobType,
          workingRights: this.workingRights,
          wamRequirements: this.wamRequirements,
          additionalInfo: this.additionalInfo,
          isPaid: this.isPaidPosition,
        }),
      });

      if (response.ok) {
        const msg = await response.json();
        this.$store.dispatch("setApiToken", msg.token);
        this.alertType = "success";
        this.alertMsg = "Job posted! This job will be made available to students shortly. Redirecting to the admin account home...";
        this.isAlertOpen = true;
        window.scrollTo({
          top: 0,
          behavior: "smooth",
        })
        setTimeout(() => {
          this.$router.push("/admin/home");
        }, 5000);
      } else {
        this.alertType = "error";
        if (response.status === 403) {
          this.alertMsg = "Failed to post job request as this company has not been verified.";
        } else if (response.status === 401) {
          this.alertMsg = "You are not authorized to perform this action. Redirecting to login page.";
          setTimeout(() => {
            this.$router.push("/login");
          }, 3000);
        } else {
          this.alertMsg = "Missing one or more fields. Please ensure that all fields are filled.";
        }
        this.isAlertOpen = true;
        window.scrollTo({
          top: 0,
          behavior: "smooth",
        })
      }
    },
  },
});
=======
      body: JSON.stringify({
        role: role.value,
        description: description.value,
        applicationLink: applicationLink.value,
        expiry: jobDate.valueOf(),
      }),
    }
  );

  const msg = await response.json();
  apiTokenStore.setApiToken(msg.token);
  if (response.ok) {
    success.value = true;
    successMsg.value = "Job posted! This job will be made available to students shortly. Redirecting to the admin account home...";
    setTimeout(() => {
      router.push("/admin/home");
    }, 5000);
  } else {
    error.value = true;
    if (response.status === 403) {
      errorMsg.value = "Failed to post job request as this company has not been verified.";
    } else if (response.status === 401) {
      errorMsg.value = "You are not authorized to perform this action. Redirecting to login page.";
      setTimeout(() => {
        router.push("/login");
      }, 3000);
    } else {
      errorMsg.value = "Missing one or more fields. Please ensure that all fields are filled.";
    }
  }
}

async function showJobModal() {
  modalVisible.value = true;
  modalContent.value = "Test.";
}

async function closeJobModal() {
  modalVisible.value = false;
  modalContent.value = "";
}
>>>>>>> ba8e81c6
</script>

<style scoped lang="scss">
</style><|MERGE_RESOLUTION|>--- conflicted
+++ resolved
@@ -1,22 +1,21 @@
 <template>
   <LoggedInTemplate>
-<<<<<<< HEAD
   <StudentViewTemplate loggedIn>
   <Breadcrumbs class="w-4/5 mx-0"/>
   <Modal
     v-if="modalVisible"
-    :jobTitle="this.role"
-    :jobDescription="this.description"
-    :applicationLink="this.applicationLink"
-    :expiryDate="this.expiryDate"
-    :isPaidPosition="this.isPaidPosition"
-    :jobType="this.jobType"
-    :jobMode="this.jobMode"
-    :workingRights="this.workingRights"
-    :studentDemographic="this.studentDemographic"
-    :wamRequirements="this.wamRequirements"
-    :additionalInfo="this.additionalInfo"
-    @closeCallback="() => { this.modalVisible = false }"
+    :jobTitle="role"
+    :jobDescription="description"
+    :applicationLink="applicationLink"
+    :expiryDate="expiryDate"
+    :isPaidPosition="isPaidPosition"
+    :jobType="jobType"
+    :jobMode="jobMode"
+    :workingRights="workingRights"
+    :studentDemographic="studentDemographic"
+    :wamRequirements="wamRequirements"
+    :additionalInfo="additionalInfo"
+    @closeCallback="() => { modalVisible = false }"
   />
   <div class="flex flex-col items-center w-4/5 mx-auto">
     <!-- select company -->
@@ -25,10 +24,10 @@
       Reach out to a talented pool of over 10,000 Computer Science and Engineering students
     </p>
     <Alert
-      :alertType="this.alertType"
-      :alertMsg="this.alertMsg"
-      :isOpen="this.isAlertOpen"
-      :handleClose="() => { this.isAlertOpen = false }"
+      :alertType="alertType"
+      :alertMsg="alertMsg"
+      :isOpen="isAlertOpen"
+      :handleClose="() => { isAlertOpen = false }"
     />
     <!-- input fields -->
     <h2 class="text-xl text-jb-headings mt-4 mb-2 font-bold self-start lg:self-center">Select Company</h2>
@@ -48,110 +47,25 @@
       </option>
     </select>
     <h2 class="text-xl text-jb-headings mt-4 mb-2 font-bold self-start lg:self-center">Job Title</h2>
-=======
-  <StudentViewTemplate>
-  <div class="modalWrapper">
-    <Modal 
-      v-if="modalVisible"
-      @closeCallback="closeJobModal()"
-    >
-      <div class="modalGroup">
-        <div class="modalHeading">
-          Role: 
-        </div>
-        {{ role }}
-      </div>
-
-      <div class="modalGroup">
-        <div class="modalHeading">
-          Job Description: 
-        </div>
-        <JobDescriptionView :description="description" />
-      </div>
-
-      <div class="modalGroup">
-        <div class="modalHeading">
-          Application Link: 
-        </div>
-        <a
-          target="_blank"
-          rel="noopener noreferrer"
-          :href="applicationLink"
-        >
-          {{ applicationLink }}
-        </a>
-      </div>
-    </Modal>
-  </div>
-  <div class="contentBox">
-    <h1>Add a Job</h1>
-    <div v-if="success">
-      <br/>
-      <SuccessBox>
-      {{ successMsg }}
-      </SuccessBox>
-    </div>
-    <div v-else-if="error">
-      <br/>
-      <ErrorBox>
-      {{ errorMsg }}
-      </ErrorBox>
-    </div>
-    <h2>Select Company</h2>
-      <select name="" id="" v-model="selectedCompanyID">
-        <option 
-          v-for="company in verifiedCompanies"
-          :key="company.id"
-          :value="company.id">
-          {{ company.name }} - {{ company.location }}
-        </option>
-      </select>
-    <h2>Name of the role</h2>
->>>>>>> ba8e81c6
     <input 
       name="role"
       v-model="role"
       type="text"
-<<<<<<< HEAD
       placeholder="Job Title"
       class="font-bold border-l-4 border-jb-textlink rounded-md p-4 mb-2 shadow-md w-full text-md focus:outline-jb-textlink"
     />
     <h2 class="text-xl text-jb-headings mt-4 mb-2 font-bold self-start lg:self-center">Job Description</h2>
     <quill-editor 
       v-model="description"
-=======
-      placeholder="role"
-      />
-    <h2>Job Description</h2>
-    <h4>Text only (for now!)</h4>
-    <!-- <textarea
-      name="description"
-      v-model="description"
-      type="text"
-      placeholder="job Description"
-      rows="6"
-      /> -->
-      
-    <!--
-    <quill-editor
-      v-model:content="description"
->>>>>>> ba8e81c6
       :value="description"
       :options="editorOptions"
       v-bind:style="{ 'background-color': 'white', 'width': '100%' }"
     />
-<<<<<<< HEAD
     <h2 class="text-xl text-jb-headings mt-4 mb-2 font-bold self-start lg:self-center">Application Link</h2>
-=======
-    -->
-    
-    <h2>Application Link</h2>
->>>>>>> ba8e81c6
     <input 
       name="applicationLink"
       v-model="applicationLink"
       type="text"
-<<<<<<< HEAD
       placeholder="www.example.com"
       class="font-bold border-l-4 border-jb-textlink rounded-md p-4 mb-2 shadow-md w-full text-md focus:outline-jb-textlink"
     />
@@ -300,19 +214,9 @@
         - Is your company able to sponsor the applicant's visa if needed?` 
       }"
       v-bind:style="{ 'background-color': 'white', 'width': '100%' }"
-=======
-      placeholder="application Link"
-      />
-    <br />
-    <h2>Expiry Date</h2>
-    <input
-      type="date"
-      class="dateEntryBox"
-      v-model="selectedDate"
->>>>>>> ba8e81c6
     />
     <button 
-      @click="() => { this.modalVisible = true }" 
+      @click="() => { modalVisible = true }" 
       class="border-none text-jb-textlink font-bold bg-jb-background mt-6 cursor-pointer hover:text-jb-textlink-hovered"
     >
       Preview
@@ -336,82 +240,26 @@
 // quilljs related 
 import 'quill/dist/quill.core.css'
 import 'quill/dist/quill.snow.css'
-import { quillEditor } from 'vue-quill-editor';
+// import { quillEditor } from 'vue-quill-editor';
 
 // components
 import StudentViewTemplate from "@/components/StudentViewTemplate.vue";
 import LoggedInTemplate from "@/components/LoggedInTemplate.vue";
 import Modal from "@/components/Modal.vue";
 import RichTextEditor from "@/components/RichTextEditor.vue";
-<<<<<<< HEAD
 import Alert from "@/components/Alert.vue";
 import Breadcrumbs from "@/components/Breadcrumbs.vue";
 
 // config
 import config from "@/config/config";
-
-export default Vue.extend({
-  name: "AdminCreateJobAsCompany",
-  components: {
-    StudentViewTemplate,
-    LoggedInTemplate,
-    Modal,
-    quillEditor,
-    RichTextEditor,
-    Alert,
-    Breadcrumbs
-  },
-  data() {
-    return {
-      role: "",
-      description: "",
-      editorOptions: {
-        placeholder: 'Enter the job description...',
-        theme: "snow",
-        modules: {
-          toolbar: [
-            [{ 'font': [] }, {'size': ['large', 'small', 'huge'] }],
-            ['bold', 'italic', 'underline', 'strike', { 'script': 'sub' }, { 'script': 'super' }, 'code-block', 'link'],
-            [{ 'list': 'ordered' }, { 'list': 'bullet' }, { 'align': [] }]
-          ]
-        }
-      },
-      applicationLink: "",
-      expiryDate: "",
-      isPaidPosition: "",
-      jobType: "",
-      jobMode: "",
-      workingRights: [],
-      studentDemographic:[],
-      wamRequirements: "",
-      additionalInfo: "",
-      alertType: "",
-      alertMsg: "",
-      isAlertOpen: false,
-      apiToken: this.$store.getters.getApiToken,
-      modalVisible: false,
-      verifiedCompanies: {},
-      selectedCompanyID: "",
-    };
-  },
-  async mounted() {
-    // Change the page title
-    document.title = this.$route.meta.title;
-    
-    // make the call to get a list of verified companies to select from
-    const response = await fetch(`${config.apiRoot}/admin/companies`, {
-      method: "GET",
-=======
-import { useRouter } from 'vue-router';
+import { useRouter, useRoute } from 'vue-router';
 import { useApiTokenStore } from '@/store/apiToken';
-// config
-import config from "@/config/config";
 
 const apiTokenStore = useApiTokenStore();
 const router = useRouter();
 
 const editorOptions = {
-  placeholder: 'enter the job description...',
+  placeholder: 'Enter the job description...',
   theme: "snow",
   modules: {
     toolbar: [
@@ -425,17 +273,25 @@
 const role = ref<string>("");
 const description = ref<string>("");
 const applicationLink = ref<string>("");
-const error = ref<boolean>(false);
-const errorMsg = ref<string>("");
-const success = ref<boolean>(false);
-const successMsg = ref<string>("");
+const expiryDate = ref<string>("");
+const isPaidPosition = ref<string>("");
+const jobType = ref<string>("");
+const jobMode = ref<string>("");
+const workingRights = ref<string[]>([]);
+const studentDemographic = ref<string[]>([]);
+const wamRequirements = ref<string>("");
+const additionalInfo = ref<string>("");
+const alertType = ref<string>("");
+const alertMsg = ref<string>("");
+const isAlertOpen = ref<boolean>(false);
 const modalVisible= ref<boolean>(false);
-const modalContent = ref<string>("");
-const verifiedCompanies = ref({});
+const verifiedCompanies = ref<any>({});
 const selectedCompanyID = ref<string>("");
-const selectedDate = ref<string>("");
 
 onMounted(async () => {
+  // Change the page title
+  document.title = useRoute().meta.title;
+
   // make the call to get a list of verified companies to select from
   const response = await fetch(
     `${config.apiRoot}/admin/companies`, {
@@ -453,185 +309,97 @@
     // alphabetically sort them
     verifiedCompanies.value = msg.companies.sort((companyA: any, companyB: any) => companyA.name > companyB.name);
   } else {
-    error.value = true;
-    window.scrollTo(0, 10);
+    alertType.value = "error";
     if (response.status === 401) {
-      errorMsg.value= "You are not authorized to perform this action. Redirecting to login page.";
+      alertMsg.value= "You are not authorized to perform this action. Redirecting to login page.";
       setTimeout(() => {
         router.push("/login");
       }, 3000);
     } else {
-      errorMsg.value = "Malformed request. Please contact the admin.";
+      alertMsg.value = "Malformed request. Please contact the admin.";
     }
+    window.scrollTo({
+      top: 0,
+      behavior: "smooth",
+    })
   }
 });
 
 async function submitJobPost() {
   // create a date object using this value
-  let jobDate = new Date(selectedDate.value);
+  let jobDate = new Date(expiryDate.value);
   // set to the end of the set day
   jobDate.setHours(23);
   jobDate.setMinutes(59);
   // ensure that there is a selected company
-  if (parseInt(selectedCompanyID.value, 10) < 0) {
+  if (parseInt(selectedCompanyID.value, 10) < 0 || isNaN(parseInt(selectedCompanyID.value, 10))) {
     // error message
-    error.value = true;
-    errorMsg.value = "Please select a valid company.";
-  } else {
-    error.value = false;
-    errorMsg.value = "";
+    alertType.value = "error";
+    alertMsg.value = "Please select a valid company.";
+    isAlertOpen.value = true;
+    window.scrollTo({
+      top: 0,
+      behavior: "smooth",
+    })
+    return;
   }
+
   const response = await fetch(
     `${config.apiRoot}/admin/company/${selectedCompanyID.value}/jobs`,
     {
       method: "PUT",
->>>>>>> ba8e81c6
       headers: {
         "Content-Type": "application/json",
         "Authorization": apiTokenStore.getApiToken(),
       },
       // mode: "no-cors",
-<<<<<<< HEAD
-    });
-    if (response.ok) {
-      const msg = await response.json();
-      // alphabetically sort them
-      this.verifiedCompanies = msg.companies.sort((companyA: any, companyB: any) => companyA.name > companyB.name);
-    } else {
-      this.alertType = "error";
-      if (response.status === 401) {
-        this.alertMsg = "You are not authorized to perform this action. Redirecting to login page.";
-        setTimeout(() => {
-          this.$router.push("/login");
-        }, 3000);
-      } else {
-        this.alertMsg = "Malformed request. Please contact the admin.";
-      }
-      this.isAlertOpen = true;
-      window.scrollTo({
-        top: 0,
-        behavior: "smooth",
-      })
-    }
-  },
-  methods: {
-    async submitJobPost() {
-      // create a date object using this value
-      let jobDate = new Date(this.expiryDate);
-      // set to the end of the set day
-      jobDate.setHours(23);
-      jobDate.setMinutes(59);
-      // ensure that there is a selected company
-      if (isNaN(parseInt(this.selectedCompanyID, 10)) || parseInt(this.selectedCompanyID, 10) < 0) {
-        this.alertType = "error";
-        this.alertMsg = "Please select a valid company";
-        this.isAlertOpen = true;
-        window.scrollTo({
-          top: 0,
-          behavior: "smooth",
-        })
-        return;
-      }
-
-      const response = await fetch(`${config.apiRoot}/admin/company/${this.selectedCompanyID}/jobs`, {
-        method: "PUT",
-        headers: {
-          "Content-Type": "application/json",
-          "Authorization": this.apiToken,
-        },
-        // mode: "no-cors",
-        body: JSON.stringify({
-          role: this.role,
-          description: this.description,
-          applicationLink: this.applicationLink,
-          expiry: jobDate.valueOf(),
-          jobMode: this.jobMode,
-          studentDemographic: this.studentDemographic,
-          jobType: this.jobType,
-          workingRights: this.workingRights,
-          wamRequirements: this.wamRequirements,
-          additionalInfo: this.additionalInfo,
-          isPaid: this.isPaidPosition,
-        }),
-      });
-
-      if (response.ok) {
-        const msg = await response.json();
-        this.$store.dispatch("setApiToken", msg.token);
-        this.alertType = "success";
-        this.alertMsg = "Job posted! This job will be made available to students shortly. Redirecting to the admin account home...";
-        this.isAlertOpen = true;
-        window.scrollTo({
-          top: 0,
-          behavior: "smooth",
-        })
-        setTimeout(() => {
-          this.$router.push("/admin/home");
-        }, 5000);
-      } else {
-        this.alertType = "error";
-        if (response.status === 403) {
-          this.alertMsg = "Failed to post job request as this company has not been verified.";
-        } else if (response.status === 401) {
-          this.alertMsg = "You are not authorized to perform this action. Redirecting to login page.";
-          setTimeout(() => {
-            this.$router.push("/login");
-          }, 3000);
-        } else {
-          this.alertMsg = "Missing one or more fields. Please ensure that all fields are filled.";
-        }
-        this.isAlertOpen = true;
-        window.scrollTo({
-          top: 0,
-          behavior: "smooth",
-        })
-      }
-    },
-  },
-});
-=======
       body: JSON.stringify({
         role: role.value,
         description: description.value,
         applicationLink: applicationLink.value,
         expiry: jobDate.valueOf(),
+        jobMode: jobMode.value,
+        studentDemographic: studentDemographic.value,
+        jobType: jobType.value,
+        workingRights: workingRights.value,
+        wamRequirements: wamRequirements.value,
+        additionalInfo: additionalInfo.value,
+        isPaid: isPaidPosition.value,
       }),
-    }
-  );
-
-  const msg = await response.json();
-  apiTokenStore.setApiToken(msg.token);
-  if (response.ok) {
-    success.value = true;
-    successMsg.value = "Job posted! This job will be made available to students shortly. Redirecting to the admin account home...";
-    setTimeout(() => {
-      router.push("/admin/home");
-    }, 5000);
-  } else {
-    error.value = true;
-    if (response.status === 403) {
-      errorMsg.value = "Failed to post job request as this company has not been verified.";
-    } else if (response.status === 401) {
-      errorMsg.value = "You are not authorized to perform this action. Redirecting to login page.";
+    });
+
+    const msg = await response.json();
+    apiTokenStore.setApiToken(msg.token);
+    if (response.ok) {
+      alertType.value = "success";
+      alertMsg.value = "Job posted! This job will be made available to students shortly. Redirecting to the admin account home...";
+      isAlertOpen.value = true;
+      window.scrollTo({
+        top: 0,
+        behavior: "smooth",
+      })
       setTimeout(() => {
-        router.push("/login");
-      }, 3000);
+        router.push("/admin/home");
+      }, 5000);
     } else {
-      errorMsg.value = "Missing one or more fields. Please ensure that all fields are filled.";
+      alertType.value = "error";
+      if (response.status === 403) {
+        alertMsg.value = "Failed to post job request as this company has not been verified.";
+      } else if (response.status === 401) {
+        alertMsg.value = "You are not authorized to perform this action. Redirecting to login page.";
+        setTimeout(() => {
+          router.push("/login");
+        }, 3000);
+      } else {
+        alertMsg.value = "Missing one or more fields. Please ensure that all fields are filled.";
+      }
+      isAlertOpen.value = true;
+      window.scrollTo({
+        top: 0,
+        behavior: "smooth",
+      });
     }
   }
-}
-
-async function showJobModal() {
-  modalVisible.value = true;
-  modalContent.value = "Test.";
-}
-
-async function closeJobModal() {
-  modalVisible.value = false;
-  modalContent.value = "";
-}
->>>>>>> ba8e81c6
 </script>
 
 <style scoped lang="scss">
