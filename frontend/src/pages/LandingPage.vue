--- conflicted
+++ resolved
@@ -74,11 +74,7 @@
           <FeaturedJobCard
             job-title='STEP Intern, 2022 Summer'
             job-description='The Student Training in Engineering Program (STEP) aims to bridge the gap between academic studies and a professional internship.'
-<<<<<<< HEAD
-            :job-tag='[&apos;AU/NZ Citizens&apos;, &apos;Internationals&apos;]'
-=======
             :job-tag='["AU/NZ Citizens", "Internationals"]'
->>>>>>> f639a23e
             :image-path='GoogleLogo'
           />
         </div>
