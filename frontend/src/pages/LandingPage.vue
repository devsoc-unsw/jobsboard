--- conflicted
+++ resolved
@@ -1,14 +1,8 @@
 <template>
   <main>
-<<<<<<< HEAD
-    <div class="flex flex-col min-h-full">
-      <div class="relative">
-        <Header class="header"/>
-=======
     <div class='flex flex-col min-h-full'>
       <div class='relative'>
         <Header class='header' />
->>>>>>> bb08d2ef
       </div>
       <div class='relative overflow-x-clip'>
         <img
@@ -31,16 +25,11 @@
             Connecting UNSW students with top employers since 2018.
           </p>
         </div>
-<<<<<<< HEAD
-        <div class="w-2/4 justify-center items-center content-center justify-items-center col-span-1">
-          <img class="w-full ml-11 sm:w-[100px]" :src="CsesocLogoSmall" />
-=======
         <div class='w-2/4 justify-center items-center content-center justify-items-center col-span-1'>
           <img
             class='w-full ml-11 sm:w-[100px]'
-            :src='Logo'
-          >
->>>>>>> bb08d2ef
+            :src='CsesocLogoSmall'
+          >
         </div>
         <div class='flex flex-row mt-8 col-span-2 self-start justify-self-start'>
           <button
@@ -81,21 +70,12 @@
           </span>
           .
         </p>
-<<<<<<< HEAD
-        <div class="flex justify-between items-center my-12">
-          <FeaturedJobCard 
-            jobTitle="STEP Intern, 2022 Summer"
-            jobDescription="The Student Training in Engineering Program (STEP) aims to bridge the gap between academic studies and a professional internship."
-            :jobTag="['AU/NZ Citizens', 'Internationals']"
-            :imagePath="GoogleLogo"
-=======
         <div class='flex justify-between items-center my-12'>
           <FeaturedJobCard
             jobTitle='STEP Intern, 2022 Summer'
             jobDescription='The Student Training in Engineering Program (STEP) aims to bridge the gap between academic studies and a professional internship.'
             :jobTag='["AU/NZ Citizens", "Internationals"]'
             :imagePath='GoogleLogo'
->>>>>>> bb08d2ef
           />
         </div>
 
@@ -160,32 +140,20 @@
   </main>
 </template>
 
-<<<<<<< HEAD
 <script setup lang="ts">
 import { onMounted } from 'vue';
 import { useRouter, useRoute } from 'vue-router';
 import { useApiTokenStore } from '@/store/apiToken';
-import StudentViewTemplate from "@/components/StudentViewTemplate.vue";
-import Blob from "@/assets/misc/Blob.svg";
-import CsesocLogoSmall from "@/assets/logos/CsesocLogoSmall.svg";
-import Header from "@/components/Header.vue";
-import NewFooter from "@/components/NewFooter.vue";
-import FeaturedJobCard from "@/components/FeaturedJobCard.vue";
-import SponsorCarousel from "@/components/SponsorCarousel.vue";
-=======
-<script lang="ts">
-import { Vue } from 'vue-property-decorator';
+import StudentViewTemplate from '@/components/StudentViewTemplate.vue';
 import Blob from '@/assets/misc/Blob.svg';
 import CsesocLogoSmall from '@/assets/logos/CsesocLogoSmall.svg';
 import Header from '@/components/Header.vue';
 import NewFooter from '@/components/NewFooter.vue';
 import FeaturedJobCard from '@/components/FeaturedJobCard.vue';
 import SponsorCarousel from '@/components/SponsorCarousel.vue';
->>>>>>> bb08d2ef
 
 import GoogleLogo from '@/assets/companies/googleLogo.png';
 
-<<<<<<< HEAD
 const apiTokenStore = useApiTokenStore();
 const router = useRouter();
 
@@ -193,62 +161,23 @@
   // Change the page title
   document.title = useRoute().meta.title;
   apiTokenStore.clearApiToken();
-})
+});
 
 const scrollToTop = () => {
-  window.scrollTo({ 
+  window.scrollTo({
     left: 0,
-    top: 0, 
-    behavior: "smooth" 
+    top: 0,
+    behavior: 'smooth',
   });
-}
+};
 
 const companyRegister = () => {
-  router.push("/signup/company");
-}
+  router.push('/signup/company');
+};
 
 const toGithubRepo = () => {
-  window.open("https://github.com/csesoc/jobs-board");
-}
-=======
-export default Vue.extend({
-  name: 'StudentLoginPage',
-  components: {
-    Header,
-    NewFooter,
-    FeaturedJobCard,
-    SponsorCarousel,
-  },
-  data() {
-    return {
-      GoogleLogo: GoogleLogo,
-      Blob: Blob,
-      Logo: CsesocLogoSmall,
-    };
-  },
-  mounted() {
-    // Change the page title
-    document.title = this.$route.meta.title;
-
-    this.$store.dispatch('clearApiToken');
-  },
-  methods: {
-    scrollToTop() {
-      window.scrollTo({
-        left: 0,
-        top: 0,
-        behavior: 'smooth',
-      });
-    },
-    companyRegister() {
-      this.$router.push('/signup/company');
-    },
-    toGithubRepo() {
-      window.open('https://github.com/csesoc/jobs-board');
-    },
-  },
-});
->>>>>>> bb08d2ef
+  window.open('https://github.com/csesoc/jobs-board');
+};
 </script>
 
 <style scoped lang="scss">
