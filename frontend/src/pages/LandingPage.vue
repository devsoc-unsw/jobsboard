<template>
  <main>
<<<<<<< HEAD
    <div class="relative h-[80vh] overflow-hidden flex flex-col justify-center">
      <img :src="BigBlob" class="absolute top-1/2 left-1/2 h-full -z-10 -translate-x-1/2 -translate-y-1/2" />
      <Header class="absolute top-0" style="background: transparent;" />
      <div class="flex justify-around align-middle w-3/5 mx-auto gap-7">
        <div class="flex flex-col text-left">
          <p class="text-lg text-white">CSESoc presents</p>
          <h1 class="text-[#143A6C] font-bold text-6xl leading-[72px] m-0">Jobs Board</h1>
          <p class="text-lg text-white mt-3">Connecting UNSW students with top employers since 2018.</p>
          <div class="justify-start flex gap-5 mt-4">
            <button 
              class="bg-[#264c79] rounded-xl shadow-md text-white text-lg font-bold py-[3px] px-8
                      hover:duration-500 hover:translate-y-[-2px] hover:shadow-lg"
=======
    <div class='flex flex-col min-h-full'>
      <div class='relative'>
        <Header class='header' />
      </div>
      <div class='relative overflow-x-clip'>
        <img
          id='blob'
          :src='Blob'
        >
      </div>
      <div
        class='grid grid-rows-2 grid-cols-3 justify-center items-center content-center
                  w-[40%] lg:w-[50%] md:w-[60%] h-full ml-[45px] my-12 mx-auto pt-36 mb-32 hero'
      >
        <div class='self-start col-span-2'>
          <p class='text-white text-left text-lg'>
            CSESoc presents
          </p>
          <h1 class='font-bold text-6xl text-[#1a324e] text-left leading-[72px] drop-shadow-lg m-0'>
            Jobs Board
          </h1>
          <p class='text-white text-left text-lg'>
            Connecting UNSW students with top employers since 2018.
          </p>
        </div>
        <div class='w-2/4 justify-center items-center content-center justify-items-center col-span-1'>
          <img
            class='w-full ml-11 sm:w-[100px]'
            :src='CsesocLogoSmall'
          >
        </div>
        <div class='flex flex-row mt-8 col-span-2 self-start justify-self-start'>
          <button
            class='bg-[#264c79] rounded-xl shadow-md text-white text-lg font-bold py-[3px] px-8 mt-0 mr-6
                    hover:duration-500 hover:translate-y-[-2px] hover:shadow-lg sm:mt-2'
            @click='() => router.push("/login/student")'
          >
            Explore
          </button>
          <button
            class='bg-[#264c79] rounded-xl shadow-md text-white text-lg font-bold py-[3px] px-8 mt-0 mr-6
                    hover:duration-500 hover:translate-y-[-2px] hover:shadow-lg sm:mt-2'
            @click='() => router.push("/login/company")'
          >
            Advertise
          </button>
        </div>
      </div>
      <div class='w-3/5 mb-12 mx-auto mt-40 xl:mt-0'>
        <h3 class='font-bold text-3xl mb-0 text-jb-headings'>
          Our Sponsors
        </h3>
        <p class='text-lg text-jb-subheadings my-4 mx-16 sm:mx-0'>
          We aim to give you a pleasant student working experience by partnering up with only the best.
        </p>
        <SponsorCarousel />
        <h3 class='font-bold text-3xl mb-0 text-jb-headings'>
          Discover Featured Student Jobs and Internships
        </h3>
        <p class='text-lg text-jb-subheadings my-4 mx-16 sm:mx-0'>
          Spent hours trying to find something that suited you? Look no further, we've got you covered with some amazing opportunities.
        </p>
        <p class='text-lg text-jb-subheadings my-4 mx-16 sm:mx-0'>
          Check out the full list of open jobs
          <span
            class='text-jb-textlink font-bold transition-colors duration-200 ease-linear
                     cursor-pointer hover:text-jb-textlink-hovered'
          >
            here
          </span>
          .
        </p>
        <div class='flex justify-between items-center my-12'>
          <FeaturedJobCard
            jobTitle='STEP Intern, 2022 Summer'
            jobDescription='The Student Training in Engineering Program (STEP) aims to bridge the gap between academic studies and a professional internship.'
            :jobTag='["AU/NZ Citizens", "Internationals"]'
            :imagePath='GoogleLogo'
          />
        </div>

        <h3 class='font-bold text-3xl mb-0 text-jb-headings'>
          Want to Post a Job?
        </h3>
        <p class='text-lg text-jb-subheadings my-4 mx-16 sm:mx-0'>
          Are you a company looking to advertise with us? We'd absolutely love to hear from you.
          In the meantime, you can also check out
          <span class='text-jb-textlink font-bold transition-colors duration-200 ease-linear cursor-pointer hover:text-jb-textlink-hovered'>other companies</span>
          that have partnered with us.
        </p>
        <div class='flex flex-row justify-evenly mt-8 mb-28 mx-24 sm:m-0 sm:flex-col'>
          <div>
            <button
              class='bg-jb-textlink rounded-md w-40 h-11 m-2 text-white font-bold text-base border-0
                     shadow-btn duration-200 ease-linear cursor-pointer hover:bg-jb-btn-hovered hover:shadow-btn-hovered'
              @click='() => router.push("/signup/company")'
>>>>>>> dfd773a8
            >
              Explore
            </button>
<<<<<<< HEAD
            <button 
              class="bg-[#264c79] rounded-xl shadow-md text-white text-lg font-bold py-[3px] px-8
                      hover:duration-500 hover:translate-y-[-2px] hover:shadow-lg"
=======
          </div>
          <div>
            <button
              class='bg-jb-textlink rounded-md w-40 h-11 m-2 text-white font-bold text-base border-0 mb-0 sm:mb-10
                     shadow-btn duration-200 ease-linear cursor-pointer hover:bg-jb-btn-hovered hover:shadow-btn-hovered'
              @click='() => router.push("/login/company")'
>>>>>>> dfd773a8
            >
              Advertise
            </button>
          </div>
        </div>
        <img width="200" :src="Logo" />
      </div>
    </div>
    <!-- Sponsors -->
    <div class="w-3/5 mb-12 mx-auto">
      <h3 class="font-bold text-3xl mb-0 text-jb-headings">Our Sponsors</h3>
      <p class="text-lg text-jb-subheadings my-4 mx-16 sm:mx-0">
        We aim to give you a pleasant student working experience by partnering up with only the best.
      </p>
      <SponsorCarousel />
      <h3 class="font-bold text-3xl mb-0 text-jb-headings">Discover Featured Student Jobs and Internships</h3>
      <p class="text-lg text-jb-subheadings my-4 mx-16 sm:mx-0">
        Spent hours trying to find something that suited you? Look no further, we've got you covered with some amazing opportunities.
      </p>
      <p class="text-lg text-jb-subheadings my-4 mx-16 sm:mx-0">
        Check out the full list of open jobs 
        <span 
          class="text-jb-textlink font-bold transition-colors duration-200 ease-linear 
                    cursor-pointer hover:text-jb-textlink-hovered"
        >
        here
        </span>
        .
      </p>
      <div class="flex justify-between items-center my-12">
        <FeaturedJobCard 
          jobTitle="STEP Intern, 2022 Summer"
          jobDescription="The Student Training in Engineering Program (STEP) aims to bridge the gap between academic studies and a professional internship."
          :jobTag="['AU/NZ Citizens', 'Internationals']"
          :imagePath="GoogleLogo"
          />
      </div>

      <h3 class="font-bold text-3xl mb-0 text-jb-headings">Want to Post a Job?</h3>
      <p class="text-lg text-jb-subheadings my-4 mx-16 sm:mx-0">
        Are you a company looking to advertise with us? We'd absolutely love to hear from you.
        In the meantime, you can also check out 
        <span class="text-jb-textlink font-bold transition-colors duration-200 ease-linear cursor-pointer hover:text-jb-textlink-hovered">other companies</span> 
        that have partnered with us.
      </p>
      <div class="flex flex-row justify-evenly mt-8 mb-28 mx-24 sm:m-0 sm:flex-col">
        <div>
          <button 
            class="bg-jb-textlink rounded-md w-40 h-11 text-white font-bold text-base border-0 
                    shadow-btn duration-200 ease-linear cursor-pointer hover:bg-jb-btn-hovered hover:shadow-btn-hovered" 
            @click="companyRegister"
          >
          Join Us
          </button>
        </div>
        <div>
          <button 
            class="bg-jb-textlink rounded-md w-40 h-11 text-white font-bold text-base border-0 mb-0 sm:mb-10
                    shadow-btn duration-200 ease-linear cursor-pointer hover:bg-jb-btn-hovered hover:shadow-btn-hovered" 
          >
          Post a Job
          </button>
        </div>
      </div>
<<<<<<< HEAD

      <h3 class="font-bold text-3xl mb-0 text-jb-headings">Looking for More?</h3>
      <p class="text-lg text-jb-subheadings my-4 mx-16 sm:mx-0">
        If you're a CSE student with a keen interest in Jobs Board and looking to get involved,
        keep an eye out for our recruitment announcements on CSESoc's socials. 
        Otherwise, you can also contribute by suggesting cool new features or
        even make a pull request on the Jobs Board repo.
      </p>
      <div class="mt-8 mb-28 mx-24 sm:m-0">
        <button 
          class="bg-jb-textlink rounded-md w-40 h-11 m-2 text-white font-bold text-base border-0 shadow-btn duration-200 ease-linear cursor-pointer
                  hover:bg-jb-btn-hovered hover:shadow-btn-hovered" 
          @click="toGithubRepo"
        >
        Source Code
        </button>
      </div>
      <div class="mt-20">
        <font-awesome-icon icon="chevron-circle-up" size="3x" @click="scrollToTop" class="scroll-button"/>
      </div>
    </div>
    <NewFooter />
  </main>
</template>

<script lang="ts">
import { Vue } from 'vue-property-decorator';
import BigBlob from "@/assets/misc/BigBlob.svg";
import SmallBlob from "@/assets/misc/SmallBlob.svg";
import JobsboardLogo from "@/assets/logos/JobsboardLogo.png";
=======
    </div>
    <Footer />
  </main>
</template>

<script setup lang="ts">
import { onMounted } from 'vue';
import { useRouter, useRoute } from 'vue-router';
import { useApiTokenStore } from '@/store/apiToken';
import Blob from '@/assets/misc/Blob.svg';
import CsesocLogoSmall from '@/assets/logos/CsesocLogoSmall.svg';
>>>>>>> dfd773a8
import Header from '@/components/Header.vue';
import Footer from '@/components/Footer.vue';
import FeaturedJobCard from '@/components/FeaturedJobCard.vue';
import SponsorCarousel from '@/components/SponsorCarousel.vue';
import GoogleLogo from '@/assets/companies/googleLogo.png';

<<<<<<< HEAD
export default Vue.extend({
  name: 'StudentLoginPage',
  components: {
    Header,
    NewFooter,
    FeaturedJobCard,
    SponsorCarousel,
  },
  data() {
    return {
      GoogleLogo: GoogleLogo,
      BigBlob: BigBlob,
      SmallBlob: SmallBlob,
      Logo: JobsboardLogo,
    };
  },
  mounted() {
    // Change the page title
    document.title = this.$route.meta.title;
=======
const apiTokenStore = useApiTokenStore();
const router = useRouter();
>>>>>>> dfd773a8

onMounted(() => {
  // Change the page title
  document.title = useRoute().meta.title;
  apiTokenStore.clearApiToken();
});

const scrollToTop = () => {
  window.scrollTo({
    left: 0,
    top: 0,
    behavior: 'smooth',
  });
};

const toGithubRepo = () => {
  window.open('https://github.com/csesoc/jobs-board');
};
</script>

<style scoped lang="scss">
main {
  width: 100vw;
  height: 100vh;
}

.scroll-button {
  cursor: pointer;

  path {
    fill: #0c3149;
  }
}

</style><|MERGE_RESOLUTION|>--- conflicted
+++ resolved
@@ -1,141 +1,38 @@
 <template>
   <main>
-<<<<<<< HEAD
-    <div class="relative h-[80vh] overflow-hidden flex flex-col justify-center">
+    <div class="relative h-[80vh] overflow-hidden flex flex-col justify-center items-center xs:h-[100vh]">
       <img :src="BigBlob" class="absolute top-1/2 left-1/2 h-full -z-10 -translate-x-1/2 -translate-y-1/2" />
       <Header class="absolute top-0" style="background: transparent;" />
       <div class="flex justify-around align-middle w-3/5 mx-auto gap-7">
-        <div class="flex flex-col text-left">
+        <div class="flex flex-col justify-center text-left sm:justify-center sm:text-center font-bold">
           <p class="text-lg text-white">CSESoc presents</p>
           <h1 class="text-[#143A6C] font-bold text-6xl leading-[72px] m-0">Jobs Board</h1>
           <p class="text-lg text-white mt-3">Connecting UNSW students with top employers since 2018.</p>
-          <div class="justify-start flex gap-5 mt-4">
+          <div class="justify-start flex gap-5 mt-4 sm:justify-center sm:flex-wrap">
             <button 
-              class="bg-[#264c79] rounded-xl shadow-md text-white text-lg font-bold py-[3px] px-8
+              class="bg-[#264c79] rounded-xl shadow-md text-white text-lg py-[3px] px-8
                       hover:duration-500 hover:translate-y-[-2px] hover:shadow-lg"
-=======
-    <div class='flex flex-col min-h-full'>
-      <div class='relative'>
-        <Header class='header' />
-      </div>
-      <div class='relative overflow-x-clip'>
-        <img
-          id='blob'
-          :src='Blob'
-        >
-      </div>
-      <div
-        class='grid grid-rows-2 grid-cols-3 justify-center items-center content-center
-                  w-[40%] lg:w-[50%] md:w-[60%] h-full ml-[45px] my-12 mx-auto pt-36 mb-32 hero'
-      >
-        <div class='self-start col-span-2'>
-          <p class='text-white text-left text-lg'>
-            CSESoc presents
-          </p>
-          <h1 class='font-bold text-6xl text-[#1a324e] text-left leading-[72px] drop-shadow-lg m-0'>
-            Jobs Board
-          </h1>
-          <p class='text-white text-left text-lg'>
-            Connecting UNSW students with top employers since 2018.
-          </p>
-        </div>
-        <div class='w-2/4 justify-center items-center content-center justify-items-center col-span-1'>
-          <img
-            class='w-full ml-11 sm:w-[100px]'
-            :src='CsesocLogoSmall'
-          >
-        </div>
-        <div class='flex flex-row mt-8 col-span-2 self-start justify-self-start'>
-          <button
-            class='bg-[#264c79] rounded-xl shadow-md text-white text-lg font-bold py-[3px] px-8 mt-0 mr-6
-                    hover:duration-500 hover:translate-y-[-2px] hover:shadow-lg sm:mt-2'
-            @click='() => router.push("/login/student")'
-          >
-            Explore
-          </button>
-          <button
-            class='bg-[#264c79] rounded-xl shadow-md text-white text-lg font-bold py-[3px] px-8 mt-0 mr-6
-                    hover:duration-500 hover:translate-y-[-2px] hover:shadow-lg sm:mt-2'
-            @click='() => router.push("/login/company")'
-          >
-            Advertise
-          </button>
-        </div>
-      </div>
-      <div class='w-3/5 mb-12 mx-auto mt-40 xl:mt-0'>
-        <h3 class='font-bold text-3xl mb-0 text-jb-headings'>
-          Our Sponsors
-        </h3>
-        <p class='text-lg text-jb-subheadings my-4 mx-16 sm:mx-0'>
-          We aim to give you a pleasant student working experience by partnering up with only the best.
-        </p>
-        <SponsorCarousel />
-        <h3 class='font-bold text-3xl mb-0 text-jb-headings'>
-          Discover Featured Student Jobs and Internships
-        </h3>
-        <p class='text-lg text-jb-subheadings my-4 mx-16 sm:mx-0'>
-          Spent hours trying to find something that suited you? Look no further, we've got you covered with some amazing opportunities.
-        </p>
-        <p class='text-lg text-jb-subheadings my-4 mx-16 sm:mx-0'>
-          Check out the full list of open jobs
-          <span
-            class='text-jb-textlink font-bold transition-colors duration-200 ease-linear
-                     cursor-pointer hover:text-jb-textlink-hovered'
-          >
-            here
-          </span>
-          .
-        </p>
-        <div class='flex justify-between items-center my-12'>
-          <FeaturedJobCard
-            jobTitle='STEP Intern, 2022 Summer'
-            jobDescription='The Student Training in Engineering Program (STEP) aims to bridge the gap between academic studies and a professional internship.'
-            :jobTag='["AU/NZ Citizens", "Internationals"]'
-            :imagePath='GoogleLogo'
-          />
-        </div>
-
-        <h3 class='font-bold text-3xl mb-0 text-jb-headings'>
-          Want to Post a Job?
-        </h3>
-        <p class='text-lg text-jb-subheadings my-4 mx-16 sm:mx-0'>
-          Are you a company looking to advertise with us? We'd absolutely love to hear from you.
-          In the meantime, you can also check out
-          <span class='text-jb-textlink font-bold transition-colors duration-200 ease-linear cursor-pointer hover:text-jb-textlink-hovered'>other companies</span>
-          that have partnered with us.
-        </p>
-        <div class='flex flex-row justify-evenly mt-8 mb-28 mx-24 sm:m-0 sm:flex-col'>
-          <div>
-            <button
-              class='bg-jb-textlink rounded-md w-40 h-11 m-2 text-white font-bold text-base border-0
-                     shadow-btn duration-200 ease-linear cursor-pointer hover:bg-jb-btn-hovered hover:shadow-btn-hovered'
-              @click='() => router.push("/signup/company")'
->>>>>>> dfd773a8
             >
               Explore
             </button>
-<<<<<<< HEAD
             <button 
-              class="bg-[#264c79] rounded-xl shadow-md text-white text-lg font-bold py-[3px] px-8
+              class="bg-[#264c79] rounded-xl shadow-md text-white text-lg py-[3px] px-8
                       hover:duration-500 hover:translate-y-[-2px] hover:shadow-lg"
-=======
-          </div>
-          <div>
-            <button
-              class='bg-jb-textlink rounded-md w-40 h-11 m-2 text-white font-bold text-base border-0 mb-0 sm:mb-10
-                     shadow-btn duration-200 ease-linear cursor-pointer hover:bg-jb-btn-hovered hover:shadow-btn-hovered'
-              @click='() => router.push("/login/company")'
->>>>>>> dfd773a8
             >
               Advertise
             </button>
           </div>
         </div>
-        <img width="200" :src="Logo" />
+        <img 
+          alt="Jobsboard" 
+          width="200"
+          :src="JobsboardLogo" 
+          class="sm:hidden"
+        />
       </div>
     </div>
     <!-- Sponsors -->
-    <div class="w-3/5 mb-12 mx-auto">
+    <div class="w-3/5 my-12 mx-auto">
       <h3 class="font-bold text-3xl mb-0 text-jb-headings">Our Sponsors</h3>
       <p class="text-lg text-jb-subheadings my-4 mx-16 sm:mx-0">
         We aim to give you a pleasant student working experience by partnering up with only the best.
@@ -171,7 +68,7 @@
         <span class="text-jb-textlink font-bold transition-colors duration-200 ease-linear cursor-pointer hover:text-jb-textlink-hovered">other companies</span> 
         that have partnered with us.
       </p>
-      <div class="flex flex-row justify-evenly mt-8 mb-28 mx-24 sm:m-0 sm:flex-col">
+      <div class="flex flex-row justify-evenly mt-8 mb-28 mx-24 sm:m-0 sm:flex-col sm:gap-4">
         <div>
           <button 
             class="bg-jb-textlink rounded-md w-40 h-11 text-white font-bold text-base border-0 
@@ -190,7 +87,6 @@
           </button>
         </div>
       </div>
-<<<<<<< HEAD
 
       <h3 class="font-bold text-3xl mb-0 text-jb-headings">Looking for More?</h3>
       <p class="text-lg text-jb-subheadings my-4 mx-16 sm:mx-0">
@@ -216,54 +112,21 @@
   </main>
 </template>
 
-<script lang="ts">
-import { Vue } from 'vue-property-decorator';
-import BigBlob from "@/assets/misc/BigBlob.svg";
-import SmallBlob from "@/assets/misc/SmallBlob.svg";
-import JobsboardLogo from "@/assets/logos/JobsboardLogo.png";
-=======
-    </div>
-    <Footer />
-  </main>
-</template>
-
 <script setup lang="ts">
 import { onMounted } from 'vue';
 import { useRouter, useRoute } from 'vue-router';
 import { useApiTokenStore } from '@/store/apiToken';
-import Blob from '@/assets/misc/Blob.svg';
-import CsesocLogoSmall from '@/assets/logos/CsesocLogoSmall.svg';
->>>>>>> dfd773a8
+import BigBlob from "@/assets/misc/BigBlob.svg";
+import SmallBlob from "@/assets/misc/SmallBlob.svg";
+import JobsboardLogo from "@/assets/logos/JobsboardLogo.png";
 import Header from '@/components/Header.vue';
 import Footer from '@/components/Footer.vue';
 import FeaturedJobCard from '@/components/FeaturedJobCard.vue';
 import SponsorCarousel from '@/components/SponsorCarousel.vue';
 import GoogleLogo from '@/assets/companies/googleLogo.png';
 
-<<<<<<< HEAD
-export default Vue.extend({
-  name: 'StudentLoginPage',
-  components: {
-    Header,
-    NewFooter,
-    FeaturedJobCard,
-    SponsorCarousel,
-  },
-  data() {
-    return {
-      GoogleLogo: GoogleLogo,
-      BigBlob: BigBlob,
-      SmallBlob: SmallBlob,
-      Logo: JobsboardLogo,
-    };
-  },
-  mounted() {
-    // Change the page title
-    document.title = this.$route.meta.title;
-=======
 const apiTokenStore = useApiTokenStore();
 const router = useRouter();
->>>>>>> dfd773a8
 
 onMounted(() => {
   // Change the page title
