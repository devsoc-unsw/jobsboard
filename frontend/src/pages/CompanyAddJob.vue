--- conflicted
+++ resolved
@@ -445,14 +445,9 @@
 const jobMode = ref('');
 const workingRights = ref<string[]>([]);
 const studentDemographic = ref<string[]>([]);
-<<<<<<< HEAD
 const wamRequirements = ref('');
 const additionalInfo = ref('');
-=======
-const wamRequirements = ref<string>('');
-const additionalInfo = ref<any>('');
-const isLoading = ref<boolean>(false);
->>>>>>> 3b710452
+const isLoading = ref(false);
 
 onMounted(() => {
   // Change the page title
