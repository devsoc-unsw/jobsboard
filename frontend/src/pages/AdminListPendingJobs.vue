--- conflicted
+++ resolved
@@ -11,15 +11,6 @@
           {{ jobs.length }} Pending Jobs Found
         </div>
         <SingleJobManage
-<<<<<<< HEAD
-          v-for="job in jobs"
-          :key="job.key"
-          :jobID="job.id"
-          :role="job.role"
-          :company="job.company.name"
-          :description="job.description"
-          :applicationLink="job.applicationLink"
-=======
           v-for='job in jobs'
           :key='job.key'
           :jobID='job.id'
@@ -27,29 +18,27 @@
           :company='job.company.name'
           :description='job.description'
           :applicationLink='job.applicationLink'
->>>>>>> bb08d2ef
         />
       </div>
     </StudentViewTemplate>
   </LoggedInTemplate>
 </template>
 
-<<<<<<< HEAD
 <script setup lang="ts">
 import { useRouter, useRoute } from 'vue-router';
 import { useApiTokenStore } from '@/store/apiToken';
 import { ref, onMounted } from 'vue';
-import StudentViewTemplate from "@/components/StudentViewTemplate.vue";
-import SingleJobManage from "@/components/SingleJobManage.vue";
-import config from "@/config/config";
-import LoggedInTemplate from "@/components/LoggedInTemplate.vue";
-import Breadcrumbs from "@/components/Breadcrumbs.vue";
+import StudentViewTemplate from '@/components/StudentViewTemplate.vue';
+import SingleJobManage from '@/components/SingleJobManage.vue';
+import config from '@/config/config';
+import LoggedInTemplate from '@/components/LoggedInTemplate.vue';
+import Breadcrumbs from '@/components/Breadcrumbs.vue';
 
 const router = useRouter();
 const apiTokenStore = useApiTokenStore();
 
 const error = ref<boolean>(false);
-const errorMsg = ref<string>("");
+const errorMsg = ref<string>('');
 // TODO: associate a type with this!
 const jobs = ref<any>([]);
 const success = ref<boolean>(false);
@@ -59,10 +48,10 @@
   document.title = useRoute().meta.title;
 
   const response = await fetch(`${config.apiRoot}/admin/jobs/pending`, {
-    method: "GET",
+    method: 'GET',
     headers: {
-      "Content-Type": "application/json",
-      "Authorization": apiTokenStore.getApiToken(),
+      'Content-Type': 'application/json',
+      'Authorization': apiTokenStore.getApiToken(),
     } as HeadersInit,
   });
 
@@ -75,67 +64,12 @@
     error.value = true;
     window.scrollTo(0, 10);
     if (response.status == 401) {
-      errorMsg.value = "You are not authorized to perform this action. Redirecting to login page.";
+      errorMsg.value = 'You are not authorized to perform this action. Redirecting to login page.';
       setTimeout(() => {
-        router.push("/login");
+        router.push('/login');
       }, 3000);
     } else {
-      errorMsg.value = "Failed to get pending jobs.";
-=======
-<script lang="ts">
-import { Vue } from 'vue-property-decorator';
-import StudentViewTemplate from '@/components/StudentViewTemplate.vue';
-import SingleJobManage from '@/components/SingleJobManage.vue';
-import config from '@/config/config';
-import LoggedInTemplate from '@/components/LoggedInTemplate.vue';
-import Breadcrumbs from '@/components/Breadcrumbs.vue';
-
-export default Vue.extend({
-  name: 'AdminListPendingJobs',
-  components: {
-    StudentViewTemplate,
-    SingleJobManage,
-    LoggedInTemplate,
-    Breadcrumbs,
-  },
-  data() {
-    return {
-      error: false,
-      errorMsg: '',
-      jobs: [],
-      success: false,
-      apiToken: this.$store.getters.getApiToken,
-    };
-  },
-  async mounted() {
-    // Change the page title
-    document.title = this.$route.meta.title;
-
-    const response = await fetch(`${config.apiRoot}/admin/jobs/pending`, {
-      method: 'GET',
-      headers: {
-        'Content-Type': 'application/json',
-        'Authorization': this.apiToken,
-      },
-    });
-
-    if (response.ok) {
-      const msg = await response.json();
-      this.$store.dispatch('setApiToken', msg.token);
-      this.success = true;
-      this.jobs = msg.pendingJobs;
-    } else {
-      this.error = true;
-      window.scrollTo(0, 10);
-      if (response.status == 401) {
-        this.errorMsg = 'You are not authorized to perform this action. Redirecting to login page.';
-        setTimeout(() => {
-          this.$router.push('/login');
-        }, 3000);
-      } else {
-        this.errorMsg = 'Failed to get pending jobs.';
-      }
->>>>>>> bb08d2ef
+      errorMsg.value = 'Failed to get pending jobs.';
     }
   }
 });
