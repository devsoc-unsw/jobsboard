--- conflicted
+++ resolved
@@ -31,40 +31,8 @@
 import config from "@/config/config";
 import LoggedInTemplate from "@/components/LoggedInTemplate.vue";
 import Breadcrumbs from "@/components/Breadcrumbs.vue";
-
-<<<<<<< HEAD
-export default Vue.extend({
-  name: "AdminListPendingJobs",
-  components: {
-    StudentViewTemplate,
-    SingleJobManage,
-    LoggedInTemplate,
-    Breadcrumbs
-  },
-  data() {
-    return {
-      error: false,
-      errorMsg: "",
-      jobs: [],
-      success: false,
-      apiToken: this.$store.getters.getApiToken,
-    };
-  },
-  async mounted() {
-    // Change the page title
-    document.title = this.$route.meta.title;
-
-    const response = await fetch(`${config.apiRoot}/admin/jobs/pending`, {
-      method: "GET",
-      headers: {
-        "Content-Type": "application/json",
-        "Authorization": this.apiToken,
-      },
-    });
-=======
 import { useRouter } from 'vue-router';
 import { useApiTokenStore } from '@/store/apiToken';
->>>>>>> ba8e81c6
 
 const router = useRouter();
 const apiTokenStore = useApiTokenStore();
@@ -76,6 +44,9 @@
 const success = ref<boolean>(false);
 
 onMounted(async () => {
+  // Change the page title
+  document.title = this.$route.meta.title;
+
   const response = await fetch(`${config.apiRoot}/admin/jobs/pending`, {
     method: "GET",
     headers: {
