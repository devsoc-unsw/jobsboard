--- conflicted
+++ resolved
@@ -107,7 +107,6 @@
 // components
 import StudentViewTemplate from "@/components/StudentViewTemplate.vue";
 import Button from "@/components/buttons/button.vue";
-import StandardButton from "@/components/buttons/StandardButton.vue";
 import Breadcrumbs from "@/components/Breadcrumbs.vue";
 import Alert from "@/components/Alert.vue";
 
@@ -118,65 +117,14 @@
 const router = useRouter();
 const apiTokenStore = useApiTokenStore();
 
-<<<<<<< HEAD
-export default Vue.extend({
-  name: "LoginPage",
-  components: {
-    StudentViewTemplate,
-    Button,
-    StandardButton,
-    Breadcrumbs,
-    Alert
-  },
-  data() {
-    return {
-      username: "",
-      password: "",
-      isAlertOpen: false,
-    };
-  },
-  async mounted() {
-    // Change the page title
-    document.title = this.$route.meta.title;
-    this.$store.dispatch("clearApiToken");
-  },
-  methods: {
-    async performCompanyLogin() {
-      const response = await fetch(`${config.apiRoot}/authenticate/company`, {
-        method: "POST",
-        headers: {
-          "Content-Type": "application/json",
-        },
-        // mode: "no-cors",
-        body: JSON.stringify({
-          username: this.username,
-          password: this.password,
-        }),
-      });
-
-      if (response.ok) {
-        const msg = await response.json();
-        this.$store.dispatch("setApiToken", msg.token);
-        this.isAlertOpen = false;
-        this.$router.push("/company/home");
-      } else {
-        window.scrollTo({
-          top: 0,
-          behavior: "smooth",
-        })
-        this.isAlertOpen = true;
-      }
-    },
-  },
-=======
 const username = ref<string>("");
 const password = ref<string>("");
-const error = ref<boolean>(false);
-const errorMsg = ref<string>("");
+let isAlertOpen = ref<boolean>(false);
 
 onMounted(async () => {
+  // Change the page title
+    document.title = this.$route.meta.title;
   apiTokenStore.clearApiToken();
->>>>>>> ba8e81c6
 });
 
 async function performCompanyLogin() {
@@ -196,13 +144,15 @@
 
   if (response.ok) {
     const msg = await response.json();
-    error.value = false;
+    isAlertOpen.value = false;
     apiTokenStore.setApiToken(msg.token);
     router.push("/company/home");
   } else {
-    window.scrollTo(0, 10);
-    error.value = true;
-    errorMsg.value = "Invalid credentials. Please try again.";
+    window.scrollTo({
+      top: 0,
+      behavior: "smooth",
+    });
+    isAlertOpen.value = true;
   }
 }
 </script>
