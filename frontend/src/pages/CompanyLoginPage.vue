<template>
  <StudentViewTemplate notLoggedIn>
    <Breadcrumbs />
    <div class='h-full flex flex-col justify-center items-center py-16'>
      <h1 class='font-bold text-3xl text-jb-headings'>
        Company Login
      </h1>
      <p class='text-lg text-jb-subheadings my-4 mx-[18%] sm:mx-8'>
        Enter your email in the format example@company.com and your password.
      </p>

      <!-- Error Alert -->
<<<<<<< HEAD
      <Alert 
        alertType="error" 
        alertMsg="Invalid credentials. Please try again."
        :isOpen="isAlertOpen"
        :handleClose="() => { isAlertOpen = false }"
=======
      <Alert
        alertType='error'
        alertMsg='Invalid credentials. Please try again.'
        :isOpen='isAlertOpen'
        :handleClose='() => { isAlertOpen = false }'
>>>>>>> bb08d2ef
      />

      <!-- Email Input -->
      <div class='w-1/4 relative group mt-4 mb-6 xl:w-2/5 md:w-1/2 sm:w-4/5'>
        <input
          id='email'
          v-model='username'
          name='email'
          type='text'
          class='font-bold border-l-4 border-jb-textlink rounded-md p-4 shadow-btn w-full text-lg focus:outline-jb-textlink sm:w-full peer'
          required
          @keyup.enter='performCompanyLogin()'
        >
        <label
          for='email'
          class='transform transition-all duration-400 absolute top-7 left-0 h-full flex items-center font-bold text-lg text-jb-placeholder/60 pl-6 pb-[3.75rem]
                 group-focus-within:text-base group-focus-within:h-1/2 group-focus-within:-translate-y-full
                 group-focus-within:pl-2 group-focus-within:pb-10 group-focus-within:text-jb-textlink
                 peer-valid:text-base peer-valid:h-1/2 peer-valid:-translate-y-full peer-valid:pl-2 peer-valid:pb-10 peer-valid:text-jb-textlink'
        >
          Email
        </label>
      </div>

      <!-- Password Input -->
      <div class='w-1/4 relative group mt-4 mb-6 xl:w-2/5 md:w-1/2 sm:w-4/5'>
        <input
          id='password'
          v-model='password'
          name='password'
          type='password'
          class='font-bold border-l-4 border-jb-textlink rounded-md p-4 shadow-btn w-full text-lg focus:outline-jb-textlink peer'
          required
          @keyup.enter='performCompanyLogin()'
        >
        <label
          for='password'
          class='transform transition-all duration-400 absolute top-7 left-0 h-full flex items-center font-bold text-lg text-jb-placeholder/60 pl-6 pb-[3.75rem]
                 group-focus-within:text-base group-focus-within:h-1/2 group-focus-within:-translate-y-full
                 group-focus-within:pl-2 group-focus-within:pb-10 group-focus-within:text-jb-textlink
                 peer-valid:text-base peer-valid:h-1/2 peer-valid:-translate-y-full peer-valid:pl-2 peer-valid:pb-10 peer-valid:text-jb-textlink'
        >
          Password
        </label>
      </div>

      <p class='text-lg text-jb-subheadings text-center my-2'>
        Not a company?
        <router-link
          class='text-jb-textlink font-bold transition-colors duration-200 ease-linear
                        cursor-pointer hover:text-jb-textlink-hovered'
          to='/login/student'
        >
          Student Login
        </router-link>
      </p>
      <p class='text-lg text-jb-subheadings text-center my-2'>
        Forgot your password?
        <router-link
          class='text-jb-textlink font-bold transition-colors duration-200 ease-linear
                        cursor-pointer hover:text-jb-textlink-hovered'
          to='/company/password-forgot'
        >
          Reset Your Password
        </router-link>
      </p>
      <p class='text-lg text-jb-subheadings text-center my-2 mb-6'>
        Don't have an account?
        <router-link
          class='text-jb-textlink font-bold transition-colors duration-200 ease-linear
                  cursor-pointer hover:text-jb-textlink-hovered'
          to='/signup/company'
        >
          Create one!
        </router-link>
      </p>

      <button
        type='submit'
        class='bg-jb-textlink rounded-md w-40 h-11 p-2 text-white font-bold text-base
               border-0 shadow-btn duration-200 ease-linear cursor-pointer hover:bg-jb-btn-hovered hover:shadow-btn-hovered'
        @click='performCompanyLogin()'
      >
        Log In
      </button>
    </div>
  </StudentViewTemplate>
</template>

<<<<<<< HEAD
<script setup lang="ts">
import { ref, onMounted } from 'vue';
import { useRouter, useRoute } from 'vue-router';
// components
import StudentViewTemplate from "@/components/StudentViewTemplate.vue";
import Button from "@/components/buttons/button.vue";
import Breadcrumbs from "@/components/Breadcrumbs.vue";
import Alert from "@/components/Alert.vue";

// config
import config from "@/config/config";
import { useApiTokenStore } from '@/store/apiToken';

const router = useRouter();
const apiTokenStore = useApiTokenStore();

const username = ref<string>("");
const password = ref<string>("");
let isAlertOpen = ref<boolean>(false);

onMounted(async () => {
  // Change the page title
  document.title = useRoute().meta.title;
  apiTokenStore.clearApiToken();
=======
<script lang="ts">
// libs
import { Vue } from 'vue-property-decorator';

// components
import StudentViewTemplate from '@/components/StudentViewTemplate.vue';
import Breadcrumbs from '@/components/Breadcrumbs.vue';
import Alert from '@/components/Alert.vue';

// config
import config from '@/config/config';

export default Vue.extend({
  name: 'LoginPage',
  components: {
    StudentViewTemplate,
    Breadcrumbs,
    Alert,
  },
  data() {
    return {
      username: '',
      password: '',
      isAlertOpen: false,
    };
  },
  async mounted() {
    // Change the page title
    document.title = this.$route.meta.title;
    this.$store.dispatch('clearApiToken');
  },
  methods: {
    async performCompanyLogin() {
      const response = await fetch(`${config.apiRoot}/authenticate/company`, {
        method: 'POST',
        headers: {
          'Content-Type': 'application/json',
        },
        // mode: "no-cors",
        body: JSON.stringify({
          username: this.username,
          password: this.password,
        }),
      });

      if (response.ok) {
        const msg = await response.json();
        this.$store.dispatch('setApiToken', msg.token);
        this.isAlertOpen = false;
        this.$router.push('/company/home');
      } else {
        window.scrollTo({
          top: 0,
          behavior: 'smooth',
        });
        this.isAlertOpen = true;
      }
    },
  },
>>>>>>> bb08d2ef
});

const performCompanyLogin = async () => {
  const response = await fetch(
    `${config.apiRoot}/authenticate/company`,
    {
      method: "POST",
      headers: {
        "Content-Type": "application/json",
      },
      // mode: "no-cors",
      body: JSON.stringify({
        username: username.value,
        password: password.value,
      }),
    });

  if (response.ok) {
    const msg = await response.json();
    isAlertOpen.value = false;
    apiTokenStore.setApiToken(msg.token);
    router.push("/company/home");
  } else {
    window.scrollTo({
      top: 0,
      behavior: "smooth",
    });
    isAlertOpen.value = true;
  }
}
</script>

<style scoped lang="scss">
</style><|MERGE_RESOLUTION|>--- conflicted
+++ resolved
@@ -10,19 +10,11 @@
       </p>
 
       <!-- Error Alert -->
-<<<<<<< HEAD
-      <Alert 
-        alertType="error" 
-        alertMsg="Invalid credentials. Please try again."
-        :isOpen="isAlertOpen"
-        :handleClose="() => { isAlertOpen = false }"
-=======
       <Alert
         alertType='error'
         alertMsg='Invalid credentials. Please try again.'
         :isOpen='isAlertOpen'
         :handleClose='() => { isAlertOpen = false }'
->>>>>>> bb08d2ef
       />
 
       <!-- Email Input -->
@@ -112,101 +104,39 @@
   </StudentViewTemplate>
 </template>
 
-<<<<<<< HEAD
 <script setup lang="ts">
 import { ref, onMounted } from 'vue';
 import { useRouter, useRoute } from 'vue-router';
 // components
-import StudentViewTemplate from "@/components/StudentViewTemplate.vue";
-import Button from "@/components/buttons/button.vue";
-import Breadcrumbs from "@/components/Breadcrumbs.vue";
-import Alert from "@/components/Alert.vue";
+import StudentViewTemplate from '@/components/StudentViewTemplate.vue';
+import Button from '@/components/buttons/button.vue';
+import Breadcrumbs from '@/components/Breadcrumbs.vue';
+import Alert from '@/components/Alert.vue';
 
 // config
-import config from "@/config/config";
+import config from '@/config/config';
 import { useApiTokenStore } from '@/store/apiToken';
 
 const router = useRouter();
 const apiTokenStore = useApiTokenStore();
 
-const username = ref<string>("");
-const password = ref<string>("");
+const username = ref<string>('');
+const password = ref<string>('');
 let isAlertOpen = ref<boolean>(false);
 
 onMounted(async () => {
   // Change the page title
   document.title = useRoute().meta.title;
   apiTokenStore.clearApiToken();
-=======
-<script lang="ts">
-// libs
-import { Vue } from 'vue-property-decorator';
-
-// components
-import StudentViewTemplate from '@/components/StudentViewTemplate.vue';
-import Breadcrumbs from '@/components/Breadcrumbs.vue';
-import Alert from '@/components/Alert.vue';
-
-// config
-import config from '@/config/config';
-
-export default Vue.extend({
-  name: 'LoginPage',
-  components: {
-    StudentViewTemplate,
-    Breadcrumbs,
-    Alert,
-  },
-  data() {
-    return {
-      username: '',
-      password: '',
-      isAlertOpen: false,
-    };
-  },
-  async mounted() {
-    // Change the page title
-    document.title = this.$route.meta.title;
-    this.$store.dispatch('clearApiToken');
-  },
-  methods: {
-    async performCompanyLogin() {
-      const response = await fetch(`${config.apiRoot}/authenticate/company`, {
-        method: 'POST',
-        headers: {
-          'Content-Type': 'application/json',
-        },
-        // mode: "no-cors",
-        body: JSON.stringify({
-          username: this.username,
-          password: this.password,
-        }),
-      });
-
-      if (response.ok) {
-        const msg = await response.json();
-        this.$store.dispatch('setApiToken', msg.token);
-        this.isAlertOpen = false;
-        this.$router.push('/company/home');
-      } else {
-        window.scrollTo({
-          top: 0,
-          behavior: 'smooth',
-        });
-        this.isAlertOpen = true;
-      }
-    },
-  },
->>>>>>> bb08d2ef
 });
 
 const performCompanyLogin = async () => {
   const response = await fetch(
     `${config.apiRoot}/authenticate/company`,
     {
-      method: "POST",
+      method: 'POST',
       headers: {
-        "Content-Type": "application/json",
+        'Content-Type': 'application/json',
       },
       // mode: "no-cors",
       body: JSON.stringify({
@@ -219,15 +149,15 @@
     const msg = await response.json();
     isAlertOpen.value = false;
     apiTokenStore.setApiToken(msg.token);
-    router.push("/company/home");
+    router.push('/company/home');
   } else {
     window.scrollTo({
       top: 0,
-      behavior: "smooth",
+      behavior: 'smooth',
     });
     isAlertOpen.value = true;
   }
-}
+};
 </script>
 
 <style scoped lang="scss">
