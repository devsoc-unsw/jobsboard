--- conflicted
+++ resolved
@@ -11,17 +11,10 @@
 
       <!-- Error Alert -->
       <Alert
-<<<<<<< HEAD
-        alertType="error"
-        alertMsg="Invalid credentials. Please try again."
-        :isOpen="isAlertOpen"
-        :handleClose="() => { isAlertOpen = false }"
-=======
         alertType='error'
         alertMsg='Invalid credentials. Please try again.'
         :isOpen='isAlertOpen'
         :handleClose='() => { isAlertOpen = false }'
->>>>>>> bb08d2ef
       />
 
       <!-- zId Input -->
@@ -90,92 +83,36 @@
   </StudentViewTemplate>
 </template>
 
-<<<<<<< HEAD
 <script setup lang="ts">
-import { ref, onMounted } from "vue";
-import { useRoute, useRouter } from "vue-router";
-import { useApiTokenStore } from "@/store/apiToken";
-import StudentViewTemplate from "@/components/StudentViewTemplate.vue";
-import Alert from "@/components/Alert.vue";
-import config from "@/config/config";
-import Button from "@/components/buttons/button.vue";
-import Breadcrumbs from "@/components/Breadcrumbs.vue";
+import { ref, onMounted } from 'vue';
+import { useRoute, useRouter } from 'vue-router';
+import { useApiTokenStore } from '@/store/apiToken';
+import StudentViewTemplate from '@/components/StudentViewTemplate.vue';
+import Alert from '@/components/Alert.vue';
+import config from '@/config/config';
+import button from '@/components/buttons/button.vue';
+import Breadcrumbs from '@/components/Breadcrumbs.vue';
 
 const apiTokenStore = useApiTokenStore();
 const router = useRouter();
 
-const zID = ref<string>("");
-const password = ref<string>("");
+const zID = ref<string>('');
+const password = ref<string>('');
 const isAlertOpen = ref<boolean>(false);
 
 onMounted(async () => {
-  // Change the page title 
+  // Change the page title
   document.title = useRoute().meta.title;
   apiTokenStore.clearApiToken();
-=======
-<script lang="ts">
-import { Vue } from 'vue-property-decorator';
-import StudentViewTemplate from '@/components/StudentViewTemplate.vue';
-import Alert from '@/components/Alert.vue';
-import config from '@/config/config';
-import Breadcrumbs from '@/components/Breadcrumbs.vue';
-
-export default Vue.extend({
-  name: 'StudentLoginPage',
-  components: {
-    StudentViewTemplate,
-    Breadcrumbs,
-    Alert,
-  },
-  data() {
-    return {
-      zID: '',
-      password: '',
-      isAlertOpen: false,
-    };
-  },
-  async mounted() {
-    // Change the page title
-    document.title = this.$route.meta.title;
-    this.$store.dispatch('clearApiToken');
-  },
-  methods: {
-    async performLogin() {
-      const response = await fetch(`${config.apiRoot}/authenticate/student`, {
-        method: 'POST',
-        headers: {
-          'Content-Type': 'application/json',
-        },
-        // mode: "no-cors",
-        body: JSON.stringify({
-          zID: this.zID,
-          password: this.password,
-        }),
-      });
-      if (response.ok) {
-        const msg = await response.json();
-        this.$store.dispatch('setApiToken', msg.token);
-        this.isAlertOpen = false;
-        this.$router.push('/jobs');
-      } else {
-        window.scrollTo({
-          top: 0,
-          behavior: 'smooth',
-        });
-        this.isAlertOpen = true;
-      }
-    },
-  },
->>>>>>> bb08d2ef
 });
 
 const performLogin = async () => {
   const response = await fetch(
-    `${config.apiRoot}/authenticate/student`, 
+    `${config.apiRoot}/authenticate/student`,
   {
-    method: "POST",
+    method: 'POST',
     headers: {
-      "Content-Type": "application/json",
+      'Content-Type': 'application/json',
     },
     // mode: "no-cors",
     body: JSON.stringify({
@@ -188,15 +125,15 @@
     const msg = await response.json();
     apiTokenStore.setApiToken(msg.token);
     isAlertOpen.value = false;
-    router.push("/jobs");
-  } else { 
+    router.push('/jobs');
+  } else {
     window.scrollTo({
       top: 0,
-      behavior: "smooth",
-    })
+      behavior: 'smooth',
+    });
     isAlertOpen.value = true;
   }
-}
+};
 </script>
 
 <style scoped lang="scss">
