<template>
  <div class='viewport'>
    <!-- <div class="header" v-if="loggedIn">
      <div class="logoutDiv">
          <font-awesome-icon class="paddedIcon" icon="sign-out-alt" />
            Log Out
        <br/>
      </div>
      <img class="main-logo" :src="logo" />
    </div>
    <div v-if="!loggedIn">
      <img class="main-logo" :src="logo" />
    </div> -->
    <Header />
    <div class='homeBox'>
      <slot />
    </div>
    <div class='footer'>
      <NewFooter />
    </div>
  </div>
</template>

<<<<<<< HEAD
<script setup lang="ts">
import { useApiTokenStore } from "@/store/apiToken";
import { useRouter } from "vue-router";
import Header from "@/components/Header.vue";
import NewFooter from "@/components/NewFooter.vue";

const apiTokenStore = useApiTokenStore();
const router = useRouter();

const props = defineProps({
  loggedIn: {
    type: Boolean,
    default: false,
  }
=======
<script lang="ts">
import { Vue } from 'vue-property-decorator';
import logo from '@/assets/logos/csesocwhite.png';
import Header from '@/components/Header.vue';
import NewFooter from '@/components/NewFooter.vue';

export default Vue.extend({
  name: 'GeneralPageTemplate',
  components: {
    Header,
    NewFooter,
  },
  props: {
    loggedIn: {
      type: Boolean,
      default: false,
    },
  },
  data() {
    return {
      logo: logo,
    };
  },
  methods: {
    logOut() {
      this.$store.dispatch('clearApiToken');
      this.$router.push('/login/company');
    },
  },
>>>>>>> bb08d2ef
});

const logOut = () => {
  apiTokenStore.clearApiToken();
  router.push("/login/company");
}
</script>

<style lang="scss">
div {
  flex-direction: row;
  color: $black;
}

input, textarea {
  font-weight: 100;
  border: 1px solid $blue;
  /* border-radius: 0.2rem; */
  margin: 0.5rem;
  font-size: 1rem;
  padding: 1rem;
  width: inherit;

  border-width: 0px;
  border-bottom-style: solid;
  border-bottom-width: 2px;
  border-bottom-color: $blue;
  background: $grey;
  color: $blue;
  padding: 1rem;
  /* offset-x | offset-y | blur-radius | spread-radius | color */
  box-shadow: 0px 0px 8px 1px rgba(0, 0, 0, 0.1);
  margin: 1rem;
}

.homeBox {
  width: 100%;
  // padding: 2%;
  text-align: center;
  text-decoration: none;
  margin-left: auto !important;
  margin-right: auto !important;
  padding-top: 2em;
  padding-bottom: 2em;
  flex-grow: 1;
}

@media screen and (min-width: 900px) {
  .homeBox {
    width: 75%;
  }
  .viewport {
    margin: auto;
    padding: 0;
    width: 70%;
    margin-top: 0;
    margin-bottom: 0;
    margin-left: auto;
    margin-right: auto;
  }
}

.buttonBox {
  padding: 2%;
  margin-left: auto !important;
  margin-right: auto !important;
}

.logoutDiv {
  width: 25%;
  padding-left: 75%;
}

.main-logo {
  width: 20%;
  padding: 2rem;
}

.footer {
  margin-top: auto;
  float: below;
}

.paddedIcon {
  padding-right: 0.75rem;
}
.viewport {
  margin-top: 0;
  margin-bottom: 0;
  margin-left: auto;
  margin-right: auto;
  padding: 0;
  width: 100%;
}
.header {
  margin-top: 5rem;
}
</style><|MERGE_RESOLUTION|>--- conflicted
+++ resolved
@@ -21,12 +21,11 @@
   </div>
 </template>
 
-<<<<<<< HEAD
 <script setup lang="ts">
-import { useApiTokenStore } from "@/store/apiToken";
-import { useRouter } from "vue-router";
-import Header from "@/components/Header.vue";
-import NewFooter from "@/components/NewFooter.vue";
+import { useApiTokenStore } from '@/store/apiToken';
+import { useRouter } from 'vue-router';
+import Header from '@/components/Header.vue';
+import NewFooter from '@/components/NewFooter.vue';
 
 const apiTokenStore = useApiTokenStore();
 const router = useRouter();
@@ -35,44 +34,13 @@
   loggedIn: {
     type: Boolean,
     default: false,
-  }
-=======
-<script lang="ts">
-import { Vue } from 'vue-property-decorator';
-import logo from '@/assets/logos/csesocwhite.png';
-import Header from '@/components/Header.vue';
-import NewFooter from '@/components/NewFooter.vue';
-
-export default Vue.extend({
-  name: 'GeneralPageTemplate',
-  components: {
-    Header,
-    NewFooter,
   },
-  props: {
-    loggedIn: {
-      type: Boolean,
-      default: false,
-    },
-  },
-  data() {
-    return {
-      logo: logo,
-    };
-  },
-  methods: {
-    logOut() {
-      this.$store.dispatch('clearApiToken');
-      this.$router.push('/login/company');
-    },
-  },
->>>>>>> bb08d2ef
 });
 
 const logOut = () => {
   apiTokenStore.clearApiToken();
-  router.push("/login/company");
-}
+  router.push('/login/company');
+};
 </script>
 
 <style lang="scss">
