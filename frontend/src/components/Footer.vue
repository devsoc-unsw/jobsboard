<template>
  <div>
    <p>
      <i>
        Made with
        <span>
          <font-awesome-icon icon='heart' />
        </span>
        by Adam
        <a
          href='https://www.github.com/ad-t'
          target='_blank'
          rel='noopener noreferrer'
        >
          <span>
<<<<<<< HEAD
            <font-awesome-icon :icon='[&apos;fab&apos;, &apos;github&apos;]' />
=======
            <font-awesome-icon :icon='["fab", "github"]' />
>>>>>>> f639a23e
          </span>
        </a>
        <a
          href='https://www.linkedin.com/in/adam-tizzone'
          target='_blank'
          rel='noopener noreferrer'
        >
          <span>
<<<<<<< HEAD
            <font-awesome-icon :icon='[&apos;fab&apos;, &apos;linkedin&apos;]' />
=======
            <font-awesome-icon :icon='["fab", "linkedin"]' />
>>>>>>> f639a23e
          </span>
        </a>
        on behalf of
        <a
          href='https://www.csesoc.unsw.edu.au/'
          target='_blank'
          rel='noopener noreferrer'
        >
          CSESoc Projects
        </a>
      </i>
    </p>
  </div>
</template>

<script lang="ts">
import { Vue } from 'vue-property-decorator';

export default Vue.extend({
  name: 'Footer',
});
</script>

<style scoped lang="scss">
p {
  color: grey;
  font-size: 0.75em;
}

span {
  padding: 0.25rem;
  text-decoration: none;
}

a {
  text-decoration: none;
}

@media screen and (min-width: 900px) {
  p {
    font-size: 1em;
  }
}
</style><|MERGE_RESOLUTION|>--- conflicted
+++ resolved
@@ -13,11 +13,7 @@
           rel='noopener noreferrer'
         >
           <span>
-<<<<<<< HEAD
-            <font-awesome-icon :icon='[&apos;fab&apos;, &apos;github&apos;]' />
-=======
             <font-awesome-icon :icon='["fab", "github"]' />
->>>>>>> f639a23e
           </span>
         </a>
         <a
@@ -26,11 +22,7 @@
           rel='noopener noreferrer'
         >
           <span>
-<<<<<<< HEAD
-            <font-awesome-icon :icon='[&apos;fab&apos;, &apos;linkedin&apos;]' />
-=======
             <font-awesome-icon :icon='["fab", "linkedin"]' />
->>>>>>> f639a23e
           </span>
         </a>
         on behalf of
