<template>
  <div class='error'>
    <slot />
  </div>
</template>

<<<<<<< HEAD
<script setup lang="ts">
=======
<script lang="ts">
import { Vue } from 'vue-property-decorator';

export default Vue.extend({
  name: 'ErrorBox',
});
>>>>>>> bb08d2ef
</script>

<style scoped lang="scss">
.error {
  /* border: 1px solid $red; */
  padding: 2rem;
  /* border-radius: 0.5rem; */
  background: rgba(247, 131, 131, 0.5);

  border-width: 0px;
  border-top-style: solid;
  border-top-width: 5px;
  border-top-color: $red;
  border-radius: 0.2rem;
  text-align: center;
  width: fit-content();
  /* offset-x | offset-y | blur-radius | spread-radius | color */
  box-shadow: 0px 0px 8px 1px rgba(0, 0, 0, 0.1);
  margin: 1rem;
}
</style><|MERGE_RESOLUTION|>--- conflicted
+++ resolved
@@ -4,16 +4,7 @@
   </div>
 </template>
 
-<<<<<<< HEAD
 <script setup lang="ts">
-=======
-<script lang="ts">
-import { Vue } from 'vue-property-decorator';
-
-export default Vue.extend({
-  name: 'ErrorBox',
-});
->>>>>>> bb08d2ef
 </script>
 
 <style scoped lang="scss">
