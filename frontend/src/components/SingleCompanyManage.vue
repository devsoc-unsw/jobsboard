--- conflicted
+++ resolved
@@ -20,20 +20,12 @@
       {{ description }}
       <br>
       <br>
-<<<<<<< HEAD
-      <GreenStandardButton>
-        <Button @callback='verifyCompany' class='p-4 m-4'>
-          Verify
-        </Button>
-      </GreenStandardButton>
-=======
       <button
         class='btn btn-green w-36 h-10 p-2 my-2'
         @click='verifyCompany'
       >
         Verify
       </button>
->>>>>>> 8cdd7683
     </div>
   </div>
 </template>
