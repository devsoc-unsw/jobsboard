--- conflicted
+++ resolved
@@ -13,14 +13,10 @@
         >
           Got a Question?
         </a>
-<<<<<<< HEAD
-        <a @click="() => { router.push('/team') }" class="cursor-pointer">Meet the Team</a>
-=======
         <a
           class='cursor-pointer'
-          @click='toTeamPage'
+          @click='() => { router.push("/team") }'
         >Meet the Team</a>
->>>>>>> bb08d2ef
       </div>
       <p class='m-0'>
         &#169; CSESoc UNSW - 2022
@@ -102,21 +98,8 @@
   </div>
 </template>
 
-<<<<<<< HEAD
 <script setup lang="ts">
-import { useRouter } from "vue-router";
-import logo from "@/assets/logos/csesocwhite.png";
-import facebookLogo from "@/assets/SocialMedia/facebook.svg";
-import instagramLogo from "@/assets/SocialMedia/instagram.svg";
-import linkedinLogo from "@/assets/SocialMedia/linkedin.svg";
-import youtubeLogo from "@/assets/SocialMedia/youtube.svg";
-import discordLogo from "@/assets/SocialMedia/discord.svg";
-import githubLogo from "@/assets/SocialMedia/github.svg";
-
-const router = useRouter();
-=======
-<script lang="ts">
-import { Vue } from 'vue-property-decorator';
+import { useRouter } from 'vue-router';
 import logo from '@/assets/logos/csesocwhite.png';
 import facebookLogo from '@/assets/SocialMedia/facebook.svg';
 import instagramLogo from '@/assets/SocialMedia/instagram.svg';
@@ -125,26 +108,7 @@
 import discordLogo from '@/assets/SocialMedia/discord.svg';
 import githubLogo from '@/assets/SocialMedia/github.svg';
 
-export default Vue.extend({
-  name: 'NewFooter',
-  data() {
-    return {
-      logo: logo,
-      facebookLogo: facebookLogo,
-      instagramLogo: instagramLogo,
-      discordLogo: discordLogo,
-      youtubeLogo: youtubeLogo,
-      linkedinLogo: linkedinLogo,
-      githubLogo: githubLogo,
-    };
-  },
-  methods: {
-    toTeamPage() {
-      this.$router.push('/team');
-    },
-  },
-});
->>>>>>> bb08d2ef
+const router = useRouter();
 </script>
 
 <style scoped lang="scss">
