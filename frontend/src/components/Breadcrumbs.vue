--- conflicted
+++ resolved
@@ -25,14 +25,13 @@
   </div>
 </template>
 
-<<<<<<< HEAD
 <script setup lang="ts">
 import { onMounted, ref, watch } from 'vue';
 import { useRouter, useRoute } from 'vue-router';
 
 const router = useRouter();
 const route = useRoute();
-const breadcrumbList = ref<any>();
+const breadcrumbList = ref();
 
 onMounted(() => {
   updateList();
@@ -46,40 +45,11 @@
   if (breadcrumbList.value[idx].link) {
     router.push(breadcrumbList.value[idx].link);
   }
-}
+};
 
 const updateList = () => {
   breadcrumbList.value = route.meta.breadcrumb;
-}
-=======
-<script lang="ts">
-export default {
-  name: 'Breadcrumbs',
-  data() {
-    return {
-      breadcrumbList: [],
-    };
-  },
-  watch: {
-    '$route'() {
-      this.updateList();
-    },
-  },
-  mounted() {
-    this.updateList();
-  },
-  methods: {
-    routeTo(idx : number) {
-      if (this.breadcrumbList[idx].link) {
-        this.$router.push(this.breadcrumbList[idx].link);
-      }
-    },
-    updateList() {
-      this.breadcrumbList = this.$route.meta.breadcrumb;
-    },
-  },
 };
->>>>>>> bb08d2ef
 </script>
 
 <style scoped lang="scss">
