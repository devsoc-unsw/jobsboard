--- conflicted
+++ resolved
@@ -4,7 +4,6 @@
   </div>
 </template>
 
-<<<<<<< HEAD
 <script setup lang="ts">
 import { onMounted } from 'vue';
 import { useRouter } from 'vue-router';
@@ -18,26 +17,9 @@
 onMounted(() => {
   if (apiToken === undefined) {
     setTimeout(() => {
-      router.push("/login");
+      router.push('/login');
     }, 3000);
   }
-=======
-<script lang="ts">
-import { Vue } from 'vue-property-decorator';
-
-export default Vue.extend({
-  name: 'LoggedInTemplate',
-  data() {
-    return {
-      apiToken: this.$store.getters.getApiToken,
-    };
-  },
-  async mounted() {
-    if (this.apiToken === undefined) {
-      this.$router.push('/login');
-    }
-  },
->>>>>>> bb08d2ef
 });
 </script>
 
