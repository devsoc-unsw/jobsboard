<template>
<<<<<<< HEAD
  <div class='modalWrapper'>
    <Modal
      v-if='modalVisible'
      :jobTitle='role'
      :jobDescription='description'
      :applicationLink='applicationLink'
      :expiryDate='expiryDate'
      :isPaidPosition='isPaidPosition'
      :jobType='jobType'
      :jobMode='jobMode'
      :workingRights='workingRights'
      :studentDemographic='studentDemographic'
      :wamRequirements='wamRequirements'
      :additionalInfo='additionalInfo'
      @closeCallback='closeJobModal()'
    />
  </div>
=======
  <Modal
    v-if='modalVisible'
    :jobTitle='role'
    :jobDescription='description'
    :applicationLink='applicationLink'
    :expiryDate='expiryDate'
    :isPaidPosition='isPaidPosition'
    :jobType='jobType'
    :jobMode='jobMode'
    :workingRights='workingRights'
    :studentDemographic='studentDemographic'
    :wamRequirements='wamRequirements'
    :additionalInfo='additionalInfo'
    @closeCallback='closeJobModal()'
  />
>>>>>>> 8cdd7683
  <br>
  <div>
    <button
      class='flex flex-row p-4 shadow-card rounded-md w-full sm:flex-wrap
        transform transition duration-200 hover:scale-105'
      @click='showJobModal'
    >
      <!-- TODO: to be replaced with company logo -->
      <img
        src='../assets/companies/googleLogo.png'
        class='h-auto max-w-[100px] max-h-[90px] mr-8 self-center'
      >
      <div class='flex flex-col text-left pt-3 grow min-w-[200px]'>
        <h2 class='font-bold text-jb-headings'>
          {{ role }}
        </h2>
        <p>
          <font-awesome-icon
            icon='building'
            class='h-4 mr-1'
          />
          {{ company }}
        </p>
        <p>
          <font-awesome-icon
            icon='location-dot'
            class='h-4 mr-1'
          />
          {{ location }}
        </p>
      </div>
      <div class='sm:flex mx-auto'>
<<<<<<< HEAD
        <GreenStandardButton>
          <Button @click.stop='approveJob' class='drop-shadow p-2 m-2'>
            Approve
          </Button>
        </GreenStandardButton>
        <RedStandardButton>
          <Button @click.stop='rejectJob' class='drop-shadow p-2 m-2'>
            Reject
          </Button>
        </RedStandardButton>
=======
        <button
          class='btn btn-green w-36 h-10 p-2 my-2'
          @click.stop='approveJob'
        >
          Approve
        </button>
        <button
          class='btn btn-red w-36 h-10 p-2 my-2'
          @click.stop='rejectJob'
        >
          Reject
        </button>
>>>>>>> 8cdd7683
      </div>
    </button>
  </div>
</template>

<script setup lang="ts">
import { ref } from 'vue';
import { useRouter } from 'vue-router';
import { useApiTokenStore } from '@/store/apiToken';
import config from '@/config/config';
<<<<<<< HEAD
import Button from '@/components/buttons/button.vue';
import GreenStandardButton from '@/components/buttons/GreenStandardButton.vue';
import RedStandardButton from '@/components/buttons/RedStandardButton.vue';
=======
>>>>>>> 8cdd7683
import Modal from '@/components/Modal.vue';

const router = useRouter();
const apiTokenStore = useApiTokenStore();

const props = defineProps({
  company: String,
  location: String,
  jobID: Number,
  role: String,
  description: String,
  applicationLink: String,
  expiryDate: String,
  isPaidPosition: String,
  jobType: String,
  jobMode: String,
  workingRights: Array,
  studentDemographic: Array,
  wamRequirements: String,
  additionalInfo: String
});

const modalVisible = ref<boolean>(false);

const emit = defineEmits(['removePendingJob', 'successMsg', 'errorMsg']);

const approveJob = async () => {
  const response = await fetch(
    `${config.apiRoot}/job/${props.jobID}/approve`,
    {
      method: 'PATCH',
      headers: {
        'Content-Type': 'application/json',
        'Authorization': apiTokenStore.getApiToken(),
      } as HeadersInit,
    },
  );

  if (response.ok) {
    const msg = await response.json();
    apiTokenStore.setApiToken(msg.token);
    emit('removePendingJob')
    emit('successMsg', 'Job successfully approved!')
    emit('errorMsg', '')
  } else {
    window.scrollTo(0, 10);
    if (response.status === 401) {
      emit('errorMsg', 'You are not authorized to perform this action. Redirecting to login page.')
      emit('successMsg', '')
      setTimeout(() => {
        router.push('/login');
      }, 3000);
    } else {
      emit('errorMsg', 'Error in processing approval. Please try again later.')
    }
  }
};

const rejectJob = async () => {
  const response = await fetch(
    `${config.apiRoot}/job/${props.jobID}/reject`,
    {
      method: 'PATCH',
      headers: {
        'Content-Type': 'application/json',
        'Authorization': apiTokenStore.getApiToken(),
      } as HeadersInit,
    },
  );

  if (response.ok) {
    const msg = await response.json();
    apiTokenStore.setApiToken(msg.token);
    emit('removePendingJob')
    emit('successMsg', 'Job successfully rejected!')
  } else {
    if (response.status === 401) {
      emit('errorMsg', 'You are not authorized to perform this action. Redirecting to login page.')
      setTimeout(() => {
        router.push('/login');
      }, 3000);
    } else {
      emit('errorMsg', 'Error in processing rejection. Please try again later.')
    }
  }
};

<<<<<<< HEAD
onUnmounted(() => {
  close();
});

=======
>>>>>>> 8cdd7683
const showJobModal = async () => {
  modalVisible.value = true;
};

const closeJobModal = async () => {
  modalVisible.value = false;
};
</script>

<style scoped lang="scss">
</style><|MERGE_RESOLUTION|>--- conflicted
+++ resolved
@@ -1,6 +1,5 @@
 <template>
-<<<<<<< HEAD
-  <div class='modalWrapper'>
+  <div>
     <Modal
       v-if='modalVisible'
       :jobTitle='role'
@@ -16,102 +15,64 @@
       :additionalInfo='additionalInfo'
       @closeCallback='closeJobModal()'
     />
-  </div>
-=======
-  <Modal
-    v-if='modalVisible'
-    :jobTitle='role'
-    :jobDescription='description'
-    :applicationLink='applicationLink'
-    :expiryDate='expiryDate'
-    :isPaidPosition='isPaidPosition'
-    :jobType='jobType'
-    :jobMode='jobMode'
-    :workingRights='workingRights'
-    :studentDemographic='studentDemographic'
-    :wamRequirements='wamRequirements'
-    :additionalInfo='additionalInfo'
-    @closeCallback='closeJobModal()'
-  />
->>>>>>> 8cdd7683
-  <br>
-  <div>
-    <button
-      class='flex flex-row p-4 shadow-card rounded-md w-full sm:flex-wrap
-        transform transition duration-200 hover:scale-105'
-      @click='showJobModal'
-    >
-      <!-- TODO: to be replaced with company logo -->
-      <img
-        src='../assets/companies/googleLogo.png'
-        class='h-auto max-w-[100px] max-h-[90px] mr-8 self-center'
+    <br>
+    <div>
+      <button
+        class='flex flex-row p-4 shadow-card rounded-md w-full sm:flex-wrap
+        transform transition duration-200 hover:scale-105 bg-white'
+        @click='showJobModal'
       >
-      <div class='flex flex-col text-left pt-3 grow min-w-[200px]'>
-        <h2 class='font-bold text-jb-headings'>
-          {{ role }}
-        </h2>
-        <p>
-          <font-awesome-icon
-            icon='building'
-            class='h-4 mr-1'
-          />
-          {{ company }}
-        </p>
-        <p>
-          <font-awesome-icon
-            icon='location-dot'
-            class='h-4 mr-1'
-          />
-          {{ location }}
-        </p>
-      </div>
-      <div class='sm:flex mx-auto'>
-<<<<<<< HEAD
-        <GreenStandardButton>
-          <Button @click.stop='approveJob' class='drop-shadow p-2 m-2'>
+        <!-- TODO: to be replaced with company logo -->
+        <img
+          src='../assets/companies/googleLogo.png'
+          class='h-auto max-w-[100px] max-h-[90px] mr-8 self-center'
+        >
+        <div class='flex flex-col text-left pt-3 grow min-w-[200px]'>
+          <h2 class='font-bold text-jb-headings'>
+            {{ role }}
+          </h2>
+          <p>
+            <font-awesome-icon
+              icon='building'
+              class='h-4 mr-1'
+            />
+            {{ company }}
+          </p>
+          <p>
+            <font-awesome-icon
+              icon='location-dot'
+              class='h-4 mr-1'
+            />
+            {{ location }}
+          </p>
+        </div>
+        <div class='sm:flex mx-auto'>
+          <button
+            class='btn btn-green w-36 h-10 p-2 my-2'
+            @click.stop='approveJob'
+          >
             Approve
-          </Button>
-        </GreenStandardButton>
-        <RedStandardButton>
-          <Button @click.stop='rejectJob' class='drop-shadow p-2 m-2'>
+          </button>
+          <button
+            class='btn btn-red w-36 h-10 p-2 my-2'
+            @click.stop='rejectJob'
+          >
             Reject
-          </Button>
-        </RedStandardButton>
-=======
-        <button
-          class='btn btn-green w-36 h-10 p-2 my-2'
-          @click.stop='approveJob'
-        >
-          Approve
-        </button>
-        <button
-          class='btn btn-red w-36 h-10 p-2 my-2'
-          @click.stop='rejectJob'
-        >
-          Reject
-        </button>
->>>>>>> 8cdd7683
-      </div>
-    </button>
+          </button>
+        </div>
+      </button>
+    </div>
   </div>
 </template>
 
 <script setup lang="ts">
-import { ref } from 'vue';
+  import { ref } from 'vue';
 import { useRouter } from 'vue-router';
 import { useApiTokenStore } from '@/store/apiToken';
 import config from '@/config/config';
-<<<<<<< HEAD
-import Button from '@/components/buttons/button.vue';
-import GreenStandardButton from '@/components/buttons/GreenStandardButton.vue';
-import RedStandardButton from '@/components/buttons/RedStandardButton.vue';
-=======
->>>>>>> 8cdd7683
 import Modal from '@/components/Modal.vue';
-
 const router = useRouter();
 const apiTokenStore = useApiTokenStore();
-
 const props = defineProps({
   company: String,
   location: String,
@@ -126,13 +87,10 @@
   workingRights: Array,
   studentDemographic: Array,
   wamRequirements: String,
-  additionalInfo: String
+  additionalInfo: String,
 });
-
 const modalVisible = ref<boolean>(false);
-
 const emit = defineEmits(['removePendingJob', 'successMsg', 'errorMsg']);
-
 const approveJob = async () => {
   const response = await fetch(
     `${config.apiRoot}/job/${props.jobID}/approve`,
@@ -144,27 +102,25 @@
       } as HeadersInit,
     },
   );
-
   if (response.ok) {
     const msg = await response.json();
     apiTokenStore.setApiToken(msg.token);
-    emit('removePendingJob')
-    emit('successMsg', 'Job successfully approved!')
-    emit('errorMsg', '')
+    emit('removePendingJob');
+    emit('successMsg', 'Job successfully approved!');
+    emit('errorMsg', '');
   } else {
     window.scrollTo(0, 10);
     if (response.status === 401) {
-      emit('errorMsg', 'You are not authorized to perform this action. Redirecting to login page.')
-      emit('successMsg', '')
+      emit('errorMsg', 'You are not authorized to perform this action. Redirecting to login page.');
+      emit('successMsg', '');
       setTimeout(() => {
         router.push('/login');
       }, 3000);
     } else {
-      emit('errorMsg', 'Error in processing approval. Please try again later.')
+      emit('errorMsg', 'Error in processing approval. Please try again later.');
     }
   }
 };
-
 const rejectJob = async () => {
   const response = await fetch(
     `${config.apiRoot}/job/${props.jobID}/reject`,
@@ -176,35 +132,25 @@
       } as HeadersInit,
     },
   );
-
   if (response.ok) {
     const msg = await response.json();
     apiTokenStore.setApiToken(msg.token);
-    emit('removePendingJob')
-    emit('successMsg', 'Job successfully rejected!')
+    emit('removePendingJob');
+    emit('successMsg', 'Job successfully rejected!');
   } else {
     if (response.status === 401) {
-      emit('errorMsg', 'You are not authorized to perform this action. Redirecting to login page.')
+      emit('errorMsg', 'You are not authorized to perform this action. Redirecting to login page.');
       setTimeout(() => {
         router.push('/login');
       }, 3000);
     } else {
-      emit('errorMsg', 'Error in processing rejection. Please try again later.')
+      emit('errorMsg', 'Error in processing rejection. Please try again later.');
     }
   }
 };
-
-<<<<<<< HEAD
-onUnmounted(() => {
-  close();
-});
-
-=======
->>>>>>> 8cdd7683
 const showJobModal = async () => {
   modalVisible.value = true;
 };
-
 const closeJobModal = async () => {
   modalVisible.value = false;
 };
