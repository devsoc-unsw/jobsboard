<template>
  <div>
    <!-- Modal backdrop -->
    <div class='opacity-25 fixed inset-0 z-40 bg-black' />
    <!-- Modal -->
    <div
      tabindex='-1'
      class='overflow-x-hidden overflow-y-auto fixed inset-0 z-50 outline-none focus:outline-none'
    >
      <div class='relative p-4 w-full max-w-full h-auto md:h-full'>
        <!-- Modal content -->
        <div class='relative bg-white rounded-lg shadow dark:bg-gray-700'>
          <!-- Modal header -->
          <div class='flex justify-between items-center p-5 rounded-t border-b dark:border-gray-600'>
            <h2 class='text-xl font-medium text-gray-900 dark:text-white'>
              {{ jobTitle }}
            </h2>
<<<<<<< HEAD
            <button type="button" class="text-gray-400 bg-transparent hover:bg-gray-200 hover:text-gray-900 rounded-lg text-sm p-1.5 ml-auto inline-flex items-center dark:hover:bg-gray-600 dark:hover:text-white" @click="$emit('closeCallback')">
              <svg class="w-5 h-5" fill="currentColor" viewBox="0 0 20 20" xmlns="http://www.w3.org/2000/svg"><path fill-rule="evenodd" d="M4.293 4.293a1 1 0 011.414 0L10 8.586l4.293-4.293a1 1 0 111.414 1.414L11.414 10l4.293 4.293a1 1 0 01-1.414 1.414L10 11.414l-4.293 4.293a1 1 0 01-1.414-1.414L8.586 10 4.293 5.707a1 1 0 010-1.414z" clip-rule="evenodd"></path></svg>  
=======
            <button
              type='button'
              class='text-gray-400 bg-transparent hover:bg-gray-200 hover:text-gray-900 rounded-lg text-sm p-1.5 ml-auto inline-flex items-center dark:hover:bg-gray-600 dark:hover:text-white'
              @click='modalClose'
            >
              <svg
                class='w-5 h-5'
                fill='currentColor'
                viewBox='0 0 20 20'
                xmlns='http://www.w3.org/2000/svg'
              ><path
                fill-rule='evenodd'
                d='M4.293 4.293a1 1 0 011.414 0L10 8.586l4.293-4.293a1 1 0 111.414 1.414L11.414 10l4.293 4.293a1 1 0 01-1.414 1.414L10 11.414l-4.293 4.293a1 1 0 01-1.414-1.414L8.586 10 4.293 5.707a1 1 0 010-1.414z'
                clip-rule='evenodd'
              /></svg>
>>>>>>> bb08d2ef
            </button>
          </div>
          <!-- Modal body -->
          <div class='flex items-start flex-col p-6 space-y-6'>
            <div class='grid grid-cols-2 w-full text-left'>
              <h3 class='text-l font-medium text-gray-900 dark:text-white'>
                <font-awesome-icon
                  icon='suitcase'
                  class='mr-1'
                />
                Job Mode:&nbsp;
                <span class='text-base leading-relaxed text-gray-500 dark:text-gray-400'>
                  {{ jobModeObject[jobMode] }}
                </span>
              </h3>
              <h3 class='text-l font-medium text-gray-900 dark:text-white'>
                <font-awesome-icon
                  icon='suitcase'
                  class='mr-1'
                />
                Job Type:&nbsp;
                <span class='text-base leading-relaxed text-gray-500 dark:text-gray-400'>
                  {{ JobTypeObject[jobType] }}
                </span>
              </h3>
              <h3 class='text-l font-medium text-gray-900 dark:text-white'>
                <font-awesome-icon
                  icon='circle-dollar-to-slot'
                  class='mr-1'
                />
                Is this position paid?&nbsp;
                <span class='text-base leading-relaxed text-gray-500 dark:text-gray-400'>
                  {{ isPaidPosition === "true" ? "Yes" : "No" }}
                </span>
              </h3>
              <h3 class='text-l font-medium text-gray-900 dark:text-white'>
                <font-awesome-icon
                  icon='calendar'
                  class='mr-1'
                />
                Application Expiry Date:&nbsp;
                <span class='text-base leading-relaxed text-gray-500 dark:text-gray-400'>
                  {{ expiryDate }}
                </span>
              </h3>
              <h3 class='text-l font-medium text-gray-900 dark:text-white'>
                <font-awesome-icon
                  icon='graduation-cap'
                  class='mr-1'
                />
                Applicant's WAM:&nbsp;
                <span class='text-base leading-relaxed text-gray-500 dark:text-gray-400'>
                  {{ WamObject[wamRequirements] }}
                </span>
              </h3>
              <h3 class='text-l font-medium text-gray-900 dark:text-white'>
                <font-awesome-icon
                  icon='link'
                  class='mr-1'
                />
                Application Link:&nbsp;
                <span class='text-base leading-relaxed text-gray-500 dark:text-gray-400'>
                  {{ applicationLink }}
                </span>
              </h3>
              <h3 class='text-l font-medium text-gray-900 dark:text-white'>
                <font-awesome-icon
                  icon='address-card'
                  class='mr-1'
                />
                Applicant's Working Rights:&nbsp;
                <span class='text-base leading-relaxed text-gray-500 dark:text-gray-400'>
                  <ul class='list-disc list-inside'>
                    <li
                      v-for='workingRight in workingRights'
                      :key='workingRight'
                    >{{ WrObject[workingRight] }}</li>
                  </ul>
                </span>
              </h3>
              <h3 class='text-l font-medium text-gray-900 dark:text-white'>
                <font-awesome-icon
                  icon='user'
                  class='mr-1'
                />
                Who should apply for this role?&nbsp;
                <span class='text-base leading-relaxed text-gray-500 dark:text-gray-400'>
                  <ul class='list-disc list-inside'>
                    <li
                      v-for='student in studentDemographic'
                      :key='student'
                    >{{ StuDemoObject[student] }}</li>
                  </ul>
                </span>
              </h3>
            </div>
            <h3 class='text-l font-medium text-gray-900 dark:text-white'>
              Job Description:
            </h3>
            <p
              class='text-base leading-relaxed text-gray-500 dark:text-gray-400 text-left list-inside'
              v-html='jobDescription'
            />
            <h3 class='text-l font-medium text-gray-900 dark:text-white'>
              Additional Info:
            </h3>
            <p
              class='text-base leading-relaxed text-gray-500 dark:text-gray-400 text-left list-inside'
              v-html='additionalInfo'
            />
          </div>
        </div>
      </div>
    </div>
  </div>
</template>

<script lang="ts">
<<<<<<< HEAD
import { ref } from "vue";
import { JobMode, StudentDemographic, JobType, WamRequirements, WorkingRights } from "@/constants/job-fields";

const jobModeObject = ref(JobMode);
const StuDemoObject = ref(StudentDemographic);
const JobTypeObject = ref(JobType);
const WamObject = ref(WamRequirements);
const WrObject = ref(WorkingRights);

export default ({
=======
import { Vue } from 'vue-property-decorator';
import { JobMode, StudentDemographic, JobType, WamRequirements, WorkingRights } from '@/constants/job-fields';

export default Vue.extend({
  name: 'Modal',
  props: {
    jobTitle: {
      type: String,
      default: '',
    },
    jobDescription: {
      type: String,
      default: '',
    },
    applicationLink: {
      type: String,
      default: '',
    },
    expiryDate: {
      type: String,
      default: '',
    },
    isPaidPosition: {
      type: String,
      default: '',
    },
    jobType: {
      type: String,
      default: '',
    },
    jobMode: {
      type: String,
      default: '',
    },
    workingRights: {
      type: Array,
      default: () => ([]),
    },
    studentDemographic: {
      type: Array,
      default: () => ([]),
    },
    wamRequirements: {
      type: String,
      default: '',
    },
    additionalInfo: {
      type: String,
      default: '',
    },
    closeCallback: {
      type: Function,
      default: () => undefined,
    },
  },
>>>>>>> bb08d2ef
  data() {
    return {
      jobModeObject: JobMode,
      StuDemoObject: StudentDemographic,
      JobTypeObject: JobType,
      WamObject: WamRequirements,
      WrObject: WorkingRights,
    };
  },
<<<<<<< HEAD
=======
  methods: {
    modalClose() {
      this.$emit('closeCallback');
    },
  },
>>>>>>> bb08d2ef
});
</script>

<style scoped lang="scss">
</style><|MERGE_RESOLUTION|>--- conflicted
+++ resolved
@@ -15,14 +15,10 @@
             <h2 class='text-xl font-medium text-gray-900 dark:text-white'>
               {{ jobTitle }}
             </h2>
-<<<<<<< HEAD
-            <button type="button" class="text-gray-400 bg-transparent hover:bg-gray-200 hover:text-gray-900 rounded-lg text-sm p-1.5 ml-auto inline-flex items-center dark:hover:bg-gray-600 dark:hover:text-white" @click="$emit('closeCallback')">
-              <svg class="w-5 h-5" fill="currentColor" viewBox="0 0 20 20" xmlns="http://www.w3.org/2000/svg"><path fill-rule="evenodd" d="M4.293 4.293a1 1 0 011.414 0L10 8.586l4.293-4.293a1 1 0 111.414 1.414L11.414 10l4.293 4.293a1 1 0 01-1.414 1.414L10 11.414l-4.293 4.293a1 1 0 01-1.414-1.414L8.586 10 4.293 5.707a1 1 0 010-1.414z" clip-rule="evenodd"></path></svg>  
-=======
             <button
               type='button'
               class='text-gray-400 bg-transparent hover:bg-gray-200 hover:text-gray-900 rounded-lg text-sm p-1.5 ml-auto inline-flex items-center dark:hover:bg-gray-600 dark:hover:text-white'
-              @click='modalClose'
+              @click='$emit("closeCallback")'
             >
               <svg
                 class='w-5 h-5'
@@ -34,7 +30,6 @@
                 d='M4.293 4.293a1 1 0 011.414 0L10 8.586l4.293-4.293a1 1 0 111.414 1.414L11.414 10l4.293 4.293a1 1 0 01-1.414 1.414L10 11.414l-4.293 4.293a1 1 0 01-1.414-1.414L8.586 10 4.293 5.707a1 1 0 010-1.414z'
                 clip-rule='evenodd'
               /></svg>
->>>>>>> bb08d2ef
             </button>
           </div>
           <!-- Modal body -->
@@ -153,9 +148,8 @@
 </template>
 
 <script lang="ts">
-<<<<<<< HEAD
-import { ref } from "vue";
-import { JobMode, StudentDemographic, JobType, WamRequirements, WorkingRights } from "@/constants/job-fields";
+import { ref } from 'vue';
+import { JobMode, StudentDemographic, JobType, WamRequirements, WorkingRights } from '@/constants/job-fields';
 
 const jobModeObject = ref(JobMode);
 const StuDemoObject = ref(StudentDemographic);
@@ -164,63 +158,6 @@
 const WrObject = ref(WorkingRights);
 
 export default ({
-=======
-import { Vue } from 'vue-property-decorator';
-import { JobMode, StudentDemographic, JobType, WamRequirements, WorkingRights } from '@/constants/job-fields';
-
-export default Vue.extend({
-  name: 'Modal',
-  props: {
-    jobTitle: {
-      type: String,
-      default: '',
-    },
-    jobDescription: {
-      type: String,
-      default: '',
-    },
-    applicationLink: {
-      type: String,
-      default: '',
-    },
-    expiryDate: {
-      type: String,
-      default: '',
-    },
-    isPaidPosition: {
-      type: String,
-      default: '',
-    },
-    jobType: {
-      type: String,
-      default: '',
-    },
-    jobMode: {
-      type: String,
-      default: '',
-    },
-    workingRights: {
-      type: Array,
-      default: () => ([]),
-    },
-    studentDemographic: {
-      type: Array,
-      default: () => ([]),
-    },
-    wamRequirements: {
-      type: String,
-      default: '',
-    },
-    additionalInfo: {
-      type: String,
-      default: '',
-    },
-    closeCallback: {
-      type: Function,
-      default: () => undefined,
-    },
-  },
->>>>>>> bb08d2ef
   data() {
     return {
       jobModeObject: JobMode,
@@ -230,14 +167,6 @@
       WrObject: WorkingRights,
     };
   },
-<<<<<<< HEAD
-=======
-  methods: {
-    modalClose() {
-      this.$emit('closeCallback');
-    },
-  },
->>>>>>> bb08d2ef
 });
 </script>
 
