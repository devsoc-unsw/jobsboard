<template>
  <div class='relative overflow-hidden grow-0 shrink-0 basis-[230px]'>
    <div class='carousel-bar-left' />
    <div class='relative w-[1450px] h-[100px] my-10 grow-0 shrink-0 basis-auto'>
      <div class='sponsor-container carousel-animation-first'>
        <div class='grow-1 shrink-1 basis-[200px] min-w-0 m-5'>
          <img
            class='select-none pointer-events-none object-contain w-full'
            :src='GoogleLogo'
            loading='lazy'
            alt='sponsor logo'
          >
        </div>
        <div class='grow-1 shrink-1 basis-[200px] min-w-0 m-5'>
          <img
            class='select-none pointer-events-none object-contain w-full'
            :src='AmazonLogo'
            loading='lazy'
            alt='sponsor logo'
          >
        </div>
        <div class='grow-1 shrink-1 basis-[200px] min-w-0 m-5'>
          <img
            class='select-none pointer-events-none object-contain w-full'
            :src='MicrosoftLogo'
            loading='lazy'
            alt='sponsor logo'
          >
        </div>
        <div class='grow-1 shrink-1 basis-[200px] min-w-0 m-5'>
          <img
            class='select-none pointer-events-none object-contain w-full'
            :src='CanvaLogo'
            loading='lazy'
            alt='sponsor logo'
          >
        </div>
        <div class='grow-1 shrink-1 basis-[200px] min-w-0 m-5'>
          <img
            class='select-none pointer-events-none object-contain w-full'
            :src='JaneStreetLogo'
            loading='lazy'
            alt='sponsor logo'
          >
        </div>
        <div class='grow-1 shrink-1 basis-[200px] min-w-0 m-5'>
          <img
            class='select-none pointer-events-none object-contain w-full'
            :src='AtlassianLogo'
            loading='lazy'
            alt='sponsor logo'
          >
        </div>
      </div>
      <div class='sponsor-container carousel-animation-second'>
        <div class='grow-1 shrink-1 basis-[200px] min-w-0 m-5'>
          <img
            class='select-none pointer-events-none object-contain w-full'
            :src='GoogleLogo'
            loading='lazy'
            alt='sponsor logo'
          >
        </div>
        <div class='grow-1 shrink-1 basis-[200px] min-w-0 m-5'>
          <img
            class='select-none pointer-events-none object-contain w-full'
            :src='AmazonLogo'
            loading='lazy'
            alt='sponsor logo'
          >
        </div>
        <div class='grow-1 shrink-1 basis-[200px] min-w-0 m-5'>
          <img
            class='select-none pointer-events-none object-contain w-full'
            :src='MicrosoftLogo'
            loading='lazy'
            alt='sponsor logo'
          >
        </div>
        <div class='grow-1 shrink-1 basis-[200px] min-w-0 m-5'>
          <img
            class='select-none pointer-events-none object-contain w-full'
            :src='CanvaLogo'
            loading='lazy'
            alt='sponsor logo'
          >
        </div>
        <div class='grow-1 shrink-1 basis-[200px] min-w-0 m-5'>
          <img
            class='select-none pointer-events-none object-contain w-full'
            :src='JaneStreetLogo'
            loading='lazy'
            alt='sponsor logo'
          >
        </div>
        <div class='grow-1 shrink-1 basis-[200px] min-w-0 m-5'>
          <img
            class='select-none pointer-events-none object-contain w-full'
            :src='AtlassianLogo'
            loading='lazy'
            alt='sponsor logo'
          >
        </div>
      </div>
    </div>
    <div class='carousel-bar-right' />
  </div>
</template>

<<<<<<< HEAD
<script setup lang="ts">
import GoogleLogo from "@/assets/companies/googleLogo.png";
import AmazonLogo from "@/assets/companies/amazonLogo.png";
import MicrosoftLogo from "@/assets/companies/microsoftLogo.svg";
import CanvaLogo from "@/assets/companies/canvaLogo.png";
import JaneStreetLogo from "@/assets/companies/janeStreetLogo.png";
import AtlassianLogo from "@/assets/companies/atlassianLogo.png";
=======
<script lang="ts">
import { Vue } from 'vue-property-decorator';
import GoogleLogo from '@/assets/companies/googleLogo.png';
import AmazonLogo from '@/assets/companies/amazonLogo.png';
import MicrosoftLogo from '@/assets/companies/microsoftLogo.svg';
import CanvaLogo from '@/assets/companies/canvaLogo.png';
import JaneStreetLogo from '@/assets/companies/janeStreetLogo.png';
import AtlassianLogo from '@/assets/companies/atlassianLogo.png';

export default Vue.extend({
  name: 'SponsorCarousel',
  data() {
    return {
      MicrosoftLogo: MicrosoftLogo,
      GoogleLogo: GoogleLogo,
      AmazonLogo: AmazonLogo,
      CanvaLogo: CanvaLogo,
      JaneStreetLogo: JaneStreetLogo,
      AtlassianLogo: AtlassianLogo,
    };
  },
});
>>>>>>> bb08d2ef
</script>

<style scoped lang="scss">
// ticker tape carousel
@keyframes carousel-right-container {
  0% {
    transform: translate3d(0, 0, 0);
    visibility: visible;
  }

  100% {
    transform: translate3d(-100%, 0, 0);
  }
}

@keyframes carousel-left-container {
  0% {
    transform: translate3d(0, 0, 0);
    visibility: visible;
  }

  100% {
    transform: translate3d(-100%, 0, 0);
  }
}

.carousel-animation-second {
  animation-name: carousel-right-container;
  left: 100%;
}

.carousel-animation-first {
  animation-name: carousel-left-container;
}

.sponsor-container {
  display: flex;
  align-items: center;
  position: absolute;
  width: 100%;
  height: 100%;
  animation-duration: 20s;
  animation-iteration-count: infinite;
  animation-timing-function: linear;
}

.carousel-bar-left {
  left: 0;
  top: 0;
  background-image: linear-gradient(
    to right,
    #f6f9fc 30%,
    rgba(255, 255, 255, 0)
  );
  height: 100%;
  width: 2.5rem;
  position: absolute;
  z-index: 1;
}

.carousel-bar-right {
  right: 0;
  top: 0;
  background-image: linear-gradient(
    to left,
    #f6f9fc 30%,
    rgba(255, 255, 255, 0)
  );
  height: 100%;
  width: 2.5rem;
  position: absolute;
  z-index: 1;
}
</style><|MERGE_RESOLUTION|>--- conflicted
+++ resolved
@@ -107,38 +107,13 @@
   </div>
 </template>
 
-<<<<<<< HEAD
 <script setup lang="ts">
-import GoogleLogo from "@/assets/companies/googleLogo.png";
-import AmazonLogo from "@/assets/companies/amazonLogo.png";
-import MicrosoftLogo from "@/assets/companies/microsoftLogo.svg";
-import CanvaLogo from "@/assets/companies/canvaLogo.png";
-import JaneStreetLogo from "@/assets/companies/janeStreetLogo.png";
-import AtlassianLogo from "@/assets/companies/atlassianLogo.png";
-=======
-<script lang="ts">
-import { Vue } from 'vue-property-decorator';
 import GoogleLogo from '@/assets/companies/googleLogo.png';
 import AmazonLogo from '@/assets/companies/amazonLogo.png';
 import MicrosoftLogo from '@/assets/companies/microsoftLogo.svg';
 import CanvaLogo from '@/assets/companies/canvaLogo.png';
 import JaneStreetLogo from '@/assets/companies/janeStreetLogo.png';
 import AtlassianLogo from '@/assets/companies/atlassianLogo.png';
-
-export default Vue.extend({
-  name: 'SponsorCarousel',
-  data() {
-    return {
-      MicrosoftLogo: MicrosoftLogo,
-      GoogleLogo: GoogleLogo,
-      AmazonLogo: AmazonLogo,
-      CanvaLogo: CanvaLogo,
-      JaneStreetLogo: JaneStreetLogo,
-      AtlassianLogo: AtlassianLogo,
-    };
-  },
-});
->>>>>>> bb08d2ef
 </script>
 
 <style scoped lang="scss">
