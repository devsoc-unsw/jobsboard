--- conflicted
+++ resolved
@@ -2,11 +2,7 @@
   <!-- TODO: replace router push with window.open instead? -->
   <button
     class='flex flex-row mb-4 items-center p-4 shadow-card rounded-md w-full md:flex-col'
-<<<<<<< HEAD
-    @click='() => { $router.push({ name: &apos;job&apos;, params: { jobID: jobId } }) }'
-=======
     @click='() => { $router.push({ name: "job", params: { jobID: jobId } }) }'
->>>>>>> f639a23e
   >
     <!-- TODO: to be replaced with company logo -->
     <font-awesome-icon
