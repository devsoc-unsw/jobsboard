--- conflicted
+++ resolved
@@ -1,13 +1,8 @@
 <template>
   <!-- TODO: replace router push with window.open instead? -->
   <button
-<<<<<<< HEAD
-    class="flex flex-row mb-4 items-center p-4 shadow-card rounded-md w-full md:flex-col"
-    @click="routeToJob"
-=======
     class='flex flex-row mb-4 items-center p-4 shadow-card rounded-md w-full md:flex-col'
-    @click='() => { $router.push({ name: "job", params: { jobID: jobId } }) }'
->>>>>>> bb08d2ef
+    @click='routeToJob'
   >
     <!-- TODO: to be replaced with company logo -->
     <font-awesome-icon
@@ -24,7 +19,6 @@
   </button>
 </template>
 
-<<<<<<< HEAD
 <script setup lang="ts">
 import { useRouter } from 'vue-router';
 
@@ -36,43 +30,16 @@
   company: String,
   location: String,
   // TODO: add company logo
-=======
-<script lang="ts">
-import { Vue } from 'vue-property-decorator';
-
-export default Vue.extend({
-  name: 'JobsList',
-  components: {},
-  props: {
-    jobId: {
-      type: Number,
-      default: 0,
-    },
-    role: {
-      type: String,
-      default: '',
-    },
-    company: {
-      type: String,
-      default: '',
-    },
-    location: {
-      type: String,
-      default: '',
-    },
-    // TODO: add company logo
-  },
->>>>>>> bb08d2ef
 });
 
 const routeToJob = () => {
-  router.push({ 
-    name: 'job', 
-    params: { 
-      jobID: props.jobID 
-    } 
+  router.push({
+    name: 'job',
+    params: {
+      jobID: props.jobID,
+    },
   });
-}
+};
 </script>
 
 <style scoped lang="scss">
