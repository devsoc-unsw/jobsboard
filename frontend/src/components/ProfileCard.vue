<template>
  <div class='flex mb-16'>
    <!-- Left View -->
    <div class='w-24 h-24'>
      <img
        :src='member.photo'
        class='w-28 h-28'
      >
      <div class='justify-items-center mt-6 ml-3'>
        <a
          :href='member.in'
          target='__blank'
        >
          <font-awesome-icon
            :icon='["fab", "linkedin"]'
            class='text-blue-700 h-8 mr-3'
          />
        </a>
        <a
          :href='member.gh'
          target='__blank'
        >
          <font-awesome-icon
            :icon='["fab", "github"]'
            class='h-8'
          />
        </a>
      </div>
    </div>
    <!-- Right View -->
    <div class='pl-5 text-left w-80 h-72'>
      <div class='font-bold text-3xl text-jb-headings mx-4 sm:mx-0 mb-2'>
        {{ member["name"] }}
      </div>
      <div class='font-bold text-jb-headings mx-4 sm:mx-0'>
        {{ member["title"] }}
      </div>
      <p class='font-bold text-jb-headings mx-4 sm:mx-0 mb-4'>
        {{ member["involvement"] }}
      </p>
      <p class='text-lg text-jb-subheadings mx-4 sm:mx-0'>
        {{ member["funFact"] }}
      </p>
    </div>
  </div>
</template>

<<<<<<< HEAD
<script setup lang="ts">
import button from "./buttons/button.vue";

const props = defineProps({
  member: {
    type: Object,
    required: true,
=======
<script lang="ts">
import { Vue } from 'vue-property-decorator';
export default Vue.extend({
  name: 'ProfileCard',
  props: {
    member: {
      type: Object,
      default: () => ({}),
    },
>>>>>>> bb08d2ef
  },
});
</script>

<style scoped lang="scss">
</style><|MERGE_RESOLUTION|>--- conflicted
+++ resolved
@@ -45,25 +45,13 @@
   </div>
 </template>
 
-<<<<<<< HEAD
 <script setup lang="ts">
-import button from "./buttons/button.vue";
+import button from './buttons/button.vue';
 
 const props = defineProps({
   member: {
     type: Object,
     required: true,
-=======
-<script lang="ts">
-import { Vue } from 'vue-property-decorator';
-export default Vue.extend({
-  name: 'ProfileCard',
-  props: {
-    member: {
-      type: Object,
-      default: () => ({}),
-    },
->>>>>>> bb08d2ef
   },
 });
 </script>
