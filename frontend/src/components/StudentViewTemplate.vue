--- conflicted
+++ resolved
@@ -2,13 +2,8 @@
   <div class='viewport'>
     <div class='stretchyPage'>
       <Header />
-<<<<<<< HEAD
-      <div class="content">
-        <div class="contentWidth">
-=======
       <div class='content'>
         <div class='contentWidth'>
->>>>>>> bb08d2ef
           <slot />
         </div>
         <div class='footer'>
@@ -19,12 +14,11 @@
   </div>
 </template>
 
-<<<<<<< HEAD
 <script setup lang="ts">
 import { onMounted } from 'vue';
 import { useRouter } from 'vue-router';
-import Header from "@/components/Header.vue";
-import NewFooter from "@/components/NewFooter.vue";
+import Header from '@/components/Header.vue';
+import NewFooter from '@/components/NewFooter.vue';
 import { useApiTokenStore } from '@/store/apiToken';
 
 const router = useRouter();
@@ -33,62 +27,16 @@
 const props = defineProps({
   notLoggedIn: {
     type: Boolean,
-    default: false
-  }
+    default: false,
+  },
 });
 
 onMounted(async () => {
   if (props.notLoggedIn === true) {
     return;
   } else if (apiTokenStore.getApiToken() === undefined) {
-    router.push("/");
+    router.push('/');
   }
-=======
-<script lang="ts">
-import { Vue } from 'vue-property-decorator';
-import logo from '@/assets/logos/csesocwhite.png';
-import Header from '@/components/Header.vue';
-import NewFooter from '@/components/NewFooter.vue';
-
-export default Vue.extend({
-  name: 'StudentViewTemplate',
-  components: {
-    Header,
-    NewFooter,
-  },
-  props: {
-    notLoggedIn: {
-      type: Boolean,
-      default: false,
-    },
-    disableBack: {
-      type: Boolean,
-      default: false,
-    },
-  },
-  data() {
-    return {
-      apiToken: this.$store.getters.getApiToken,
-      logo: logo,
-    };
-  },
-  async mounted() {
-    if (this.notLoggedIn === true) {
-      return;
-    } else if (this.apiToken === undefined) {
-      this.$router.push('/login');
-    }
-  },
-  methods: {
-    logOut() {
-      this.$store.dispatch('clearApiToken');
-      this.$router.push('/login/student');
-    },
-    goToJobs() {
-      this.$router.push('/jobs');
-    },
-  },
->>>>>>> bb08d2ef
 });
 </script>
 
@@ -142,26 +90,4 @@
     margin-top: 100px;
   }
 }
-<<<<<<< HEAD
-=======
-/*
-input, textarea {
-  font-weight: 100;
-  border: 1px solid $blue;
-  margin: 0.5rem;
-  font-size: 1rem;
-  padding: 1rem;
-  width: inherit;
-
-  border-width: 0px;
-  border-bottom-style: solid;
-  border-bottom-width: 2px;
-  border-bottom-color: $blue;
-  background: $white;
-  color: $blue;
-  padding: 1rem;
-  box-shadow: 0px 0px 8px 1px rgba(0, 0, 0, 0.1);
-  margin: 1rem;
-} */
->>>>>>> bb08d2ef
 </style>