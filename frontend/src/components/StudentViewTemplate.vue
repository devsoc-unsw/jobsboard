<template>
  <div class="viewport">
    <div class="stretchyPage">
      <Header />
      <!-- <div class="navbar">
        <div class="leftBox">
          <div v-if="!disableBack">
            <BackButton />
          </div>
        </div>
        <img class="main-logo-student" :src="logo"/>
        <div class="rightBox" @click="logOut">
          <font-awesome-icon class="paddedIcon" icon="sign-out-alt" v-if="!notLoggedIn"/>
        </div>
        
        <div>
          <input class="searchBar" type="text" placeholder="Search all jobs..."/>
        </div>
        
      </div> -->
      <div class="content">
        <div class="contentWidth">
          <slot />
        </div>
        <div class="footer">
          <NewFooter />
        </div>
      </div>
    </div>
  </div>
</template>

<script lang="ts">
import { Vue } from "vue-property-decorator";
import Button from "@/components/buttons/button.vue";
import DarkBlueStandardButton from "@/components/buttons/DarkBlueStandardButton.vue";
import BackButton from "@/components/buttons/back.vue";
import logo from "@/assets/logos/csesocwhite.png";
import Header from "@/components/Header.vue";
import NewFooter from "@/components/NewFooter.vue";

export default Vue.extend({
  name: "StudentViewTemplate",
  components: {
    Header,
    Button,
    DarkBlueStandardButton,
    NewFooter,
    BackButton,
  },
  props: {
    notLoggedIn: {
      type: Boolean,
      default: false
    },
    disableBack: {
      type: Boolean,
      default: false
    }
  },
  methods: {
    logOut() {
      this.$store.dispatch("clearApiToken");
      this.$router.push("/login/student");
    },
    goToJobs() {
      this.$router.push("/jobs");
    }
  },
  data() {
    return {
      apiToken: this.$store.getters.getApiToken,
      logo: logo,
    };
  },
  async mounted() {
    if (this.notLoggedIn === true) {
      return;
    }
    else if (this.apiToken === undefined) {
      this.$router.push("/login");
    }
  },
});
</script>

<style lang="scss">
@media screen and (min-width: 900px) {
  .content {
    padding: 2rem 0 0 0;
  }
  .contentWidth {
    width: 100%;
    margin: auto;
  }
}

.content {
<<<<<<< HEAD
  background: $white;
=======
  background: #f6f9fc;
>>>>>>> c2b7d58d
  color: $black;
  /* padding: 0.5rem; */
  min-height: 100%;
  flex: 1 1 auto;
}

.contentWidth {
  width: 100%;
  margin: auto;
}

.stretchyPage {
  display: flex;
  flex-flow: column;
  min-height: 100%;
}

.navButtons {
  color: $white;
  padding: 0.5rem;
}

.footer {
  margin-top: 40px;
  float: below;
}

@media screen
and (min-width: 320px) 
and (max-width: 768.98px) {
  .footer {
    margin-top: 100px;
  }
}

.footer {
  margin-top: 40px;
  float: below;
}

@media screen
and (min-width: 320px) 
and (max-width: 768.98px) {
  .footer {
    margin-top: 100px;
  }
}

input, textarea, select {
  font-weight: 100;
  border: 1px solid $blue;
  /* border-radius: 0.2rem; */
  margin: 0.5rem;
  font-size: 1rem;
  padding: 1rem;
  width: inherit;

  border-width: 0px;
  border-bottom-style: solid;
  border-bottom-width: 2px;
  border-bottom-color: $blue;
  background: $white;
  color: $blue;
  padding: 1rem;
  /* offset-x | offset-y | blur-radius | spread-radius | color */
  box-shadow: 0px 0px 8px 1px rgba(0, 0, 0, 0.1);
  margin: 1rem;
}
</style><|MERGE_RESOLUTION|>--- conflicted
+++ resolved
@@ -96,11 +96,7 @@
 }
 
 .content {
-<<<<<<< HEAD
-  background: $white;
-=======
   background: #f6f9fc;
->>>>>>> c2b7d58d
   color: $black;
   /* padding: 0.5rem; */
   min-height: 100%;
