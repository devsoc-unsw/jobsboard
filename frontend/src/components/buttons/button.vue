<template>
<<<<<<< HEAD
  <button 
    class="flex justify-evenly items-center font-bold bg-jb-textlink px-5 bg-opacity-95 min-w-[12.5rem] rounded-md shadow-btn duration-200 ease-linear cursor-pointer
           hover:bg-jb-btn-hovered hover:shadow-btn-hovered"
    @click="$emit('callback')"
=======
  <button
    class='flex justify-evenly items-center font-bold bg-jb-textlink px-5 bg-opacity-95 min-w-[12.5rem] rounded-md shadow-btn duration-200 ease-linear
           hover:bg-jb-btn-hovered hover:shadow-btn-hovered'
    @click='callback'
>>>>>>> bb08d2ef
  >
    <slot />
  </button>
</template>

<<<<<<< HEAD
<script setup lang="ts">
=======
<script lang="ts">
import { Vue } from 'vue-property-decorator';

export default Vue.extend({
  name: 'Button',
  methods: {
    callback() {
      this.$emit('callback');
    },
  },
});
>>>>>>> bb08d2ef
</script>

<style scoped lang="scss">
</style><|MERGE_RESOLUTION|>--- conflicted
+++ resolved
@@ -1,35 +1,14 @@
 <template>
-<<<<<<< HEAD
-  <button 
-    class="flex justify-evenly items-center font-bold bg-jb-textlink px-5 bg-opacity-95 min-w-[12.5rem] rounded-md shadow-btn duration-200 ease-linear cursor-pointer
-           hover:bg-jb-btn-hovered hover:shadow-btn-hovered"
-    @click="$emit('callback')"
-=======
   <button
-    class='flex justify-evenly items-center font-bold bg-jb-textlink px-5 bg-opacity-95 min-w-[12.5rem] rounded-md shadow-btn duration-200 ease-linear
+    class='flex justify-evenly items-center font-bold bg-jb-textlink px-5 bg-opacity-95 min-w-[12.5rem] rounded-md shadow-btn duration-200 ease-linear cursor-pointer
            hover:bg-jb-btn-hovered hover:shadow-btn-hovered'
-    @click='callback'
->>>>>>> bb08d2ef
+    @click='$emit("callback")'
   >
     <slot />
   </button>
 </template>
 
-<<<<<<< HEAD
 <script setup lang="ts">
-=======
-<script lang="ts">
-import { Vue } from 'vue-property-decorator';
-
-export default Vue.extend({
-  name: 'Button',
-  methods: {
-    callback() {
-      this.$emit('callback');
-    },
-  },
-});
->>>>>>> bb08d2ef
 </script>
 
 <style scoped lang="scss">
