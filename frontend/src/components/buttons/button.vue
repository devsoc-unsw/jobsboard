--- conflicted
+++ resolved
@@ -1,13 +1,9 @@
 <template>
-<<<<<<< HEAD
   <button 
     class="flex justify-evenly items-center font-bold bg-jb-textlink px-5 bg-opacity-95 min-w-[12.5rem] rounded-md shadow-btn duration-200 ease-linear
            hover:bg-jb-btn-hovered hover:shadow-btn-hovered"
-    @click="callback"
+    @click="$emit('callback')"
   >
-=======
-  <button @click="$emit('callback')">
->>>>>>> ba8e81c6
     <slot />
   </button>
 </template>
