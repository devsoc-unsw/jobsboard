<template>
  <div class='viewport'>
    <div class='leftHalfWindowSection'>
      <div class='homeBox'>
        <div v-if='loggedIn'>
          <div class='logoutDiv'>
            <StandardButton>
              <Button @callback='logOut'>
                <font-awesome-icon
                  class='paddedIcon'
                  icon='sign-out-alt'
                />
                Log Out
              </Button>
            </StandardButton>
            <br>
          </div>
          <img
            class='main-logo'
            :src='logo'
          >
        </div>
        <div v-if='!loggedIn'>
          <img
            class='main-logo'
            :src='logo'
          >
        </div>
        <slot />
        <div class='footer'>
          <NewFooter />
        </div>
      </div>
    </div>
  </div>
</template>

<<<<<<< HEAD
<script setup lang="ts">
import { useApiTokenStore } from "@/store/apiToken";
import { useRouter } from "vue-router";
import Button from "@/components/buttons/button.vue";
import StandardButton from "@/components/buttons/StandardButton.vue";
import logo from "@/assets/logos/csesocgreyblue.png";
import NewFooter from "@/components/NewFooter.vue";

const apiTokenStore = useApiTokenStore();
const router = useRouter();

const props = defineProps({
  loggedIn: {
    type: Boolean,
    default: false,
  }
=======
<script lang="ts">
import { Vue } from 'vue-property-decorator';
import Button from '@/components/buttons/button.vue';
import StandardButton from '@/components/buttons/StandardButton.vue';
import logo from '@/assets/logos/csesocgreyblue.png';
import NewFooter from '@/components/NewFooter.vue';

export default Vue.extend({
  name: 'LeftHalfPageTemplate',
  components: {
    Button,
    StandardButton,
    NewFooter,
  },
  props: {
    loggedIn: {
      type: Boolean,
      default: false,
    },
  },
  data() {
    return {
      logo: logo,
    };
  },
  methods: {
    logOut() {
      this.$store.dispatch('clearApiToken');
      this.$router.push('/login/company');
    },
  },
>>>>>>> bb08d2ef
});

const logOut = () => {
  apiTokenStore.clearApiToken();
  router.push("/login/company");
}
</script>

<style lang="scss">
.leftHalfWindowSection {
  width: 100%;
  min-height: 100%;
  background: $white;
  margin-left: 0;
  display: flex;
  align-items: center;
  justify-content: center;
  box-shadow: 0px 0px 10px 1px black;
  overflow: auto;
}

@media screen and (min-width: 900px) {
  .leftHalfWindowSection {
    width: 75%;
  }
}

div {
  flex-direction: row;
}

input, textarea {
  font-weight: 100;
  border: 1px solid $blue;
  /* border-radius: 0.2rem; */
  margin: 0.5rem;
  font-size: 1rem;
  padding: 1rem;
  width: inherit;

  border-width: 0px;
  border-bottom-style: solid;
  border-bottom-width: 2px;
  border-bottom-color: $blue;
  background: $white;
  color: $blue;
  padding: 1rem;
  /* offset-x | offset-y | blur-radius | spread-radius | color */
  box-shadow: 0px 0px 8px 1px rgba(0, 0, 0, 0.1);
  margin: 1rem;
}

.homeBox {
  width: 90%;
  padding: 2%;
  background: $white;
  text-align: center;
  text-decoration: none;
  margin-left: auto !important;
  margin-right: auto !important;
  flex-grow: 1;
}

.buttonBox {
  padding: 2%;
  margin-left: auto !important;
  margin-right: auto !important;
}

.logoutDiv {
  width: 25%;
  padding-left: 75%;
}

.main-logo {
  width: 20%;
}

.footer {
  margin-top: auto;
  float: below;
}

.paddedIcon {
  padding-right: 0.75rem;
}
</style><|MERGE_RESOLUTION|>--- conflicted
+++ resolved
@@ -35,14 +35,13 @@
   </div>
 </template>
 
-<<<<<<< HEAD
 <script setup lang="ts">
-import { useApiTokenStore } from "@/store/apiToken";
-import { useRouter } from "vue-router";
-import Button from "@/components/buttons/button.vue";
-import StandardButton from "@/components/buttons/StandardButton.vue";
-import logo from "@/assets/logos/csesocgreyblue.png";
-import NewFooter from "@/components/NewFooter.vue";
+import { useApiTokenStore } from '@/store/apiToken';
+import { useRouter } from 'vue-router';
+import Button from '@/components/buttons/button.vue';
+import StandardButton from '@/components/buttons/StandardButton.vue';
+import logo from '@/assets/logos/csesocgreyblue.png';
+import NewFooter from '@/components/NewFooter.vue';
 
 const apiTokenStore = useApiTokenStore();
 const router = useRouter();
@@ -51,46 +50,13 @@
   loggedIn: {
     type: Boolean,
     default: false,
-  }
-=======
-<script lang="ts">
-import { Vue } from 'vue-property-decorator';
-import Button from '@/components/buttons/button.vue';
-import StandardButton from '@/components/buttons/StandardButton.vue';
-import logo from '@/assets/logos/csesocgreyblue.png';
-import NewFooter from '@/components/NewFooter.vue';
-
-export default Vue.extend({
-  name: 'LeftHalfPageTemplate',
-  components: {
-    Button,
-    StandardButton,
-    NewFooter,
   },
-  props: {
-    loggedIn: {
-      type: Boolean,
-      default: false,
-    },
-  },
-  data() {
-    return {
-      logo: logo,
-    };
-  },
-  methods: {
-    logOut() {
-      this.$store.dispatch('clearApiToken');
-      this.$router.push('/login/company');
-    },
-  },
->>>>>>> bb08d2ef
 });
 
 const logOut = () => {
   apiTokenStore.clearApiToken();
-  router.push("/login/company");
-}
+  router.push('/login/company');
+};
 </script>
 
 <style lang="scss">
