import Vue from "vue";
import App from "./App.vue";

import { library, IconDefinition } from "@fortawesome/fontawesome-svg-core";
import {
  faBuilding,
  faChevronLeft,
  faSignOutAlt,
  faSuitcase,
  faHeart,
  faChevronCircleUp,
  faCalendar,
  faGraduationCap,
  faCircleDollarToSlot,
  faLink,
  faAddressCard,
  faUser,
  faCircleInfo,
<<<<<<< HEAD
  faX
=======
  faXmark,
>>>>>>> eea96346
} from "@fortawesome/free-solid-svg-icons";

import {
  faGithub,
  faLinkedin,
} from "@fortawesome/free-brands-svg-icons";
import { FontAwesomeIcon } from "@fortawesome/vue-fontawesome";

import store from "./store/store";
import './style/tailwind.scss';

library.add(faBuilding as IconDefinition);
library.add(faChevronLeft as IconDefinition);
library.add(faSignOutAlt as IconDefinition);
library.add(faSuitcase as IconDefinition);
library.add(faHeart as IconDefinition);
library.add(faGithub as IconDefinition);
library.add(faLinkedin as IconDefinition);
library.add(faChevronCircleUp as IconDefinition);
library.add(faCalendar as IconDefinition);
library.add(faGraduationCap as IconDefinition);
library.add(faCircleDollarToSlot as IconDefinition);
library.add(faLink as IconDefinition);
library.add(faAddressCard as IconDefinition);
library.add(faUser as IconDefinition);
library.add(faCircleInfo as IconDefinition);
<<<<<<< HEAD
library.add(faX as IconDefinition);
=======
library.add(faXmark as IconDefinition);
>>>>>>> eea96346

Vue.component("font-awesome-icon", FontAwesomeIcon);

Vue.config.productionTip = false;

import router from "./router";

const app = new Vue({
  router,
  store,
  render: (h) => h(App),
}).$mount("#app");<|MERGE_RESOLUTION|>--- conflicted
+++ resolved
@@ -16,11 +16,7 @@
   faAddressCard,
   faUser,
   faCircleInfo,
-<<<<<<< HEAD
-  faX
-=======
   faXmark,
->>>>>>> eea96346
 } from "@fortawesome/free-solid-svg-icons";
 
 import {
@@ -47,11 +43,7 @@
 library.add(faAddressCard as IconDefinition);
 library.add(faUser as IconDefinition);
 library.add(faCircleInfo as IconDefinition);
-<<<<<<< HEAD
-library.add(faX as IconDefinition);
-=======
 library.add(faXmark as IconDefinition);
->>>>>>> eea96346
 
 Vue.component("font-awesome-icon", FontAwesomeIcon);
 
