--- conflicted
+++ resolved
@@ -11,27 +11,6 @@
     "lint": "vue-cli-service lint"
   },
   "dependencies": {
-<<<<<<< HEAD
-    "@fortawesome/fontawesome": "^1.1.8",
-    "@fortawesome/fontawesome-common-types": "^0.2.28",
-    "@fortawesome/fontawesome-svg-core": "^6.1.0",
-    "@fortawesome/free-brands-svg-icons": "^5.13.0",
-    "@fortawesome/free-solid-svg-icons": "^6.1.1",
-    "@fortawesome/vue-fontawesome": "^0.1.7",
-    "core-js": "^3.6.4",
-    "envify": "^4.1.0",
-    "eslint-plugin-node": "^11.0.0",
-    "iview": "^3.5.4",
-    "terser-webpack-plugin": "^2.3.5",
-    "typescript": "^3.7.5",
-    "vue": "^2.6.10",
-    "vue-class-component": "^7.0.2",
-    "vue-fontawesome": "^0.0.2",
-    "vue-property-decorator": "^8.1.0",
-    "vue-quill-editor": "^3.0.6",
-    "vue-router": "^3.1.3",
-    "vuex": "^3.1.1"
-=======
     "@fortawesome/fontawesome": "1.1.8",
     "@fortawesome/fontawesome-common-types": "0.2.36",
     "@fortawesome/fontawesome-svg-core": "6.1.1",
@@ -49,7 +28,6 @@
     "vue-property-decorator": "8.5.1",
     "vue-router": "3.5.3",
     "vuex": "3.6.2"
->>>>>>> 65359b5c
   },
   "devDependencies": {
     "@typescript-eslint/eslint-plugin": "2.34.0",
