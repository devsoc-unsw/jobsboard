version: '3.8'
services:
  api:
    platform: linux/amd64
    build:
      dockerfile: dev.dockerfile
      context: ./backend
    image: webpersonal.azurecr.io/jb-api:latest
    restart: always
    volumes:
      - ./backend/src:/app/src
      - /app/src/node_modules/
    ports:
      - 8080:8080
    expose:
      - 8080
    links:
      - db
    environment:
      - NODE_ENV=development
      - SERVER_PORT=8080
      - DB_HOST=db
      - DB_PORT=5432
      - DB_USER=postgres
      - DB_PASSWORD=mysecretpassword
      - DB_NAME=postgres

  frontend:
    build:
      context: ./frontend
      dockerfile: dev.dockerfile
    image: webpersonal.azurecr.io/jb-frontend:latest
    volumes:
      - ./frontend/src:/app/src
    ports:
      - 3001:3001
    expose:
      - 3001
  frontend-prod:
    build:
      context: ./frontend
    image: webpersonal.azurecr.io/jb-frontend:latest
    ports:
      - 8081:80
    expose:
      - 8081
  frontend-v2:
    build:
      context: ./frontend_nextjs
    image: webpersonal.azurecr.io/jb-frontend:latest
    ports:
      - "3000:3000"
    expose:
      - 3000
  db:
<<<<<<< HEAD
    image: postgres:14.5-alpine
=======
    image: postgres:14.6-alpine # this is the image that we want to run (aka app)
>>>>>>> 0eb55269
    restart: always
    ports:
      - 5433:5432
    expose:
      - 5432
    environment:
      - POSTGRES_USER=postgres
      - POSTGRES_PASSWORD=mysecretpassword
      - POSTGRES_INITDB_ARGS=--auth-host=scram-sha-256
    volumes:
      - db-data:/var/lib/postgresql/data
  test:
    build:
      dockerfile: test.dockerfile
      context: ./backend
    links:
      - db
      - api

volumes:
  db-data: {}<|MERGE_RESOLUTION|>--- conflicted
+++ resolved
@@ -53,11 +53,7 @@
     expose:
       - 3000
   db:
-<<<<<<< HEAD
-    image: postgres:14.5-alpine
-=======
     image: postgres:14.6-alpine # this is the image that we want to run (aka app)
->>>>>>> 0eb55269
     restart: always
     ports:
       - 5433:5432
