<div align='center'>
  <h1>CSESoc Jobsboard<h2>
  <h4>Connecting UNSW CSE students with top employers since 2018</h5>
  <p align="center">
    <img src="https://img.shields.io/badge/-CSESoc-blue" />
    <img src="https://img.shields.io/badge/License-MIT-green" />
  </p>
</div>
<p align="center">
  <a href="https://jobsboard.csesoc.unsw.edu.au/">Visit Jobs Board</a> •
  <a href="#about">About</a> •
  <a href="#team">Team</a> •
  <a href="#installation">Installation</a>
</p>

> CSESoc is the constituent student society of UNSW's School of Computer Science and Engineering. We do not represent the School, Faculty, or University. This website seeks to be a centralised platform for students looking for employment opportunities, but its information has not been officially endorsed by  the University, Faculty, School, or the Computer Science and Engineering Society.  You should confirm with the employer that any information received through this website is correct.

## About

Jobs Board is the go-to place for CSE students to find student jobs and internships. CSESoc partners with a wide range of top employers to provide you with only the best opportunities to enhance your student experience.

Visit [Jobs Board](https://jobsboard.csesoc.unsw.edu.au/) to find out more. If you're curious about our workflow and how we make all of this possible, feel free to look through our [Jira](https://compclub.atlassian.net/jira/software/projects/JOB/boards/28) and [Confluence](https://compclub.atlassian.net/wiki/spaces/JOB/overview?homepageId=2142864757) workspaces. If there's a missing feature you would like to see, please submit a suggestion through this [form](https://docs.google.com/forms/d/1qvWWyWX5TdjPi2vOndxmqLJ8_5iEMahLTBu_QyJhdFc/edit?usp=sharing) or even better, contribute to the project yourself by opening an issue and making a pull request.

## Team

Jobs Board was made with 🤍 by CSE students, for CSE students. Jobsboard is a team that is part of CSESoc Projects! See [TEAM.md](./TEAM.md) for more details on the teams that contributed to the development of Jobsboard!

## Installation
### Prerequisites
- [Git](https://github.com/git-guides/install-git)
- [Nodejs](https://nodejs.org/en/download/package-manager/) and [yarn](https://yarnpkg.com/)
- [Docker](https://www.docker.com/)

### Setting Up

1. Clone the jobs-board repo.
```
git clone https://github.com/csesoc/jobsboard.git
```
2. Download [Docker Desktop](https://www.docker.com/products/docker-desktop/)

### Running the frontend locally
1. Navigate to the `frontend` directory and install the required dependencies
```
cd frontend
yarn
```

2. (optional) Set up the required environment variables by creating a `.env` file in the `frontend` directory with the following contents:
```
API_BASE_URL=http://localhost:8080/
```

The environment variable `API_BASE_URL` is used as the base URL for any API requests made by the frontend. If you have the backend running locally, it should use the your local backend instead. If the backend is not running locally or if `API_BASE_URL` is not provided, it will use `https://jobsboard.staging.csesoc.unsw.edu.au/api` base URL instead as a fallback option.

3. Start up the frontend
```
yarn dev
```

<<<<<<< HEAD
> CSESoc is the constituent student society of UNSW's School of Computer Science and Engineering. We do not represent the School, Faculty, or University. This website seeks to be a centralised platform for students looking for employment opportunities, but its information has not been officially endorsed by  the University, Faculty, School, or the Computer Science and Engineering Society.  You should confirm with the employer that any information
received through this website is correct.
=======
3. Navigate to [localhost:3000](http://localhost:3000/) to see the frontend running locally!
>>>>>>> 7791b15c

For more information on the frontend, read the frontend's [README.md](./frontend/README.md)

### Running the backend locally 
1. Navigate to the `backend` directory and install the required dependencies
```
cd backend
yarn
```

2. Set up the required environment variables by creating a `.env` file in the `backend` directory with the following contents:
```
NODE_ENV=development
SERVER_PORT=8080
DB_HOST=db
DB_PORT=5432
DB_USER=postgres
DB_PASSWORD=mysecretpassword
DB_NAME=postgres
```

<<<<<<< HEAD
#### Using Docker
1. Navigate to the root of the project.
2. Run `docker-compose build` to build all containers or `docker-compose build [container-name]` for a specific container specified in the compose file.
3. Run `docker-compose up` to start all containers or `docker-compose up [container-name]` for starting a specific container specified in the compose file.

> *To view which containers you would like to build/start, refer to `/docker-compose.yml`*

>*When developing locally, always remember to change the `apiRoot` in `frontend/src/config/config.ts` to `localhost`. When pr is ready for submission, change it back to the production or staging `apiRoot`*

### Local Development Guide
1. Navigate to the `/backend` folder and create a `.env` file with the following contents:
=======
3. Build the database docker container and start it via docker.
```
docker compose build db
docker compose up -d db
```
>>>>>>> 7791b15c

4. Start up the frontend
```
<<<<<<< HEAD
  NODE_ENV=development
  SERVER_PORT=8080
  DB_HOST=localhost
  DB_PORT=5432
  DB_USER=postgres
  DB_PASSWORD=mysecretpassword
  DB_NAME=postgres
```

2. Navigate into both the `/frontend` and `/backend` folders and run `yarn install`

#### Frontend
1. Navigate into the `/frontend` folder and run `yarn run serve`

#### Backend
1. Start a postgres database on port 5432 on your local computer
2. Navigate into the `/backend` folder and run `yarn run serve`

####  Backend Testing
1. Navigate into the `/backend` folder
2. Run `docker compose build test`
3. Run `docker compose up test`

#### Using `yarn`
1. Navigate into both the `/frontend` and `/backend` folders.
2. Run `yarn install` in both directories.
3. Run `yarn run serve`
=======
yarn serve
```

5. Navigate to [localhost:8080](http://localhost:8080/) to see the backend running locally! Visit [localhost:8080/docs](http://localhost:8080/docs) to see the API docs.

For more information on the backend, read the backend's [README.md](./backend/README.md)

### Using Docker
1. Navigate to the root of the project.
2. Run `docker-compose build` to build all containers or `docker-compose build [container-name]` for a specific container specified in the compose file.
3. Run `docker-compose up` to start all containers or `docker-compose up [container-name]` for starting a specific container specified in the compose file.

> *To view which containers you would like to build/start, refer to `/docker-compose.yml`*
>>>>>>> 7791b15c

### Finished your work
Always double check before submitting your pr
1. Run `docker compose build` and ensure the build completes successfully
2. Run `docker compose up` and ensure all tests pass

### Pushing
Log in to your preferred container registry via command line and run `docker-compose push`, ensure that they've finished pushing and then deploy where required.

### API Docs
After the api container is started, Swagger visualisation of the APIs can be accessed at [API docs](http://localhost:8080/docs/).
When adding, modifying or removing routes from `backend/src/index.ts`, update the documentation at `backend/src/docs/openapi.json` accordingly to by following the existing format.

### Code Style & Linting
#### Frontend

Coming

#### Backend
- Run `yarn run lint` to see both style and linting issues in `.ts` files within the `backend` directory at once
- Run `yarn run lint:fix` to automatically amend all style and linting issues that would be identified by running the first command **(recommended)**
- Run `yarn run prettier` to see all style issues in `.ts` files within the `backend` directory according to the prettier configuration file `.prettierrc`
- Run `yarn run prettier:fix` to automatically amend all the style issues identified by running `npm run prettier` **(recommended)**<|MERGE_RESOLUTION|>--- conflicted
+++ resolved
@@ -51,6 +51,8 @@
 API_BASE_URL=http://localhost:8080/
 ```
 
+> CSESoc is the constituent student society of UNSW's School of Computer Science and Engineering. We do not represent the School, Faculty, or University. This website seeks to be a centralised platform for students looking for employment opportunities, but its information has not been officially endorsed by  the University, Faculty, School, or the Computer Science and Engineering Society.  You should confirm with the employer that any information
+received through this website is correct.
 The environment variable `API_BASE_URL` is used as the base URL for any API requests made by the frontend. If you have the backend running locally, it should use the your local backend instead. If the backend is not running locally or if `API_BASE_URL` is not provided, it will use `https://jobsboard.staging.csesoc.unsw.edu.au/api` base URL instead as a fallback option.
 
 3. Start up the frontend
@@ -58,35 +60,24 @@
 yarn dev
 ```
 
-<<<<<<< HEAD
-> CSESoc is the constituent student society of UNSW's School of Computer Science and Engineering. We do not represent the School, Faculty, or University. This website seeks to be a centralised platform for students looking for employment opportunities, but its information has not been officially endorsed by  the University, Faculty, School, or the Computer Science and Engineering Society.  You should confirm with the employer that any information
-received through this website is correct.
-=======
 3. Navigate to [localhost:3000](http://localhost:3000/) to see the frontend running locally!
->>>>>>> 7791b15c
 
-For more information on the frontend, read the frontend's [README.md](./frontend/README.md)
+<h2 id="documentation">Documentation</h2>
 
-### Running the backend locally 
-1. Navigate to the `backend` directory and install the required dependencies
+### Running the project locally
+Navigate to the `/backend` folder and create a `.env` file with the following contents:
+
 ```
-cd backend
-yarn
+  NODE_ENV=development
+  SERVER_PORT=8080
 ```
 
-2. Set up the required environment variables by creating a `.env` file in the `backend` directory with the following contents:
-```
-NODE_ENV=development
-SERVER_PORT=8080
-DB_HOST=db
-DB_PORT=5432
-DB_USER=postgres
-DB_PASSWORD=mysecretpassword
-DB_NAME=postgres
-```
+#### Using `yarn`
+1. Navigate into both the `/frontend` and `/backend` folders.
+2. Run `yarn install` in both directories.
+3. Run `yarn run serve`
 
-<<<<<<< HEAD
-#### Using Docker
+### Using Docker
 1. Navigate to the root of the project.
 2. Run `docker-compose build` to build all containers or `docker-compose build [container-name]` for a specific container specified in the compose file.
 3. Run `docker-compose up` to start all containers or `docker-compose up [container-name]` for starting a specific container specified in the compose file.
@@ -97,17 +88,8 @@
 
 ### Local Development Guide
 1. Navigate to the `/backend` folder and create a `.env` file with the following contents:
-=======
-3. Build the database docker container and start it via docker.
+
 ```
-docker compose build db
-docker compose up -d db
-```
->>>>>>> 7791b15c
-
-4. Start up the frontend
-```
-<<<<<<< HEAD
   NODE_ENV=development
   SERVER_PORT=8080
   DB_HOST=localhost
@@ -135,21 +117,6 @@
 1. Navigate into both the `/frontend` and `/backend` folders.
 2. Run `yarn install` in both directories.
 3. Run `yarn run serve`
-=======
-yarn serve
-```
-
-5. Navigate to [localhost:8080](http://localhost:8080/) to see the backend running locally! Visit [localhost:8080/docs](http://localhost:8080/docs) to see the API docs.
-
-For more information on the backend, read the backend's [README.md](./backend/README.md)
-
-### Using Docker
-1. Navigate to the root of the project.
-2. Run `docker-compose build` to build all containers or `docker-compose build [container-name]` for a specific container specified in the compose file.
-3. Run `docker-compose up` to start all containers or `docker-compose up [container-name]` for starting a specific container specified in the compose file.
-
-> *To view which containers you would like to build/start, refer to `/docker-compose.yml`*
->>>>>>> 7791b15c
 
 ### Finished your work
 Always double check before submitting your pr
