--- conflicted
+++ resolved
@@ -71,12 +71,5 @@
 #### Frontend
 
 #### Backend
-<<<<<<< HEAD
 - Run `yarn format:fix` to automatically amend all formatting issues **(recommended)**
-- Run `yarn lint:fix` to automatically amend all semantic issues **(recommended)**
-=======
-- Run `yarn run lint` to see both style and linting issues in `.ts` files within the `backend` directory at once **(recommended)**
-- Run `yarn run lint:fix` to automatically amend all style and linting issues that would be identified by running the first command **(recommended)**
-- Run `yarn run prettier` to see all style issues in `.ts` files within the `backend` directory according to the prettier configuration file `.prettierrc`
-- Run `yarn run prettier:fix` to automatically amend all the style issues identified by running `npm run prettier`
->>>>>>> 95c6b935
+- Run `yarn lint:fix` to automatically amend all semantic issues **(recommended)**