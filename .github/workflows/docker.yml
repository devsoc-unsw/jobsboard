name: Docker (staging)
on:
  push:
    branches:
      - "develop"

jobs:
  build:
    name: "Build (${{ matrix.component }})"
    runs-on: ubuntu-latest
    permissions:
      contents: read
      packages: write
    strategy:
      fail-fast: false
      matrix:
        component: [backend, frontend]
    steps:
      - name: Checkout repository
        uses: actions/checkout@v3
      - name: Set up QEMU
        uses: docker/setup-qemu-action@v1
        with:
          platforms: arm64
      - name: Set up Docker Buildx
        uses: docker/setup-buildx-action@v1
      - name: Log into registry ${{ env.REGISTRY }}
        uses: docker/login-action@v1
        with:
          registry: ghcr.io
          username: ${{ github.actor }}
          password: ${{ secrets.GH_TOKEN }}
      - name: Build and push Docker image
        uses: docker/build-push-action@v2
        with:
          context: ${{ matrix.component }}
          push: ${{ github.event_name != 'pull_request' }}
          platforms: linux/amd64
          file: ${{ matrix.component }}/Dockerfile
          tags: |
            ghcr.io/csesoc/jobs-board-${{ matrix.component }}:${{ github.sha }}
          labels: ${{ steps.meta.outputs.labels }}
  deploy:
    name: Deploy (CD)
    runs-on: ubuntu-latest
    needs: [build]
<<<<<<< HEAD
    concurrency: staging
    if: ${{ github.event_name != 'pull_request' && github.ref == 'refs/heads/develop' }}
=======
    concurrency: production
    if: ${{ github.ref == 'refs/heads/main' }}
>>>>>>> 51534c82
    steps:
      - name: Checkout repository
        uses: actions/checkout@v3
        with:
          repository: csesoc/deployment
          token: ${{ secrets.GH_TOKEN }}
      - name: Install yq - portable yaml processor
        uses: mikefarah/yq@v4.25.1
      - name: Update deployment
        env:
          GITHUB_TOKEN: ${{ secrets.GH_TOKEN }}
        run: |
          git config user.name "CSESoc CD"
          git config user.email "technical@csesoc.org.au"
          git checkout -b update/jobsboard/${{ github.sha }}
<<<<<<< HEAD
          yq -i '.items[0].spec.template.spec.containers[0].image = "ghcr.io/csesoc/jobs-board-frontend:${{ github.sha }}"' apps/projects/jobsboard/staging/deploy-frontend.yml
          yq -i '.items[0].spec.template.spec.containers[0].image = "ghcr.io/csesoc/jobs-board-backend:${{ github.sha }}"' apps/projects/jobsboard/staging/deploy-backend.yml
=======
          yq -i '.items[0].spec.template.spec.containers[0].image = "ghcr.io/csesoc/jobs-board-frontend:${{ github.sha }}"' apps/projects/jobsboard/prod/deploy-frontend.yml
          yq -i '.items[0].spec.template.spec.containers[0].image = "ghcr.io/csesoc/jobs-board-backend:${{ github.sha }}"' apps/projects/jobsboard/prod/deploy-backend.yml
>>>>>>> 51534c82
          git add . 
          git commit -m "feat(jobsboard): update images" 
          git push -u origin update/jobsboard/${{ github.sha }}
          gh pr create --title "feat(jobsboard): update image" --body "Updates the image for the jobs-board deployment to commit csesoc/jobs-board@${{ github.sha }}." > URL
          gh pr merge $(cat URL) --squash -d<|MERGE_RESOLUTION|>--- conflicted
+++ resolved
@@ -44,13 +44,8 @@
     name: Deploy (CD)
     runs-on: ubuntu-latest
     needs: [build]
-<<<<<<< HEAD
-    concurrency: staging
-    if: ${{ github.event_name != 'pull_request' && github.ref == 'refs/heads/develop' }}
-=======
     concurrency: production
     if: ${{ github.ref == 'refs/heads/main' }}
->>>>>>> 51534c82
     steps:
       - name: Checkout repository
         uses: actions/checkout@v3
@@ -66,13 +61,8 @@
           git config user.name "CSESoc CD"
           git config user.email "technical@csesoc.org.au"
           git checkout -b update/jobsboard/${{ github.sha }}
-<<<<<<< HEAD
-          yq -i '.items[0].spec.template.spec.containers[0].image = "ghcr.io/csesoc/jobs-board-frontend:${{ github.sha }}"' apps/projects/jobsboard/staging/deploy-frontend.yml
-          yq -i '.items[0].spec.template.spec.containers[0].image = "ghcr.io/csesoc/jobs-board-backend:${{ github.sha }}"' apps/projects/jobsboard/staging/deploy-backend.yml
-=======
           yq -i '.items[0].spec.template.spec.containers[0].image = "ghcr.io/csesoc/jobs-board-frontend:${{ github.sha }}"' apps/projects/jobsboard/prod/deploy-frontend.yml
           yq -i '.items[0].spec.template.spec.containers[0].image = "ghcr.io/csesoc/jobs-board-backend:${{ github.sha }}"' apps/projects/jobsboard/prod/deploy-backend.yml
->>>>>>> 51534c82
           git add . 
           git commit -m "feat(jobsboard): update images" 
           git push -u origin update/jobsboard/${{ github.sha }}
