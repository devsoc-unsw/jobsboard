--- conflicted
+++ resolved
@@ -1379,7 +1379,6 @@
     });
   });
 
-<<<<<<< HEAD
   describe('delete jobs on behalf of a company', () => {
     before(async function () {
       // login as a student
@@ -1533,7 +1532,7 @@
         });
     });
   });
-=======
+
   describe("create job post as a unofficial company while logged in as an admin", () => {
     before( async function() {
       this.studentToken = await server
@@ -1617,5 +1616,4 @@
       }
     );
   }); 
->>>>>>> 422072fb
 });