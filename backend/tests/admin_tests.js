const chai = require("chai");
const supertest = require("supertest");

const expect = chai.expect;

const config = require("./config");

const server = supertest.agent(config.apiUrl);

const getFutureDateValue = () => {
  const futureExpiryDate = new Date();
  futureExpiryDate.setDate(futureExpiryDate.getDate() + 10);
  return futureExpiryDate.valueOf();
<<<<<<< HEAD
}
=======
};
>>>>>>> c2b7d58d

describe("admin", () => {
  describe("accessing while unauthenticated", () => {
    before( async function() {
      this.studentToken = await server
      .post("/authenticate/student")
      .send({ zID: "literally", password: "anything" })
      .then(response => response.body.token);
      // login as a company
      this.companyToken = await server
      .post("/authenticate/company")
      .send({ username: "test", password: "test" })
      .then(response => response.body.token);
      // and create a sample job
      this.jobID = await server
      .put("/jobs")
      .set('Authorization', this.companyToken)
      .send({
        role: "sample role title",
        description: "sample role description",
        applicationLink: "http://sample.application.link",
        expiry: getFutureDateValue(),
<<<<<<< HEAD
        isPaid: true,
        additionalInfo: "",
        jobMode: "onsite",
        studentDemographic: ["penultimate", "final_year"],
        jobType: "intern",
        workingRights: ["aus_ctz", "aus_perm_res"],
        wamRequirements: "C"
=======
>>>>>>> c2b7d58d
      })
      .then(response => response.body.id);

    });

    it(
      "job cannot be approved when not logged in as an admin",
      function (done) {
        server
        .patch(`/job/${this.jobID}/approve`)
        .expect(401)
        .end( function(_, res) {
          expect(res.status).to.equal(401);
          done();
        });
      }
    );

    it(
      "job cannot be approved when not logged in as an admin (logged in as a company)",
      function (done) {
        server
        .patch(`/job/${this.jobID}/approve`)
        .set('Authorization', this.companyToken)
        .expect(401)
        .end( function(_, res) {
          expect(res.status).to.equal(401);
          done();
        });
      }
    );

    it(
      "job cannot be approved when not logged in as an admin (logged in as a student)",
      function (done) {
        server
        .patch(`/job/${this.jobID}/approve`)
        .set('Authorization', this.studentToken)
        .expect(401)
        .end( function(_, res) {
          expect(res.status).to.equal(401);
          done();
        });
      }
    );

    it(
      "job cannot be rejected when not logged in as an admin",
      function (done) {
        server
        .patch(`/job/${this.jobID}/reject`)
        .expect(401)
        .end( function(_, res) {
          expect(res.status).to.equal(401);
          done();
        });
      }
    );

    it(
      "job cannot be rejected when not logged in as an admin (logged in as a company)",
      function (done) {
        server
        .patch(`/job/${this.jobID}/reject`)
        .set('Authorization', this.companyToken)
        .expect(401)
        .end( function(_, res) {
          expect(res.status).to.equal(401);
          done();
        });
      }
    );

    it(
      "job cannot be rejected when not logged in as an admin (logged in as a student)",
      function (done) {
        server
        .patch(`/job/${this.jobID}/reject`)
        .set('Authorization', this.studentToken)
        .expect(401)
        .end( function(_, res) {
          expect(res.status).to.equal(401);
          done();
        });
      }
    );
  });

  describe("managing job requests without verified company", () => {
    before( async function() {
      // login as a sutdent
      this.studentToken = await server
      .post("/authenticate/student")
      .send({ zID: "literally", password: "anything" })
      .then(response => response.body.token);
      // login as a company
      const newCompanyCredentials = {
        username: "test@test.com",
        password: "testPassword",
        location: "Sydney",
        name: "Such Company, Big Wow",
      };

      await server
      .put("/company")
      .send(newCompanyCredentials)
      .expect(200);

      this.unverifiedCompanyToken = await server
      .post("/authenticate/company")
      .send({
        username: newCompanyCredentials.username,
        password: newCompanyCredentials.password,
      })
      .then(response => response.body.token);

      // login as an admin
      this.adminToken = await server
      .post("/authenticate/admin")
      .send({ username: "admin", password: "incorrect pony plug paperclip" })
      .then(response => response.body.token);
      // and create a sample job to approve
      this.unverifiedApprovingJobID = await server
      .put("/jobs")
      .set('Authorization', this.unverifiedCompanyToken)
      .send({
        role: "some sample role title",
        description: "sample role description",
        applicationLink: "http://sample.application.link",
        expiry: getFutureDateValue(),
<<<<<<< HEAD
        isPaid: true,
        additionalInfo: "",
        jobMode: "onsite",
        studentDemographic: ["penultimate", "final_year"],
        jobType: "intern",
        workingRights: ["aus_ctz", "aus_perm_res"],
        wamRequirements: "C"
=======
>>>>>>> c2b7d58d
      })
      .expect(403)
      .then(response => response.body.id);

      // and create a sample job to reject
      this.unverifiedRejectingJobID = await server
      .put("/jobs")
      .set('Authorization', this.unverifiedCompanyToken)
      .send({
        role: "some sample role title that's rejectable",
        description: "sample role description",
        applicationLink: "http://sample.application.link",
        expiry: getFutureDateValue(),
<<<<<<< HEAD
        isPaid: true,
        additionalInfo: "",
        jobMode: "onsite",
        studentDemographic: ["penultimate", "final_year"],
        jobType: "intern",
        workingRights: ["aus_ctz", "aus_perm_res"],
        wamRequirements: "C"
=======
>>>>>>> c2b7d58d
      })
      .expect(403)
      .then(response => response.body.id);
    });

    it(
      "job cannot be approved if the jobID isn't valid (undefined)",
      function (done) {
        server
        .patch(`/job/undefined/approve`)
        .set('Authorization', this.adminToken)
        .expect(400)
        .end( function(_, res) {
          expect(res.status).to.equal(400);
          done();
        });
      }
    );

    it(
      "job cannot be approved if the jobID isn't valid (numeric)",
      function (done) {
        server
        .patch(`/job/9999999/approve`)
        .set('Authorization', this.adminToken)
        .expect(400)
        .end( function(_, res) {
          expect(res.status).to.equal(400);
          done();
        });
      }
    );

    it(
      "job cannot be approved if the jobID isn't valid (string)",
      function (done) {
        server
        .patch(`/job/thisOne/approve`)
        .set('Authorization', this.adminToken)
        .expect(400)
        .end( function(_, res) {
          expect(res.status).to.equal(400);
          done();
        });
      }
    );

    it(
      "job cannot be rejected if the jobID isn't valid (undefined)",
      function (done) {
        server
        .patch(`/job/undefined/reject`)
        .set('Authorization', this.adminToken)
        .expect(400)
        .end( function(_, res) {
          expect(res.status).to.equal(400);
          done();
        });
      }
    );

    it(
      "job cannot be rejected if the jobID isn't valid (numeric)",
      function (done) {
        server
        .patch(`/job/9999999/reject`)
        .set('Authorization', this.adminToken)
        .expect(400)
        .end( function(_, res) {
          expect(res.status).to.equal(400);
          done();
        });
      }
    );

    it(
      "job cannot be rejected if the jobID isn't valid (string)",
      function (done) {
        server
        .patch(`/job/thisOne/reject`)
        .set('Authorization', this.adminToken)
        .expect(400)
        .end( function(_, res) {
          expect(res.status).to.equal(400);
          done();
        });
      }
    );

    it(
      "job can be approved with valid jobID",
      function (done) {
        server
        .patch(`/job/${this.unverifiedApprovingJobID}/approve`)
        .set('Authorization', this.adminToken)
        .expect(400)
        .end( function(_, res) {
          expect(res.status).to.equal(400);
          done();
        });
      }
    );

    it(
      "job cannot be re-approved with valid jobID",
      function (done) {
        server
        .patch(`/job/${this.unverifiedApprovingJobID}/approve`)
        .set('Authorization', this.adminToken)
        .expect(400)
        .end( function(_, res) {
          expect(res.status).to.equal(400);
          done();
        });
      }
    );

    it(
      "job can be rejected with valid jobID",
      function (done) {
        server
        .patch(`/job/${this.unverifiedRejectingJobID}/reject`)
        .set('Authorization', this.adminToken)
        .expect(400)
        .end( function(_, res) {
          expect(res.status).to.equal(400);
          done();
        });
      }
    );

    it(
      "job cannot be re-rejectd with valid jobID",
      function (done) {
        server
        .patch(`/job/${this.unverifiedRejectingJobID}/reject`)
        .set('Authorization', this.adminToken)
        .expect(400)
        .end( function(_, res) {
          expect(res.status).to.equal(400);
          done();
        });
      }
    );

    describe("listing pending jobs", () => {
      it(
        "fail to get pending jobs while unauthenticated",
        function (done) {
          server
          .get(`/admin/jobs/pending`)
          .expect(401)
          .end( function(_, res) {
            expect(res.status).to.equal(401);
            done();
          });
        }
      );

      it(
        "fail to get pending jobs while authenticated as a student",
        function (done) {
          server
          .get(`/admin/jobs/pending`)
          .set('Authorization', this.studentToken)
          .expect(401)
          .end( function(_, res) {
            expect(res.status).to.equal(401);
            done();
          });
        }
      );

      it(
        "fail to get pending jobs while authenticated as a company",
        function (done) {
          server
          .get(`/admin/jobs/pending`)
          .set('Authorization', this.unverifiedCompanyToken)
          .expect(401)
          .end( function(_, res) {
            expect(res.status).to.equal(401);
            done();
          });
        }
      );

      it(
        "succeeds getting pending jobs while authenticated as an admin",
        function (done) {
          server
          .get(`/admin/jobs/pending`)
          .set('Authorization', this.adminToken)
          .expect(200)
          .end( function(_, res) {
            expect(res.status).to.equal(200);
            done();
          });
        }
      );
    });
  });

  describe("managing job requests with verified company", () => {
    before( async function() {
      // login as a sutdent
      this.studentToken = await server
      .post("/authenticate/student")
      .send({ zID: "literally", password: "anything" })
      .then(response => response.body.token);
      // login as a company
      const newCompanyCredentials = {
        username: "test@testing.com",
        password: "testPassword",
        location: "Sydney",
        name: "Such Company, Huge Wow",
      };

      await server
      .put("/company")
      .send(newCompanyCredentials)
      .expect(200);

      this.verifiedCompanyToken = await server
      .post("/authenticate/company")
      .send({
        username: newCompanyCredentials.username,
        password: newCompanyCredentials.password,
      })
      .then(response => response.body.token);

      // login as an admin
      this.adminToken = await server
      .post("/authenticate/admin")
      .send({ username: "admin", password: "incorrect pony plug paperclip" })
      .then(response => response.body.token);

      // approve said company
      const pendingCompanies = await server
      .get("/admin/pending/companies")
      .set('Authorization', this.adminToken)
      .expect(200)
      .then(response => response.body);

      const pendingCompany = pendingCompanies.pendingCompanyVerifications.find((company) => company.company.name === newCompanyCredentials.name);

      await server
        .patch(`/admin/company/${pendingCompany.id}/verify`)
        .set('Authorization', this.adminToken)
        .expect(200);

      // and create a sample job to approve
      this.verifiedApprovingJobID = await server
      .put("/jobs")
      .set('Authorization', this.verifiedCompanyToken)
      .send({
        role: "some sample role title random random",
        description: "sample role description",
        applicationLink: "http://sample.application.link",
        expiry: getFutureDateValue(),
<<<<<<< HEAD
        isPaid: true,
        additionalInfo: "",
        jobMode: "onsite",
        studentDemographic: ["penultimate", "final_year"],
        jobType: "intern",
        workingRights: ["aus_ctz", "aus_perm_res"],
        wamRequirements: "C"
    })
=======
      })
>>>>>>> c2b7d58d
      .expect(200)
      .then(response => response.body.id);

      // and create a sample job to reject
      this.verifiedRejectingJobID = await server
      .put("/jobs")
      .set('Authorization', this.verifiedCompanyToken)
      .send({
        role: "some sample role title that's rejectable one two three",
        description: "sample role description",
        applicationLink: "http://sample.application.link",
        expiry: getFutureDateValue(),
<<<<<<< HEAD
        isPaid: true,
        additionalInfo: "",
        jobMode: "onsite",
        studentDemographic: ["penultimate", "final_year"],
        jobType: "intern",
        workingRights: ["aus_ctz", "aus_perm_res"],
        wamRequirements: "C"
    })
=======
      })
>>>>>>> c2b7d58d
      .expect(200)
      .then(response => response.body.id);
    });

    it(
      "job cannot be approved if the jobID isn't valid (undefined)",
      function (done) {
        server
        .patch(`/job/undefined/approve`)
        .set('Authorization', this.adminToken)
        .expect(400)
        .end( function(_, res) {
          expect(res.status).to.equal(400);
          done();
        });
      }
    );

    it(
      "job cannot be approved if the jobID isn't valid (numeric)",
      function (done) {
        server
        .patch(`/job/9999999/approve`)
        .set('Authorization', this.adminToken)
        .expect(400)
        .end( function(_, res) {
          expect(res.status).to.equal(400);
          done();
        });
      }
    );

    it(
      "job cannot be approved if the jobID isn't valid (string)",
      function (done) {
        server
        .patch(`/job/thisOne/approve`)
        .set('Authorization', this.adminToken)
        .expect(400)
        .end( function(_, res) {
          expect(res.status).to.equal(400);
          done();
        });
      }
    );

    it(
      "job cannot be rejected if the jobID isn't valid (undefined)",
      function (done) {
        server
        .patch(`/job/undefined/reject`)
        .set('Authorization', this.adminToken)
        .expect(400)
        .end( function(_, res) {
          expect(res.status).to.equal(400);
          done();
        });
      }
    );

    it(
      "job cannot be rejected if the jobID isn't valid (numeric)",
      function (done) {
        server
        .patch(`/job/9999999/reject`)
        .set('Authorization', this.adminToken)
        .expect(400)
        .end( function(_, res) {
          expect(res.status).to.equal(400);
          done();
        });
      }
    );

    it(
      "job cannot be rejected if the jobID isn't valid (string)",
      function (done) {
        server
        .patch(`/job/thisOne/reject`)
        .set('Authorization', this.adminToken)
        .expect(400)
        .end( function(_, res) {
          expect(res.status).to.equal(400);
          done();
        });
      }
    );

    it(
      "job can be rejected with valid jobID",
      function (done) {
        server
        .patch(`/job/${this.verifiedRejectingJobID}/reject`)
        .set('Authorization', this.adminToken)
        .expect(200)
        .end( function(_, res) {
          expect(res.status).to.equal(200);
          done();
        });
      }
    );

    it(
      "job cannot be re-rejectd with valid jobID",
      function (done) {
        server
        .patch(`/job/${this.verifiedRejectingJobID}/reject`)
        .set('Authorization', this.adminToken)
        .expect(400)
        .end( function(_, res) {
          expect(res.status).to.equal(400);
          done();
        });
      }
    );

    it(
      "job can be approved with valid jobID",
      function (done) {
        server
        .patch(`/job/${this.verifiedApprovingJobID}/approve`)
        .set('Authorization', this.adminToken)
        .expect(200)
        .end( function(_, res) {
          expect(res.status).to.equal(200);
          done();
        });
      }
    );

    it(
      "job cannot be re-approved with valid jobID",
      function (done) {
        server
        .patch(`/job/${this.verifiedApprovingJobID}/approve`)
        .set('Authorization', this.adminToken)
        .expect(400)
        .end( function(_, res) {
          expect(res.status).to.equal(400);
          done();
        });
      }
    );
  });

  describe("listing companies as an admin", () => {
    before( async function() {
      this.studentToken = await server
      .post("/authenticate/student")
      .send({ zID: "literally", password: "anything" })
      .then(response => response.body.token);

      // login as a company
      this.companyToken = await server
      .post("/authenticate/company")
      .send({ username: "test", password: "test" })
      .then(response => response.body.token);

      // login as an admin
      this.adminToken = await server
      .post("/authenticate/admin")
      .send({ username: "admin", password: "incorrect pony plug paperclip" })
      .then(response => response.body.token);
    });

    it(
      "companies cannot be listed when not logged in",
      function (done) {
        server
        .get(`/admin/companies`)
        .expect(401)
        .end( function(_, res) {
          expect(res.status).to.equal(401);
          done();
        });
      }
    );

    it(
      "companies cannot be listed when logged in as a student",
      function (done) {
        server
        .get(`/admin/companies`)
        .set('Authorization', this.studentToken)
        .expect(401)
        .end( function(_, res) {
          expect(res.status).to.equal(401);
          done();
        });
      }
    );

    it(
      "companies cannot be listed when logged in as a company",
      function (done) {
        server
        .get(`/admin/companies`)
        .set('Authorization', this.companyToken)
        .expect(401)
        .end( function(_, res) {
          expect(res.status).to.equal(401);
          done();
        });
      }
    );

    it(
      "companies are listen when requested by an admin",
      function (done) {
        server
        .get(`/admin/companies`)
        .set('Authorization', this.adminToken)
        .expect(200)
        .end( function(_, res) {
          expect(res.status).to.equal(200);
          done();
        });
      }
    );
  });

  describe("create job post as a company while logged in as an admin", () => {
    before( async function() {
      this.studentToken = await server
      .post("/authenticate/student")
      .send({ zID: "literally", password: "anything" })
      .then(response => response.body.token);

      // login as a company
      this.companyToken = await server
      .post("/authenticate/company")
      .send({ username: "test", password: "test" })
      .then(response => response.body.token);

      // login as an admin
      this.adminToken = await server
      .post("/authenticate/admin")
      .send({ username: "admin", password: "incorrect pony plug paperclip" })
      .then(response => response.body.token);

      const newCompanyCredentials = {
        username: "testingagain@testing.com",
        password: "testPassword",
        location: "Sydney",
        name: "Such Company, Huge Wow, Testing Wow",
      };

      await server
      .put("/company")
      .send(newCompanyCredentials)
      .expect(200);

      // approve said company
      const pendingCompanies = await server
      .get("/admin/pending/companies")
      .set('Authorization', this.adminToken)
      .expect(200)
      .then(response => response.body);

      const pendingCompany = pendingCompanies.pendingCompanyVerifications.find((company) => company.company.name === newCompanyCredentials.name);

      this.companyID = pendingCompany.id;

      await server
        .patch(`/admin/company/${this.companyID}/verify`)
        .set('Authorization', this.adminToken)
        .expect(200);
    });

    it(
      "creates a valid job using a valid admin account with a valid company id",
      function (done) {
        server
        .put(`/admin/company/${this.companyID}/jobs`)
        .set('Authorization', this.adminToken)
        .send({
          role: "some generic SWE role",
          description: "just doing some cool SWE things",
          applicationLink: "https://some.application.link",
          expiry: getFutureDateValue(),
<<<<<<< HEAD
          isPaid: true,
          additionalInfo: "",
          jobMode: "onsite",
          studentDemographic: ["penultimate", "final_year"],
          jobType: "intern",
          workingRights: ["aus_ctz", "aus_perm_res"],
          wamRequirements: "C"
=======
>>>>>>> c2b7d58d
        })
        .expect(200)
        .end( function(_, res) {
          expect(res.status).to.equal(200);
          done();
        });
      }
    );

    it(
      "fails to create a job using a valid admin account with an invalid company id",
      function (done) {
        server
        .put(`/admin/company/989898/jobs`)
        .set('Authorization', this.adminToken)
        .send({
          role: "some generic SWE role",
          description: "just doing some cool SWE things",
          applicationLink: "https://some.application.link",
          expiry: getFutureDateValue(),
<<<<<<< HEAD
          isPaid: true,
          additionalInfo: "",
          jobMode: "onsite",
          studentDemographic: ["penultimate", "final_year"],
          jobType: "intern",
          workingRights: ["aus_ctz", "aus_perm_res"],
          wamRequirements: "C"
=======
>>>>>>> c2b7d58d
        })
        .expect(400)
        .end( function(_, res) {
          expect(res.status).to.equal(400);
          done();
        });
      }
    );

    it(
      "fails to create a job using a valid admin account and valid company id with role field missing",
      function (done) {
        server
        .put(`/admin/company/${this.companyID}/jobs`)
        .set('Authorization', this.adminToken)
        .send({
          // role: "some generic SWE role",
          description: "just doing some cool SWE things",
          applicationLink: "https://some.application.link",
          expiry: getFutureDateValue(),
<<<<<<< HEAD
          isPaid: true,
          additionalInfo: "",
          jobMode: "onsite",
          studentDemographic: ["penultimate", "final_year"],
          jobType: "intern",
          workingRights: ["aus_ctz", "aus_perm_res"],
          wamRequirements: "C"
=======
>>>>>>> c2b7d58d
        })
        .expect(400)
        .end( function(_, res) {
          expect(res.status).to.equal(400);
          done();
        });
      }
    );

    it(
      "fails to create a job using a valid admin account and valid company id with description field missing",
      function (done) {
        server
        .put(`/admin/company/${this.companyID}/jobs`)
        .set('Authorization', this.adminToken)
        .send({
          role: "some generic SWE role",
          // description: "just doing some cool SWE things",
          applicationLink: "https://some.application.link",
          expiry: getFutureDateValue(),
<<<<<<< HEAD
          isPaid: true,
          additionalInfo: "",
          jobMode: "onsite",
          studentDemographic: ["penultimate", "final_year"],
          jobType: "intern",
          workingRights: ["aus_ctz", "aus_perm_res"],
          wamRequirements: "C"
=======
>>>>>>> c2b7d58d
        })
        .expect(400)
        .end( function(_, res) {
          expect(res.status).to.equal(400);
          done();
        });
      }
    );

    it(
      "fails to create a job using a valid admin account and valid company id with application link field missing",
      function (done) {
        server
        .put(`/admin/company/${this.companyID}/jobs`)
        .set('Authorization', this.adminToken)
        .send({
          role: "some generic SWE role",
          description: "just doing some cool SWE things",
          // applicationLink: "https://some.application.link",
          expiry: getFutureDateValue(),
<<<<<<< HEAD
          isPaid: true,
          additionalInfo: "",
          jobMode: "onsite",
          studentDemographic: ["penultimate", "final_year"],
          jobType: "intern",
          workingRights: ["aus_ctz", "aus_perm_res"],
          wamRequirements: "C"
=======
>>>>>>> c2b7d58d
        })
        .expect(400)
        .end( function(_, res) {
          expect(res.status).to.equal(400);
          done();
        });
      }
    );

    it(
      "fails to create a job using a valid admin account and valid company id with expiry field missing",
      function (done) {
        server
        .put(`/admin/company/${this.companyID}/jobs`)
        .set('Authorization', this.adminToken)
        .send({
          role: "some generic SWE role",
          description: "just doing some cool SWE things",
          applicationLink: "https://some.application.link",
          // expiry: getFutureDateValue(),
<<<<<<< HEAD
          isPaid: true,
          additionalInfo: "",
          jobMode: "onsite",
          studentDemographic: ["penultimate", "final_year"],
          jobType: "intern",
          workingRights: ["aus_ctz", "aus_perm_res"],
          wamRequirements: "C"
        })
        .expect(400)
        .end( function(_, res) {
          expect(res.status).to.equal(400);
          done();
        });
      }
    );

    it(
      "fails to create a job using a valid admin account and valid company id with isPaid field missing",
      function (done) {
        server
        .put(`/admin/company/${this.companyID}/jobs`)
        .set('Authorization', this.adminToken)
        .send({
          role: "some generic SWE role",
          description: "just doing some cool SWE things",
          applicationLink: "https://some.application.link",
          expiry: getFutureDateValue(),
          // isPaid: true,
          additionalInfo: "",
          jobMode: "onsite",
          studentDemographic: ["penultimate", "final_year"],
          jobType: "intern",
          workingRights: ["aus_ctz", "aus_perm_res"],
          wamRequirements: "C"
        })
        .expect(400)
        .end( function(_, res) {
          expect(res.status).to.equal(400);
          done();
        });
      }
    );

    it(
      "fails to create a job using a valid admin account and valid company id with invalid jobMode",
      function (done) {
        server
        .put(`/admin/company/${this.companyID}/jobs`)
        .set('Authorization', this.adminToken)
        .send({
          role: "some generic SWE role",
          description: "just doing some cool SWE things",
          applicationLink: "https://some.application.link",
          expiry: getFutureDateValue(),
          isPaid: true,
          additionalInfo: "",
          jobMode: "onMars",
          studentDemographic: ["penultimate", "final_year"],
          jobType: "intern",
          workingRights: ["aus_ctz", "aus_perm_res"],
          wamRequirements: "C"
        })
        .expect(400)
        .end( function(_, res) {
          expect(res.status).to.equal(400);
          done();
        });
      }
    );

    it(
      "fails to create a job using a valid admin account and valid company id with invalid studentDemographic",
      function (done) {
        server
        .put(`/admin/company/${this.companyID}/jobs`)
        .set('Authorization', this.adminToken)
        .send({
          role: "some generic SWE role",
          description: "just doing some cool SWE things",
          applicationLink: "https://some.application.link",
          expiry: getFutureDateValue(),
          isPaid: true,
          additionalInfo: "",
          jobMode: "onsite",
          studentDemographic: "senior software engineers",
          jobType: "intern",
          workingRights: ["aus_ctz", "aus_perm_res"],
          wamRequirements: "C"
        })
        .expect(400)
        .end( function(_, res) {
          expect(res.status).to.equal(400);
          done();
        });
      }
    );

    it(
      "fails to create a job using a valid admin account and valid company id with invalid jobType",
      function (done) {
        server
        .put(`/admin/company/${this.companyID}/jobs`)
        .set('Authorization', this.adminToken)
        .send({
          role: "some generic SWE role",
          description: "just doing some cool SWE things",
          applicationLink: "https://some.application.link",
          expiry: getFutureDateValue(),
          isPaid: true,
          additionalInfo: "",
          jobMode: "onsite",
          studentDemographic: ["penultimate", "final_year"],
          jobType: "full time cto",
          workingRights: ["aus_ctz", "aus_perm_res"],
          wamRequirements: "C"
        })
        .expect(400)
        .end( function(_, res) {
          expect(res.status).to.equal(400);
          done();
        });
      }
    );

    it(
      "fails to create a job using a valid admin account and valid company id with invalid workingRights",
      function (done) {
        server
        .put(`/admin/company/${this.companyID}/jobs`)
        .set('Authorization', this.adminToken)
        .send({
          role: "some generic SWE role",
          description: "just doing some cool SWE things",
          applicationLink: "https://some.application.link",
          expiry: getFutureDateValue(),
          isPaid: true,
          additionalInfo: "",
          jobMode: "onsite",
          studentDemographic: ["penultimate", "final_year"],
          jobType: "intern",
          workingRights: ["aus_ctz", "extra_terrestrials"],
          wamRequirements: "C"
        })
        .expect(400)
        .end( function(_, res) {
          expect(res.status).to.equal(400);
          done();
        });
      }
    );

    it(
      "fails to create a job using a valid admin account and valid company id with invalid wamRequirements",
      function (done) {
        server
        .put(`/admin/company/${this.companyID}/jobs`)
        .set('Authorization', this.adminToken)
        .send({
          role: "some generic SWE role",
          description: "just doing some cool SWE things",
          applicationLink: "https://some.application.link",
          expiry: getFutureDateValue(),
          isPaid: true,
          additionalInfo: "",
          jobMode: "onsite",
          studentDemographic: ["penultimate", "final_year"],
          jobType: "intern",
          workingRights: ["aus_ctz", "aus_perm_res"],
          wamRequirements: "99.95 ATAR"
=======
>>>>>>> c2b7d58d
        })
        .expect(400)
        .end( function(_, res) {
          expect(res.status).to.equal(400);
          done();
        });
      }
    );

    it(
      "fails to create a job using a valid admin account and valid company id with an out-of-date expiry field",
      function (done) {
        server
        .put(`/admin/company/${this.companyID}/jobs`)
        .set('Authorization', this.adminToken)
        .send({
          role: "some generic SWE role",
          description: "just doing some cool SWE things",
          applicationLink: "https://some.application.link",
          expiry: (new Date(2000, 01, 01)).valueOf(),
          isPaid: true,
          additionalInfo: "",
          jobMode: "onsite",
          studentDemographic: ["penultimate", "final_year"],
          jobType: "intern",
          workingRights: ["aus_ctz", "aus_perm_res"],
          wamRequirements: "C"
        })
        .expect(400)
        .end( function(_, res) {
          expect(res.status).to.equal(400);
          done();
        });
      }
    );

    it(
      "fails to create job using a valid student account with a valid company id",
      function (done) {
        server
        .put(`/admin/company/${this.companyID}/jobs`)
        .set('Authorization', this.studentToken)
        .send({
          role: "some generic SWE role",
          description: "just doing some cool SWE things",
          applicationLink: "https://some.application.link",
          expiry: getFutureDateValue(),
<<<<<<< HEAD
          isPaid: true,
          additionalInfo: "",
          jobMode: "onsite",
          studentDemographic: ["penultimate", "final_year"],
          jobType: "intern",
          workingRights: ["aus_ctz", "aus_perm_res"],
          wamRequirements: "C"
=======
>>>>>>> c2b7d58d
        })
        .expect(401)
        .end( function(_, res) {
          expect(res.status).to.equal(401);
          done();
        });
      }
    );

    it(
      "fails to create job using a valid company account with a valid company id",
      function (done) {
        server
        .put(`/admin/company/${this.companyID}/jobs`)
        .set('Authorization', this.companyToken)
        .send({
          role: "some generic SWE role",
          description: "just doing some cool SWE things",
          applicationLink: "https://some.application.link",
          expiry: getFutureDateValue(),
<<<<<<< HEAD
          isPaid: true,
          additionalInfo: "",
          jobMode: "onsite",
          studentDemographic: ["penultimate", "final_year"],
          jobType: "intern",
          workingRights: ["aus_ctz", "aus_perm_res"],
          wamRequirements: "C"
=======
>>>>>>> c2b7d58d
        })
        .expect(401)
        .end( function(_, res) {
          expect(res.status).to.equal(401);
          done();
        });
      }
    );
  });
});<|MERGE_RESOLUTION|>--- conflicted
+++ resolved
@@ -11,11 +11,7 @@
   const futureExpiryDate = new Date();
   futureExpiryDate.setDate(futureExpiryDate.getDate() + 10);
   return futureExpiryDate.valueOf();
-<<<<<<< HEAD
-}
-=======
 };
->>>>>>> c2b7d58d
 
 describe("admin", () => {
   describe("accessing while unauthenticated", () => {
@@ -38,7 +34,6 @@
         description: "sample role description",
         applicationLink: "http://sample.application.link",
         expiry: getFutureDateValue(),
-<<<<<<< HEAD
         isPaid: true,
         additionalInfo: "",
         jobMode: "onsite",
@@ -46,8 +41,6 @@
         jobType: "intern",
         workingRights: ["aus_ctz", "aus_perm_res"],
         wamRequirements: "C"
-=======
->>>>>>> c2b7d58d
       })
       .then(response => response.body.id);
 
@@ -178,7 +171,6 @@
         description: "sample role description",
         applicationLink: "http://sample.application.link",
         expiry: getFutureDateValue(),
-<<<<<<< HEAD
         isPaid: true,
         additionalInfo: "",
         jobMode: "onsite",
@@ -186,8 +178,6 @@
         jobType: "intern",
         workingRights: ["aus_ctz", "aus_perm_res"],
         wamRequirements: "C"
-=======
->>>>>>> c2b7d58d
       })
       .expect(403)
       .then(response => response.body.id);
@@ -201,7 +191,6 @@
         description: "sample role description",
         applicationLink: "http://sample.application.link",
         expiry: getFutureDateValue(),
-<<<<<<< HEAD
         isPaid: true,
         additionalInfo: "",
         jobMode: "onsite",
@@ -209,8 +198,6 @@
         jobType: "intern",
         workingRights: ["aus_ctz", "aus_perm_res"],
         wamRequirements: "C"
-=======
->>>>>>> c2b7d58d
       })
       .expect(403)
       .then(response => response.body.id);
@@ -471,7 +458,6 @@
         description: "sample role description",
         applicationLink: "http://sample.application.link",
         expiry: getFutureDateValue(),
-<<<<<<< HEAD
         isPaid: true,
         additionalInfo: "",
         jobMode: "onsite",
@@ -480,9 +466,6 @@
         workingRights: ["aus_ctz", "aus_perm_res"],
         wamRequirements: "C"
     })
-=======
-      })
->>>>>>> c2b7d58d
       .expect(200)
       .then(response => response.body.id);
 
@@ -495,7 +478,6 @@
         description: "sample role description",
         applicationLink: "http://sample.application.link",
         expiry: getFutureDateValue(),
-<<<<<<< HEAD
         isPaid: true,
         additionalInfo: "",
         jobMode: "onsite",
@@ -504,9 +486,6 @@
         workingRights: ["aus_ctz", "aus_perm_res"],
         wamRequirements: "C"
     })
-=======
-      })
->>>>>>> c2b7d58d
       .expect(200)
       .then(response => response.body.id);
     });
@@ -787,16 +766,13 @@
           description: "just doing some cool SWE things",
           applicationLink: "https://some.application.link",
           expiry: getFutureDateValue(),
-<<<<<<< HEAD
-          isPaid: true,
-          additionalInfo: "",
-          jobMode: "onsite",
-          studentDemographic: ["penultimate", "final_year"],
-          jobType: "intern",
-          workingRights: ["aus_ctz", "aus_perm_res"],
-          wamRequirements: "C"
-=======
->>>>>>> c2b7d58d
+          isPaid: true,
+          additionalInfo: "",
+          jobMode: "onsite",
+          studentDemographic: ["penultimate", "final_year"],
+          jobType: "intern",
+          workingRights: ["aus_ctz", "aus_perm_res"],
+          wamRequirements: "C"
         })
         .expect(200)
         .end( function(_, res) {
@@ -817,16 +793,13 @@
           description: "just doing some cool SWE things",
           applicationLink: "https://some.application.link",
           expiry: getFutureDateValue(),
-<<<<<<< HEAD
-          isPaid: true,
-          additionalInfo: "",
-          jobMode: "onsite",
-          studentDemographic: ["penultimate", "final_year"],
-          jobType: "intern",
-          workingRights: ["aus_ctz", "aus_perm_res"],
-          wamRequirements: "C"
-=======
->>>>>>> c2b7d58d
+          isPaid: true,
+          additionalInfo: "",
+          jobMode: "onsite",
+          studentDemographic: ["penultimate", "final_year"],
+          jobType: "intern",
+          workingRights: ["aus_ctz", "aus_perm_res"],
+          wamRequirements: "C"
         })
         .expect(400)
         .end( function(_, res) {
@@ -847,16 +820,13 @@
           description: "just doing some cool SWE things",
           applicationLink: "https://some.application.link",
           expiry: getFutureDateValue(),
-<<<<<<< HEAD
-          isPaid: true,
-          additionalInfo: "",
-          jobMode: "onsite",
-          studentDemographic: ["penultimate", "final_year"],
-          jobType: "intern",
-          workingRights: ["aus_ctz", "aus_perm_res"],
-          wamRequirements: "C"
-=======
->>>>>>> c2b7d58d
+          isPaid: true,
+          additionalInfo: "",
+          jobMode: "onsite",
+          studentDemographic: ["penultimate", "final_year"],
+          jobType: "intern",
+          workingRights: ["aus_ctz", "aus_perm_res"],
+          wamRequirements: "C"
         })
         .expect(400)
         .end( function(_, res) {
@@ -877,16 +847,13 @@
           // description: "just doing some cool SWE things",
           applicationLink: "https://some.application.link",
           expiry: getFutureDateValue(),
-<<<<<<< HEAD
-          isPaid: true,
-          additionalInfo: "",
-          jobMode: "onsite",
-          studentDemographic: ["penultimate", "final_year"],
-          jobType: "intern",
-          workingRights: ["aus_ctz", "aus_perm_res"],
-          wamRequirements: "C"
-=======
->>>>>>> c2b7d58d
+          isPaid: true,
+          additionalInfo: "",
+          jobMode: "onsite",
+          studentDemographic: ["penultimate", "final_year"],
+          jobType: "intern",
+          workingRights: ["aus_ctz", "aus_perm_res"],
+          wamRequirements: "C"
         })
         .expect(400)
         .end( function(_, res) {
@@ -907,16 +874,13 @@
           description: "just doing some cool SWE things",
           // applicationLink: "https://some.application.link",
           expiry: getFutureDateValue(),
-<<<<<<< HEAD
-          isPaid: true,
-          additionalInfo: "",
-          jobMode: "onsite",
-          studentDemographic: ["penultimate", "final_year"],
-          jobType: "intern",
-          workingRights: ["aus_ctz", "aus_perm_res"],
-          wamRequirements: "C"
-=======
->>>>>>> c2b7d58d
+          isPaid: true,
+          additionalInfo: "",
+          jobMode: "onsite",
+          studentDemographic: ["penultimate", "final_year"],
+          jobType: "intern",
+          workingRights: ["aus_ctz", "aus_perm_res"],
+          wamRequirements: "C"
         })
         .expect(400)
         .end( function(_, res) {
@@ -937,7 +901,6 @@
           description: "just doing some cool SWE things",
           applicationLink: "https://some.application.link",
           // expiry: getFutureDateValue(),
-<<<<<<< HEAD
           isPaid: true,
           additionalInfo: "",
           jobMode: "onsite",
@@ -1107,8 +1070,6 @@
           jobType: "intern",
           workingRights: ["aus_ctz", "aus_perm_res"],
           wamRequirements: "99.95 ATAR"
-=======
->>>>>>> c2b7d58d
         })
         .expect(400)
         .end( function(_, res) {
@@ -1156,16 +1117,13 @@
           description: "just doing some cool SWE things",
           applicationLink: "https://some.application.link",
           expiry: getFutureDateValue(),
-<<<<<<< HEAD
-          isPaid: true,
-          additionalInfo: "",
-          jobMode: "onsite",
-          studentDemographic: ["penultimate", "final_year"],
-          jobType: "intern",
-          workingRights: ["aus_ctz", "aus_perm_res"],
-          wamRequirements: "C"
-=======
->>>>>>> c2b7d58d
+          isPaid: true,
+          additionalInfo: "",
+          jobMode: "onsite",
+          studentDemographic: ["penultimate", "final_year"],
+          jobType: "intern",
+          workingRights: ["aus_ctz", "aus_perm_res"],
+          wamRequirements: "C"
         })
         .expect(401)
         .end( function(_, res) {
@@ -1186,16 +1144,13 @@
           description: "just doing some cool SWE things",
           applicationLink: "https://some.application.link",
           expiry: getFutureDateValue(),
-<<<<<<< HEAD
-          isPaid: true,
-          additionalInfo: "",
-          jobMode: "onsite",
-          studentDemographic: ["penultimate", "final_year"],
-          jobType: "intern",
-          workingRights: ["aus_ctz", "aus_perm_res"],
-          wamRequirements: "C"
-=======
->>>>>>> c2b7d58d
+          isPaid: true,
+          additionalInfo: "",
+          jobMode: "onsite",
+          studentDemographic: ["penultimate", "final_year"],
+          jobType: "intern",
+          workingRights: ["aus_ctz", "aus_perm_res"],
+          wamRequirements: "C"
         })
         .expect(401)
         .end( function(_, res) {
