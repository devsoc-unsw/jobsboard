const chai = require('chai');
const supertest = require('supertest');

const expect = chai.expect;

const config = require('./config');

const server = supertest.agent(config.apiUrl);

const getFutureDateValue = () => {
  const futureExpiryDate = new Date();
  futureExpiryDate.setDate(futureExpiryDate.getDate() + 10);
  return futureExpiryDate.valueOf();
};

describe('admin', () => {
  describe('accessing while unauthenticated', () => {
    before(async function () {
      this.studentToken = await server
        .post('/authenticate/student')
        .send({ zID: 'literally', password: 'anything' })
        .then((response) => response.body.token);
      // login as a company
      this.companyToken = await server
        .post('/authenticate/company')
        .send({ username: 'test', password: 'test' })
        .then((response) => response.body.token);
      // and create a sample job
      this.jobID = await server
        .put('/jobs')
        .set('Authorization', this.companyToken)
        .send({
          role: 'sample role title',
          description: 'sample role description',
          applicationLink: 'http://sample.application.link',
          expiry: getFutureDateValue(),
          isPaid: true,
          additionalInfo: '',
          jobMode: 'onsite',
          studentDemographic: ['penultimate', 'final_year'],
          jobType: 'intern',
          workingRights: ['aus_ctz', 'aus_perm_res'],
          wamRequirements: 'C',
        })
        .then((response) => response.body.id);
    });

    it('job cannot be approved when not logged in as an admin', function (done) {
      server
        .patch(`/job/${this.jobID}/approve`)
        .expect(401)
        .end(function (_, res) {
          expect(res.status).to.equal(401);
          done();
        });
    });

    it('job cannot be approved when not logged in as an admin (logged in as a company)', function (done) {
      server
        .patch(`/job/${this.jobID}/approve`)
        .set('Authorization', this.companyToken)
        .expect(401)
        .end(function (_, res) {
          expect(res.status).to.equal(401);
          done();
        });
    });

    it('job cannot be approved when not logged in as an admin (logged in as a student)', function (done) {
      server
        .patch(`/job/${this.jobID}/approve`)
        .set('Authorization', this.studentToken)
        .expect(401)
        .end(function (_, res) {
          expect(res.status).to.equal(401);
          done();
        });
    });

    it('job cannot be rejected when not logged in as an admin', function (done) {
      server
        .patch(`/job/${this.jobID}/reject`)
        .expect(401)
        .end(function (_, res) {
          expect(res.status).to.equal(401);
          done();
        });
    });

    it('job cannot be rejected when not logged in as an admin (logged in as a company)', function (done) {
      server
        .patch(`/job/${this.jobID}/reject`)
        .set('Authorization', this.companyToken)
        .expect(401)
        .end(function (_, res) {
          expect(res.status).to.equal(401);
          done();
        });
    });

    it('job cannot be rejected when not logged in as an admin (logged in as a student)', function (done) {
      server
        .patch(`/job/${this.jobID}/reject`)
        .set('Authorization', this.studentToken)
        .expect(401)
        .end(function (_, res) {
          expect(res.status).to.equal(401);
          done();
        });
    });
  });

  describe('managing job requests without verified company', () => {
    before(async function () {
      // login as a sutdent
      this.studentToken = await server
        .post('/authenticate/student')
        .send({ zID: 'literally', password: 'anything' })
        .then((response) => response.body.token);
      // login as a company
      const newCompanyCredentials = {
        username: 'admin_test@test.com', // test@test.com seemed too generic => potential 409 error (conflict)
        password: 'testPassword',
        location: 'Sydney',
        name: 'Such Company, Big Wow',
        logo: Buffer.from('test string', 'utf8').toString('base64'), // base64 encoded string
      };

      await server.put('/company').send(newCompanyCredentials).expect(200);

      this.unverifiedCompanyToken = await server
        .post('/authenticate/company')
        .send({
          username: newCompanyCredentials.username,
          password: newCompanyCredentials.password,
        })
        .then((response) => response.body.token);
      // login as an admin
      this.adminToken = await server
        .post('/authenticate/admin')
        .send({ username: 'admin', password: 'incorrect pony plug paperclip' })
        .then((response) => response.body.token);
      // and create a sample job to approve
      this.unverifiedApprovingJobID = await server
        .put('/jobs')
        .set('Authorization', this.unverifiedCompanyToken)
        .send({
          role: 'some sample role title',
          description: 'sample role description',
          applicationLink: 'http://sample.application.link',
          expiry: getFutureDateValue(),
          isPaid: true,
          additionalInfo: '',
          jobMode: 'onsite',
          studentDemographic: ['penultimate', 'final_year'],
          jobType: 'intern',
          workingRights: ['aus_ctz', 'aus_perm_res'],
          wamRequirements: 'C',
        })
        .expect(403)
        .then((response) => response.body.id);

      // and create a sample job to reject
      this.unverifiedRejectingJobID = await server
        .put('/jobs')
        .set('Authorization', this.unverifiedCompanyToken)
        .send({
          role: "some sample role title that's rejectable",
          description: 'sample role description',
          applicationLink: 'http://sample.application.link',
          expiry: getFutureDateValue(),
          isPaid: true,
          additionalInfo: '',
          jobMode: 'onsite',
          studentDemographic: ['penultimate', 'final_year'],
          jobType: 'intern',
          workingRights: ['aus_ctz', 'aus_perm_res'],
          wamRequirements: 'C',
        })
        .expect(403)
        .then((response) => response.body.id);
    });

    it("job cannot be approved if the jobID isn't valid (undefined)", function (done) {
      server
        .patch(`/job/undefined/approve`)
        .set('Authorization', this.adminToken)
        .expect(400)
        .end(function (_, res) {
          expect(res.status).to.equal(400);
          done();
        });
    });

    it("job cannot be approved if the jobID isn't valid (numeric)", function (done) {
      server
        .patch(`/job/9999999/approve`)
        .set('Authorization', this.adminToken)
        .expect(400)
        .end(function (_, res) {
          expect(res.status).to.equal(400);
          done();
        });
    });

    it("job cannot be approved if the jobID isn't valid (string)", function (done) {
      server
        .patch(`/job/thisOne/approve`)
        .set('Authorization', this.adminToken)
        .expect(400)
        .end(function (_, res) {
          expect(res.status).to.equal(400);
          done();
        });
    });

    it("job cannot be rejected if the jobID isn't valid (undefined)", function (done) {
      server
        .patch(`/job/undefined/reject`)
        .set('Authorization', this.adminToken)
        .expect(400)
        .end(function (_, res) {
          expect(res.status).to.equal(400);
          done();
        });
    });

    it("job cannot be rejected if the jobID isn't valid (numeric)", function (done) {
      server
        .patch(`/job/9999999/reject`)
        .set('Authorization', this.adminToken)
        .expect(400)
        .end(function (_, res) {
          expect(res.status).to.equal(400);
          done();
        });
    });

    it("job cannot be rejected if the jobID isn't valid (string)", function (done) {
      server
        .patch(`/job/thisOne/reject`)
        .set('Authorization', this.adminToken)
        .expect(400)
        .end(function (_, res) {
          expect(res.status).to.equal(400);
          done();
        });
    });

    it('job can be approved with valid jobID', function (done) {
      server
        .patch(`/job/${this.unverifiedApprovingJobID}/approve`)
        .set('Authorization', this.adminToken)
        .expect(400)
        .end(function (_, res) {
          expect(res.status).to.equal(400);
          done();
        });
    });

    it('job cannot be re-approved with valid jobID', function (done) {
      server
        .patch(`/job/${this.unverifiedApprovingJobID}/approve`)
        .set('Authorization', this.adminToken)
        .expect(400)
        .end(function (_, res) {
          expect(res.status).to.equal(400);
          done();
        });
    });

    it('job can be rejected with valid jobID', function (done) {
      server
        .patch(`/job/${this.unverifiedRejectingJobID}/reject`)
        .set('Authorization', this.adminToken)
        .expect(400)
        .end(function (_, res) {
          expect(res.status).to.equal(400);
          done();
        });
    });

    it('job cannot be re-rejectd with valid jobID', function (done) {
      server
        .patch(`/job/${this.unverifiedRejectingJobID}/reject`)
        .set('Authorization', this.adminToken)
        .expect(400)
        .end(function (_, res) {
          expect(res.status).to.equal(400);
          done();
        });
    });

    describe('listing pending jobs', () => {
      it('fail to get pending jobs while unauthenticated', function (done) {
        server
          .get(`/admin/jobs/pending`)
          .expect(401)
          .end(function (_, res) {
            expect(res.status).to.equal(401);
            done();
          });
      });

      it('fail to get pending jobs while authenticated as a student', function (done) {
        server
          .get(`/admin/jobs/pending`)
          .set('Authorization', this.studentToken)
          .expect(401)
          .end(function (_, res) {
            expect(res.status).to.equal(401);
            done();
          });
      });

      it('fail to get pending jobs while authenticated as a company', function (done) {
        server
          .get(`/admin/jobs/pending`)
          .set('Authorization', this.unverifiedCompanyToken)
          .expect(401)
          .end(function (_, res) {
            expect(res.status).to.equal(401);
            done();
          });
      });

      it('succeeds getting pending jobs while authenticated as an admin', function (done) {
        server
          .get(`/admin/jobs/pending`)
          .set('Authorization', this.adminToken)
          .expect(200)
          .end(function (_, res) {
            expect(res.status).to.equal(200);
            done();
          });
      });
    });
  });

  describe('managing job requests with verified company', () => {
    before(async function () {
      // login as a sutdent
      this.studentToken = await server
        .post('/authenticate/student')
        .send({ zID: 'literally', password: 'anything' })
        .then((response) => response.body.token);
      // login as a company
      const newCompanyCredentials = {
        username: 'test@testing.com',
        password: 'testPassword',
        location: 'Sydney',
        name: 'Such Company, Huge Wow',
        logo: Buffer.from('test string', 'utf8').toString('base64'), // base64 encoded string
      };

      await server.put('/company').send(newCompanyCredentials).expect(200);

      this.verifiedCompanyToken = await server
        .post('/authenticate/company')
        .send({
          username: newCompanyCredentials.username,
          password: newCompanyCredentials.password,
        })
        .then((response) => response.body.token);

      // login as an admin
      this.adminToken = await server
        .post('/authenticate/admin')
        .send({ username: 'admin', password: 'incorrect pony plug paperclip' })
        .then((response) => response.body.token);

      // approve said company
      const pendingCompanies = await server
        .get('/admin/pending/companies')
        .set('Authorization', this.adminToken)
        .expect(200)
        .then((response) => response.body);

      const pendingCompany = pendingCompanies.pendingCompanyVerifications.find(
        (company) => company.company.name === newCompanyCredentials.name,
      );

      await server
        .patch(`/admin/company/${pendingCompany.id}/verify`)
        .set('Authorization', this.adminToken)
        .expect(200);

      // and create a sample job to approve
      this.verifiedApprovingJobID = await server
        .put('/jobs')
        .set('Authorization', this.verifiedCompanyToken)
        .send({
          role: 'some sample role title random random',
          description: 'sample role description',
          applicationLink: 'http://sample.application.link',
          expiry: getFutureDateValue(),
          isPaid: true,
          additionalInfo: '',
          jobMode: 'onsite',
          studentDemographic: ['penultimate', 'final_year'],
          jobType: 'intern',
          workingRights: ['aus_ctz', 'aus_perm_res'],
          wamRequirements: 'C',
        })
        .expect(200)
        .then((response) => response.body.id);

      // and create a sample job to reject
      this.verifiedRejectingJobID = await server
        .put('/jobs')
        .set('Authorization', this.verifiedCompanyToken)
        .send({
          role: "some sample role title that's rejectable one two three",
          description: 'sample role description',
          applicationLink: 'http://sample.application.link',
          expiry: getFutureDateValue(),
          isPaid: true,
          additionalInfo: '',
          jobMode: 'onsite',
          studentDemographic: ['penultimate', 'final_year'],
          jobType: 'intern',
          workingRights: ['aus_ctz', 'aus_perm_res'],
          wamRequirements: 'C',
        })
        .expect(200)
        .then((response) => response.body.id);
    });

    it("job cannot be approved if the jobID isn't valid (undefined)", function (done) {
      server
        .patch(`/job/undefined/approve`)
        .set('Authorization', this.adminToken)
        .expect(400)
        .end(function (_, res) {
          expect(res.status).to.equal(400);
          done();
        });
    });

    it("job cannot be approved if the jobID isn't valid (numeric)", function (done) {
      server
        .patch(`/job/9999999/approve`)
        .set('Authorization', this.adminToken)
        .expect(400)
        .end(function (_, res) {
          expect(res.status).to.equal(400);
          done();
        });
    });

    it("job cannot be approved if the jobID isn't valid (string)", function (done) {
      server
        .patch(`/job/thisOne/approve`)
        .set('Authorization', this.adminToken)
        .expect(400)
        .end(function (_, res) {
          expect(res.status).to.equal(400);
          done();
        });
    });

    it("job cannot be rejected if the jobID isn't valid (undefined)", function (done) {
      server
        .patch(`/job/undefined/reject`)
        .set('Authorization', this.adminToken)
        .expect(400)
        .end(function (_, res) {
          expect(res.status).to.equal(400);
          done();
        });
    });

    it("job cannot be rejected if the jobID isn't valid (numeric)", function (done) {
      server
        .patch(`/job/9999999/reject`)
        .set('Authorization', this.adminToken)
        .expect(400)
        .end(function (_, res) {
          expect(res.status).to.equal(400);
          done();
        });
    });

    it("job cannot be rejected if the jobID isn't valid (string)", function (done) {
      server
        .patch(`/job/thisOne/reject`)
        .set('Authorization', this.adminToken)
        .expect(400)
        .end(function (_, res) {
          expect(res.status).to.equal(400);
          done();
        });
    });

    it('job can be rejected with valid jobID', function (done) {
      server
        .patch(`/job/${this.verifiedRejectingJobID}/reject`)
        .set('Authorization', this.adminToken)
        .expect(200)
        .end(function (_, res) {
          expect(res.status).to.equal(200);
          done();
        });
    });

    it('job cannot be re-rejectd with valid jobID', function (done) {
      server
        .patch(`/job/${this.verifiedRejectingJobID}/reject`)
        .set('Authorization', this.adminToken)
        .expect(400)
        .end(function (_, res) {
          expect(res.status).to.equal(400);
          done();
        });
    });

    it('job can be approved with valid jobID', function (done) {
      server
        .patch(`/job/${this.verifiedApprovingJobID}/approve`)
        .set('Authorization', this.adminToken)
        .expect(200)
        .end(function (_, res) {
          expect(res.status).to.equal(200);
          done();
        });
    });

    it('job cannot be re-approved with valid jobID', function (done) {
      server
        .patch(`/job/${this.verifiedApprovingJobID}/approve`)
        .set('Authorization', this.adminToken)
        .expect(400)
        .end(function (_, res) {
          expect(res.status).to.equal(400);
          done();
        });
    });
  });

  describe('listing companies as an admin', () => {
    before(async function () {
      this.studentToken = await server
        .post('/authenticate/student')
        .send({ zID: 'literally', password: 'anything' })
        .then((response) => response.body.token);

      // login as a company
      this.companyToken = await server
        .post('/authenticate/company')
        .send({ username: 'test', password: 'test' })
        .then((response) => response.body.token);

      // login as an admin
      this.adminToken = await server
        .post('/authenticate/admin')
        .send({ username: 'admin', password: 'incorrect pony plug paperclip' })
        .then((response) => response.body.token);
    });

    it('companies cannot be listed when not logged in', function (done) {
      server
        .get(`/admin/companies`)
        .expect(401)
        .end(function (_, res) {
          expect(res.status).to.equal(401);
          done();
        });
    });

    it('companies cannot be listed when logged in as a student', function (done) {
      server
        .get(`/admin/companies`)
        .set('Authorization', this.studentToken)
        .expect(401)
        .end(function (_, res) {
          expect(res.status).to.equal(401);
          done();
        });
    });

    it('companies cannot be listed when logged in as a company', function (done) {
      server
        .get(`/admin/companies`)
        .set('Authorization', this.companyToken)
        .expect(401)
        .end(function (_, res) {
          expect(res.status).to.equal(401);
          done();
        });
    });

    it('companies are listen when requested by an admin', function (done) {
      server
        .get(`/admin/companies`)
        .set('Authorization', this.adminToken)
        .expect(200)
        .end(function (_, res) {
          expect(res.status).to.equal(200);
          done();
        });
    });
  });

  describe('create job post as a company while logged in as an admin', () => {
    before(async function () {
      this.studentToken = await server
        .post('/authenticate/student')
        .send({ zID: 'literally', password: 'anything' })
        .then((response) => response.body.token);

      // login as a company
      this.companyToken = await server
        .post('/authenticate/company')
        .send({ username: 'test', password: 'test' })
        .then((response) => response.body.token);

      // login as an admin
      this.adminToken = await server
        .post('/authenticate/admin')
        .send({ username: 'admin', password: 'incorrect pony plug paperclip' })
        .then((response) => response.body.token);

      const newCompanyCredentials = {
        username: 'testingagain@testing.com',
        password: 'testPassword',
        location: 'Sydney',
        name: 'Such Company, Huge Wow, Testing Wow',
        logo: Buffer.from('test string', 'utf8').toString('base64'), // base64 encoded string
      };

      await server.put('/company').send(newCompanyCredentials).expect(200);

      // approve said company
      const pendingCompanies = await server
        .get('/admin/pending/companies')
        .set('Authorization', this.adminToken)
        .expect(200)
        .then((response) => response.body);

      const pendingCompany = pendingCompanies.pendingCompanyVerifications.find(
        (company) => company.company.name === newCompanyCredentials.name,
      );

      this.companyID = pendingCompany.id;

      await server
        .patch(`/admin/company/${this.companyID}/verify`)
        .set('Authorization', this.adminToken)
        .expect(200);
    });

    it('creates a valid job using a valid admin account with a valid company id', function (done) {
      server
        .put(`/admin/company/${this.companyID}/jobs`)
        .set('Authorization', this.adminToken)
        .send({
          role: 'some generic SWE role',
          description: 'just doing some cool SWE things',
          applicationLink: 'https://some.application.link',
          expiry: getFutureDateValue(),
          isPaid: true,
          additionalInfo: '',
          jobMode: 'onsite',
          studentDemographic: ['penultimate', 'final_year'],
          jobType: 'intern',
          workingRights: ['aus_ctz', 'aus_perm_res'],
          wamRequirements: 'C',
        })
        .expect(200)
        .end(function (_, res) {
          expect(res.status).to.equal(200);
          done();
        });
    });

    it('fails to create a job using a valid admin account with an invalid company id', function (done) {
      server
        .put(`/admin/company/989898/jobs`)
        .set('Authorization', this.adminToken)
        .send({
          role: 'some generic SWE role',
          description: 'just doing some cool SWE things',
          applicationLink: 'https://some.application.link',
          expiry: getFutureDateValue(),
          isPaid: true,
          additionalInfo: '',
          jobMode: 'onsite',
          studentDemographic: ['penultimate', 'final_year'],
          jobType: 'intern',
          workingRights: ['aus_ctz', 'aus_perm_res'],
          wamRequirements: 'C',
        })
        .expect(400)
        .end(function (_, res) {
          expect(res.status).to.equal(400);
          done();
        });
    });

    it('fails to create a job using a valid admin account and valid company id with role field missing', function (done) {
      server
        .put(`/admin/company/${this.companyID}/jobs`)
        .set('Authorization', this.adminToken)
        .send({
          // role: "some generic SWE role",
          description: 'just doing some cool SWE things',
          applicationLink: 'https://some.application.link',
          expiry: getFutureDateValue(),
          isPaid: true,
          additionalInfo: '',
          jobMode: 'onsite',
          studentDemographic: ['penultimate', 'final_year'],
          jobType: 'intern',
          workingRights: ['aus_ctz', 'aus_perm_res'],
          wamRequirements: 'C',
        })
        .expect(400)
        .end(function (_, res) {
          expect(res.status).to.equal(400);
          done();
        });
    });

    it('fails to create a job using a valid admin account and valid company id with description field missing', function (done) {
      server
        .put(`/admin/company/${this.companyID}/jobs`)
        .set('Authorization', this.adminToken)
        .send({
          role: 'some generic SWE role',
          // description: "just doing some cool SWE things",
          applicationLink: 'https://some.application.link',
          expiry: getFutureDateValue(),
          isPaid: true,
          additionalInfo: '',
          jobMode: 'onsite',
          studentDemographic: ['penultimate', 'final_year'],
          jobType: 'intern',
          workingRights: ['aus_ctz', 'aus_perm_res'],
          wamRequirements: 'C',
        })
        .expect(400)
        .end(function (_, res) {
          expect(res.status).to.equal(400);
          done();
        });
    });

    it('fails to create a job using a valid admin account and valid company id with application link field missing', function (done) {
      server
        .put(`/admin/company/${this.companyID}/jobs`)
        .set('Authorization', this.adminToken)
        .send({
          role: 'some generic SWE role',
          description: 'just doing some cool SWE things',
          // applicationLink: "https://some.application.link",
          expiry: getFutureDateValue(),
          isPaid: true,
          additionalInfo: '',
          jobMode: 'onsite',
          studentDemographic: ['penultimate', 'final_year'],
          jobType: 'intern',
          workingRights: ['aus_ctz', 'aus_perm_res'],
          wamRequirements: 'C',
        })
        .expect(400)
        .end(function (_, res) {
          expect(res.status).to.equal(400);
          done();
        });
    });

    it('fails to create a job using a valid admin account and valid company id with expiry field missing', function (done) {
      server
        .put(`/admin/company/${this.companyID}/jobs`)
        .set('Authorization', this.adminToken)
        .send({
          role: 'some generic SWE role',
          description: 'just doing some cool SWE things',
          applicationLink: 'https://some.application.link',
          // expiry: getFutureDateValue(),
          isPaid: true,
          additionalInfo: '',
          jobMode: 'onsite',
          studentDemographic: ['penultimate', 'final_year'],
          jobType: 'intern',
          workingRights: ['aus_ctz', 'aus_perm_res'],
          wamRequirements: 'C',
        })
        .expect(400)
        .end(function (_, res) {
          expect(res.status).to.equal(400);
          done();
        });
    });

    it('fails to create a job using a valid admin account and valid company id with isPaid field missing', function (done) {
      server
        .put(`/admin/company/${this.companyID}/jobs`)
        .set('Authorization', this.adminToken)
        .send({
          role: 'some generic SWE role',
          description: 'just doing some cool SWE things',
          applicationLink: 'https://some.application.link',
          expiry: getFutureDateValue(),
          // isPaid: true,
          additionalInfo: '',
          jobMode: 'onsite',
          studentDemographic: ['penultimate', 'final_year'],
          jobType: 'intern',
          workingRights: ['aus_ctz', 'aus_perm_res'],
          wamRequirements: 'C',
        })
        .expect(400)
        .end(function (_, res) {
          expect(res.status).to.equal(400);
          done();
        });
    });

    it('fails to create a job using a valid admin account and valid company id with invalid jobMode', function (done) {
      server
        .put(`/admin/company/${this.companyID}/jobs`)
        .set('Authorization', this.adminToken)
        .send({
          role: 'some generic SWE role',
          description: 'just doing some cool SWE things',
          applicationLink: 'https://some.application.link',
          expiry: getFutureDateValue(),
          isPaid: true,
          additionalInfo: '',
          jobMode: 'onMars',
          studentDemographic: ['penultimate', 'final_year'],
          jobType: 'intern',
          workingRights: ['aus_ctz', 'aus_perm_res'],
          wamRequirements: 'C',
        })
        .expect(400)
        .end(function (_, res) {
          expect(res.status).to.equal(400);
          done();
        });
    });

    it('fails to create a job using a valid admin account and valid company id with invalid studentDemographic', function (done) {
      server
        .put(`/admin/company/${this.companyID}/jobs`)
        .set('Authorization', this.adminToken)
        .send({
          role: 'some generic SWE role',
          description: 'just doing some cool SWE things',
          applicationLink: 'https://some.application.link',
          expiry: getFutureDateValue(),
          isPaid: true,
          additionalInfo: '',
          jobMode: 'onsite',
          studentDemographic: 'senior software engineers',
          jobType: 'intern',
          workingRights: ['aus_ctz', 'aus_perm_res'],
          wamRequirements: 'C',
        })
        .expect(400)
        .end(function (_, res) {
          expect(res.status).to.equal(400);
          done();
        });
    });

    it('fails to create a job using a valid admin account and valid company id with invalid jobType', function (done) {
      server
        .put(`/admin/company/${this.companyID}/jobs`)
        .set('Authorization', this.adminToken)
        .send({
          role: 'some generic SWE role',
          description: 'just doing some cool SWE things',
          applicationLink: 'https://some.application.link',
          expiry: getFutureDateValue(),
          isPaid: true,
          additionalInfo: '',
          jobMode: 'onsite',
          studentDemographic: ['penultimate', 'final_year'],
          jobType: 'full time cto',
          workingRights: ['aus_ctz', 'aus_perm_res'],
          wamRequirements: 'C',
        })
        .expect(400)
        .end(function (_, res) {
          expect(res.status).to.equal(400);
          done();
        });
    });

    it('fails to create a job using a valid admin account and valid company id with invalid workingRights', function (done) {
      server
        .put(`/admin/company/${this.companyID}/jobs`)
        .set('Authorization', this.adminToken)
        .send({
          role: 'some generic SWE role',
          description: 'just doing some cool SWE things',
          applicationLink: 'https://some.application.link',
          expiry: getFutureDateValue(),
          isPaid: true,
          additionalInfo: '',
          jobMode: 'onsite',
          studentDemographic: ['penultimate', 'final_year'],
          jobType: 'intern',
          workingRights: ['aus_ctz', 'extra_terrestrials'],
          wamRequirements: 'C',
        })
        .expect(400)
        .end(function (_, res) {
          expect(res.status).to.equal(400);
          done();
        });
    });

    it('fails to create a job using a valid admin account and valid company id with invalid wamRequirements', function (done) {
      server
        .put(`/admin/company/${this.companyID}/jobs`)
        .set('Authorization', this.adminToken)
        .send({
          role: 'some generic SWE role',
          description: 'just doing some cool SWE things',
          applicationLink: 'https://some.application.link',
          expiry: getFutureDateValue(),
          isPaid: true,
          additionalInfo: '',
          jobMode: 'onsite',
          studentDemographic: ['penultimate', 'final_year'],
          jobType: 'intern',
          workingRights: ['aus_ctz', 'aus_perm_res'],
          wamRequirements: '99.95 ATAR',
        })
        .expect(400)
        .end(function (_, res) {
          expect(res.status).to.equal(400);
          done();
        });
    });

    it('fails to create a job using a valid admin account and valid company id with an out-of-date expiry field', function (done) {
      server
        .put(`/admin/company/${this.companyID}/jobs`)
        .set('Authorization', this.adminToken)
        .send({
          role: 'some generic SWE role',
          description: 'just doing some cool SWE things',
          applicationLink: 'https://some.application.link',
          expiry: new Date(2000, 1, 1).valueOf(),
          isPaid: true,
          additionalInfo: '',
          jobMode: 'onsite',
          studentDemographic: ['penultimate', 'final_year'],
          jobType: 'intern',
          workingRights: ['aus_ctz', 'aus_perm_res'],
          wamRequirements: 'C',
        })
        .expect(400)
        .end(function (_, res) {
          expect(res.status).to.equal(400);
          done();
        });
    });

    it('fails to create job using a valid student account with a valid company id', function (done) {
      server
        .put(`/admin/company/${this.companyID}/jobs`)
        .set('Authorization', this.studentToken)
        .send({
          role: 'some generic SWE role',
          description: 'just doing some cool SWE things',
          applicationLink: 'https://some.application.link',
          expiry: getFutureDateValue(),
          isPaid: true,
          additionalInfo: '',
          jobMode: 'onsite',
          studentDemographic: ['penultimate', 'final_year'],
          jobType: 'intern',
          workingRights: ['aus_ctz', 'aus_perm_res'],
          wamRequirements: 'C',
        })
        .expect(401)
        .end(function (_, res) {
          expect(res.status).to.equal(401);
          done();
        });
    });

    it('fails to create job using a valid company account with a valid company id', function (done) {
      server
        .put(`/admin/company/${this.companyID}/jobs`)
        .set('Authorization', this.companyToken)
        .send({
          role: 'some generic SWE role',
          description: 'just doing some cool SWE things',
          applicationLink: 'https://some.application.link',
          expiry: getFutureDateValue(),
          isPaid: true,
          additionalInfo: '',
          jobMode: 'onsite',
          studentDemographic: ['penultimate', 'final_year'],
          jobType: 'intern',
          workingRights: ['aus_ctz', 'aus_perm_res'],
          wamRequirements: 'C',
        })
        .expect(401)
        .end(function (_, res) {
          expect(res.status).to.equal(401);
          done();
        });
    });
  });

  describe('retrieving the number of verified registered companies', () => {
    before(async function () {
      // login as a student
      this.studentToken = await server
        .post('/authenticate/student')
        .send({ zID: 'literally', password: 'anything' })
        .then((response) => response.body.token);

      // login as a verified company
      this.companyToken1 = await server
        .post('/authenticate/company')
        .send({ username: 'test', password: 'test' })
        .then((response) => response.body.token);

      // login as a non verified company
      this.companyToken2 = await server
        .post('/authenticate/company')
        .send({ username: 'test2', password: 'test2' })
        .then((response) => response.body.token);

      // login as an admin
      this.adminToken = await server
        .post('/authenticate/admin')
        .send({ username: 'admin', password: 'incorrect pony plug paperclip' })
        .then((response) => response.body.token);
    });

    it('result cannot be retrieved using a student account', function (done) {
      server
        .get('/company/stats/verifiedCompanies')
        .set('Authorization', this.studentToken)
        .expect(401)
        .end(function (_, res) {
          expect(res.status).to.equal(401);
          done();
        });
    });

    it('result cannot be retrieved using a verfied company account', function (done) {
      server
        .get('/company/stats/verifiedCompanies')
        .set('Authorization', this.companyToken1)
        .expect(401)
        .end(function (_, res) {
          expect(res.status).to.equal(401);
          done();
        });
    });

    it('result cannot be retrieved using an unverified company account', function (done) {
      server
        .get('/company/stats/verifiedCompanies')
        .set('Authorization', this.companyToken2)
        .expect(401)
        .end(function (_, res) {
          expect(res.status).to.equal(401);
          done();
        });
    });

    it('result successfully retrieved using an admin account', function (done) {
      server
        .get('/company/stats/verifiedCompanies')
        .set('Authorization', this.adminToken)
        .expect(200)
        .end(function (_, res) {
          expect(res.status).to.equal(200);
          // prior to this test running, there is only guarantee that one verified company
          // will have been created (dev.ts)
          expect(res.body.num).to.be.at.least(1);
          done();
        });
    });
  });

  describe('retrive the number of approved jobs in a year', () => {
    before(async function () {
      // login as a student
      this.studentToken = await server
        .post('/authenticate/student')
        .send({ zID: 'literally', password: 'anything' })
        .then((response) => response.body.token);

      // login as a verified company
      this.companyToken1 = await server
        .post('/authenticate/company')
        .send({ username: 'test', password: 'test' })
        .then((response) => response.body.token);

      // login as a non verified company
      this.companyToken2 = await server
        .post('/authenticate/company')
        .send({ username: 'test2', password: 'test2' })
        .then((response) => response.body.token);

      // login as an admin
      this.adminToken = await server
        .post('/authenticate/admin')
        .send({ username: 'admin', password: 'incorrect pony plug paperclip' })
        .then((response) => response.body.token);

      // remove job 8
      await server.delete('/company/job/8').set('Authorization', this.companyToken1).expect(200);
    });

    it('result cannot be retrieved using a student account', function (done) {
      server
        .get('/job/stats/approvedJobPosts/2022')
        .set('Authorization', this.studentToken)
        .expect(401)
        .end(function (_, res) {
          expect(res.status).to.equal(401);
          done();
        });
    });

    it('result cannot be retrieved using a verfied company account', function (done) {
      server
        .get('/job/stats/approvedJobPosts/2022')
        .set('Authorization', this.companyToken1)
        .expect(401)
        .end(function (_, res) {
          expect(res.status).to.equal(401);
          done();
        });
    });

    it('result cannot be retrieved using an unverified company account', function (done) {
      server
        .get('/job/stats/approvedJobPosts/2022')
        .set('Authorization', this.companyToken2)
        .expect(401)
        .end(function (_, res) {
          expect(res.status).to.equal(401);
          done();
        });
    });

    it('successfully retrives the one remaining verified job from 1999', function (done) {
      server
        .get('/job/stats/approvedJobPosts/1999')
        .set('Authorization', this.adminToken)
        .expect(200)
        .end(function (_, res) {
          expect(res.status).to.equal(200);
          expect(res.body.numJobPosts).to.equal(1);
          done();
        });
    });

    it('successfully retrives the number of approved jobs from dev.ts', function (done) {
      server
        .get('/job/stats/approvedJobPosts/2000')
        .set('Authorization', this.adminToken)
        .expect(200)
        .end(function (_, res) {
          expect(res.status).to.equal(200);
          expect(res.body.numJobPosts).to.equal(7);
          done();
        });
    });
  });

  describe('test retrieving all hidden jobs in the system as an admini', () => {
    before(async function () {
      // login as a student
      this.studentToken = await server
        .post('/authenticate/student')
        .send({ zID: 'literally', password: 'anything' })
        .then((response) => response.body.token);

      // login as a verified company
      this.companyToken1 = await server
        .post('/authenticate/company')
        .send({ username: 'test3', password: 'test3' })
        .then((response) => response.body.token);

      // login as an admin
      this.adminToken = await server
        .post('/authenticate/admin')
        .send({ username: 'admin', password: 'incorrect pony plug paperclip' })
        .then((response) => response.body.token);
    });

    it('fails to retrieve hidden jobs using a student token', function (done) {
      server
        .get('/job/admin/hidden')
        .set('Authorization', this.studentToken)
        .expect(401)
        .end(function (_, res) {
          expect(res.status).to.equal(401);
          done();
        });
    });

    it('fails to retrive hidden jobs using a company token', function (done) {
      server
        .get('/job/admin/hidden')
        .set('Authorization', this.companyToken1)
        .expect(401)
        .end(function (_, res) {
          expect(res.status).to.equal(401);
          done();
        });
    });

    it('successfully retrieves hidden jobs using an admin token', function (done) {
      server
        .get('/job/admin/hidden')
        .set('Authorization', this.adminToken)
        .expect(200)
        .end(function (_, res) {
          expect(res.status).to.equal(200);
          done();
        });
    });
  });

  describe('unverifying previously-verified company accounts', () => {
    before(async function () {
      // login as a student
      this.studentToken = await server
        .post('/authenticate/student')
        .send({ zID: 'literally', password: 'anything' })
        .then((response) => response.body.token);

      // login as an admin
      this.adminToken = await server
        .post('/authenticate/admin')
        .send({ username: 'admin', password: 'incorrect pony plug paperclip' })
        .then((response) => response.body.token);

      const newCompanyCredentials = {
        username: 'testingoncemore@testing.com',
        password: 'testPassword',
        location: 'Sydney',
        name: 'Test Test COmpany',
        logo: Buffer.from('test string', 'utf8').toString('base64'), // base64 encoded string
      };

      await server.put('/company').send(newCompanyCredentials).expect(200);

      // approve said company
      const pendingCompanies = await server
        .get('/admin/pending/companies')
        .set('Authorization', this.adminToken)
        .expect(200)
        .then((response) => response.body);

      const pendingCompany = pendingCompanies.pendingCompanyVerifications.find(
        (company) => company.company.name === newCompanyCredentials.name,
      );

      this.companyID = pendingCompany.id;

      await server
        .patch(`/admin/company/${this.companyID}/verify`)
        .set('Authorization', this.adminToken)
        .expect(200);

      // login as a verified company
      this.companyToken = await server
        .post('/authenticate/company')
        .send({ username: 'testingoncemore@testing.com', password: 'testPassword' })
        .then((response) => response.body.token);

      // Add job to company and approve
      this.jobID = await server
        .put('/jobs')
        .set('Authorization', this.companyToken)
        .send({
          role: 'sample role title',
          description: 'sample role description',
          applicationLink: 'http://sample.application.link',
          expiry: getFutureDateValue(),
          isPaid: true,
          additionalInfo: '',
          jobMode: 'onsite',
          studentDemographic: ['penultimate', 'final_year'],
          jobType: 'intern',
          workingRights: ['aus_ctz', 'aus_perm_res'],
          wamRequirements: 'C',
        })
        .expect(200)
        .then((response) => response.body.id);

      server.patch(`/job/${this.jobID}/approve`).set('Authorization', this.adminToken).expect(200);
    });

    it('fails to unverify company using student token', function (done) {
      server
        .patch(`/admin/company/${this.companyID}/unverify`)
        .set('Authorization', this.studentToken)
        .expect(401)
        .end(function (_, res) {
          expect(res.status).to.equal(401);
          done();
        });
    });

    it('fails to unverify company using company token', function (done) {
      server
        .patch(`/admin/company/${this.companyID}/unverify`)
        .set('Authorization', this.companyToken)
        .expect(401)
        .end(function (_, res) {
          expect(res.status).to.equal(401);
          done();
        });
    });

    it('successfully unverifies company using admin token', function (done) {
      server
        .patch(`/admin/company/${this.companyID}/unverify`)
        .set('Authorization', this.adminToken)
        .expect(200)
        .end(function (_, res) {
          expect(res.status).to.equal(200);
          done();
        });
    });

    it('fails to unverify previously-unverified company', function (done) {
      // Unverify company
      server
        .patch(`/admin/company/${this.companyID}/unverify`)
        .set('Authorization', this.adminToken)
        .expect(200);

      // Attempt to re-unverify company
      server
        .patch(`/admin/company/${this.companyID}/unverify`)
        .set('Authorization', this.adminToken)
        .expect(400)
        .end(function (_, res) {
          expect(res.status).to.equal(400);
          done();
        });
    });

    it('fails to unverify company due to invalid company account id', function (done) {
      server
        .patch('/admin/company/9999/unverify')
        .set('Authorization', this.adminToken)
        .expect(400)
        .end(function (_, res) {
          expect(res.status).to.equal(400);
          done();
        });
    });

    it('check jobs associated with company are also unapproved', function (done) {
      server
        .patch(`/admin/company/${this.companyID}/unverify`)
        .set('Authorization', this.adminToken)
        .expect(200);

      server
        .get(`/company/${this.companyID}/jobs`)
        .set('Authorization', this.studentToken)
        .expect(200)
        .end(function (_, res) {
          expect(res.status).to.equal(200);
          expect(res.body.companyJobs.length).to.equal(0);
          done();
        });
    });
  });

  describe('delete jobs on behalf of a company', () => {
    before(async function () {
      // login as a student
      this.studentToken = await server
        .post('/authenticate/student')
        .send({ zID: 'literally', password: 'anything' })
        .then((response) => response.body.token);
      // login as an admin
      this.adminToken = await server
        .post('/authenticate/admin')
        .send({ username: 'admin-1', password: 'admin' })
        .then((response) => response.body.token);

      const newCompanyCredentials = {
        location: 'Sydeny',
        name: 'Projects Incorporated',
        username: 'poggers',
        password: 'password',
        logo: 'xhagkjgfkhdjkg',
      };

      await server.put('/company').send(newCompanyCredentials).expect(200);

      // approve said company
      const pendingCompanies = await server
        .get('/admin/pending/companies')
        .set('Authorization', this.adminToken)
        .expect(200)
        .then((response) => response.body);

      const pendingCompany = pendingCompanies.pendingCompanyVerifications.find(
        (company) => company.company.name === newCompanyCredentials.name,
      );

      this.companyID = pendingCompany.id;

      await server
        .patch(`/admin/company/${this.companyID}/verify`)
        .set('Authorization', this.adminToken)
        .expect(200);

      // login as a verified company
      this.companyToken = await server
        .post('/authenticate/company')
        .send({ username: 'poggers', password: 'password' })
        .then((response) => response.body.token);

      // Add job to company and approve
      this.jobID = await server
        .put('/jobs')
        .set('Authorization', this.companyToken)
        .send({
          role: 'sample role title',
          description: 'sample role description',
          applicationLink: 'http://sample.application.link',
          expiry: getFutureDateValue(),
          isPaid: true,
          additionalInfo: '',
          jobMode: 'onsite',
          studentDemographic: ['penultimate', 'final_year'],
          jobType: 'intern',
          workingRights: ['aus_ctz'],
          wamRequirements: 'C',
        })
        .expect(200)
        .then((response) => response.body.id);
      await server
        .patch(`/job/${this.jobID}/approve`)
        .set('Authorization', this.adminToken)
        .expect(200);
      await server.get(`/job/${this.jobID}`).set('Authorization', this.studentToken).expect(200);
    });

    it('fail to delete jobs while unauthenticated', function (done) {
      server
        .delete(`/admin/jobs/${this.jobID}`)
        .expect(401)
        .end(function (_, res) {
          expect(res.status).to.equal(401);
          done();
        });
    });

    it('fail to delete jobs while authenticated as a student', function (done) {
      server
        .delete(`/admin/jobs/${this.jobID}`)
        .set('Authorization', this.studentToken)
        .expect(401)
        .end(function (_, res) {
          expect(res.status).to.equal(401);
          done();
        });
    });

    it('fail to delete jobs while authenticated as a company in the admin side', function (done) {
      server
        .delete(`/admin/jobs/${this.jobID}`)
        .set('Authorization', this.companyToken)
        .expect(401)
        .end(function (_, res) {
          expect(res.status).to.equal(401);
          done();
        });
    });

    it('fails to delete jobs due to invalid job id', function (done) {
      server
        .delete('/admin/jobs/9999')
        .set('Authorization', this.adminToken)
        .expect(400)
        .end(function (_, res) {
          expect(res.status).to.equal(400);
          done();
        });
    });

    it("successfully delete jobs while authenticated as an admin and verify the job deletion from the student's perspective", function (done) {
      const self = this;

      server
        .get(`/job/${this.jobID}`)
        .set('Authorization', this.studentToken)
        .expect(200)
        .end(function (err, res) {
          if (err) return done(err);

          const job = res.body.job;
          expect(job).not.to.be.null;

          // delete the job as an admin
          server
            .delete(`/admin/jobs/${self.jobID}`)
            .set('Authorization', self.adminToken)
            .expect(200)
            .end(function (err, res) {
              if (err) return done(err);

              expect(res.status).to.equal(200);

              // verify the job is deleted
              server
                .get(`/job/${self.jobID}`)
                .set('Authorization', self.studentToken)
                .expect(200)
                .end(function (err, res) {
                  if (err) return done(err);
                  expect(res.body.job).to.be.null;
                  done();
                });
            });
        });
    });
  });

  describe("create job post as a unofficial company while logged in as an admin", () => {
    before( async function() {
      this.studentToken = await server
      .post("/authenticate/student")
      .send({ zID: "literally", password: "anything" })
      .then(response => response.body.token);

      // login as an admin
      this.adminToken = await server
      .post("/authenticate/admin")
      .send({ username: "admin", password: "incorrect pony plug paperclip" })
      .then(response => response.body.token);

      const newCompanyCredentials = {
        location: "Sydney",
        name: "Some Unofficial Company Name",
        logo: Buffer.from("test string", 'utf8').toString('base64'),   // base64 encoded string
      };

      await server
      .put("/admin/company")
      .send(newCompanyCredentials)
      .expect(200);


      const companies = await server
      .get("/admin/companies")
      .set('Authorization', this.adminToken)
      .expect(200)
      .then(response => response.body);

      const pendingCompany = companies.companies.find((company) => company.name === newCompanyCredentials.name);
      this.companyID = pendingCompany.id;
      
    });

    it(
      "creates a valid job using a valid admin account with a valid unofficial company id",
      function (done) {
        server
        .put(`/admin/company/${this.companyID}/jobs`)
        .set('Authorization', this.adminToken)
        .send({
          role: "some role",
          description: "some role description",
          applicationLink: "https://some.application.link",
          expiry: getFutureDateValue(),
          isPaid: true,
          additionalInfo: "",
          jobMode: "onsite",
          studentDemographic: ["penultimate", "final_year"],
          jobType: "intern",
          workingRights: ["aus_ctz", "aus_perm_res"],
          wamRequirements: "C"
        })
        .expect(200)
        .end( function(_, res) {
          expect(res.status).to.equal(200);
          done();
        });
      }
    );
<<<<<<< HEAD

=======
  });

  describe("create job post as a unofficial company while logged in as an admin", () => {
    before( async function() {
      this.studentToken = await server
      .post("/authenticate/student")
      .send({ zID: "literally", password: "anything" })
      .then(response => response.body.token);

      // login as an admin
      this.adminToken = await server
      .post("/authenticate/admin")
      .send({ username: "admin", password: "incorrect pony plug paperclip" })
      .then(response => response.body.token);

      const newCompanyCredentials = {
        location: "Sydney",
        name: "Some Unofficial Company Name",
        logo: Buffer.from("test string", 'utf8').toString('base64'),   // base64 encoded string
      };

      await server
      .put("/admin/company")
      .send(newCompanyCredentials)
      .expect(200);


      const companies = await server
      .get("/admin/companies")
      .set('Authorization', this.adminToken)
      .expect(200)
      .then(response => response.body);

      const pendingCompany = companies.companies.find((company) => company.name === newCompanyCredentials.name);
      this.companyID = pendingCompany.id;
      
    });

    it(
      "creates a valid job using a valid admin account with a valid unofficial company id",
      function (done) {
        server
        .put(`/admin/company/${this.companyID}/jobs`)
        .set('Authorization', this.adminToken)
        .send({
          role: "some role",
          description: "some role description",
          applicationLink: "https://some.application.link",
          expiry: getFutureDateValue(),
          isPaid: true,
          additionalInfo: "",
          jobMode: "onsite",
          studentDemographic: ["penultimate", "final_year"],
          jobType: "intern",
          workingRights: ["aus_ctz", "aus_perm_res"],
          wamRequirements: "C"
        })
        .expect(200)
        .end( function(_, res) {
          expect(res.status).to.equal(200);
          done();
        });
      }
    );

>>>>>>> c5a0c740
    it(
      "fails to add unofficial company when name already exists",
      function (done) {
        server
        .put("/admin/company")
        .send(
          {
            location: "Canberra",
            name: "Some Unofficial Company Name",
            logo: Buffer.from("test string", 'utf8').toString('base64'),
          }
        )
        .expect(409)
        .end( function(_, res) {
          expect(res.status).to.equal(409);
          done();
        });
      }
    );
  }); 
});<|MERGE_RESOLUTION|>--- conflicted
+++ resolved
@@ -1595,75 +1595,7 @@
         });
       }
     );
-<<<<<<< HEAD
-
-=======
-  });
-
-  describe("create job post as a unofficial company while logged in as an admin", () => {
-    before( async function() {
-      this.studentToken = await server
-      .post("/authenticate/student")
-      .send({ zID: "literally", password: "anything" })
-      .then(response => response.body.token);
-
-      // login as an admin
-      this.adminToken = await server
-      .post("/authenticate/admin")
-      .send({ username: "admin", password: "incorrect pony plug paperclip" })
-      .then(response => response.body.token);
-
-      const newCompanyCredentials = {
-        location: "Sydney",
-        name: "Some Unofficial Company Name",
-        logo: Buffer.from("test string", 'utf8').toString('base64'),   // base64 encoded string
-      };
-
-      await server
-      .put("/admin/company")
-      .send(newCompanyCredentials)
-      .expect(200);
-
-
-      const companies = await server
-      .get("/admin/companies")
-      .set('Authorization', this.adminToken)
-      .expect(200)
-      .then(response => response.body);
-
-      const pendingCompany = companies.companies.find((company) => company.name === newCompanyCredentials.name);
-      this.companyID = pendingCompany.id;
-      
-    });
-
-    it(
-      "creates a valid job using a valid admin account with a valid unofficial company id",
-      function (done) {
-        server
-        .put(`/admin/company/${this.companyID}/jobs`)
-        .set('Authorization', this.adminToken)
-        .send({
-          role: "some role",
-          description: "some role description",
-          applicationLink: "https://some.application.link",
-          expiry: getFutureDateValue(),
-          isPaid: true,
-          additionalInfo: "",
-          jobMode: "onsite",
-          studentDemographic: ["penultimate", "final_year"],
-          jobType: "intern",
-          workingRights: ["aus_ctz", "aus_perm_res"],
-          wamRequirements: "C"
-        })
-        .expect(200)
-        .end( function(_, res) {
-          expect(res.status).to.equal(200);
-          done();
-        });
-      }
-    );
-
->>>>>>> c5a0c740
+
     it(
       "fails to add unofficial company when name already exists",
       function (done) {
@@ -1684,4 +1616,88 @@
       }
     );
   }); 
-});+});
+
+  describe("create job post as a unofficial company while logged in as an admin", () => {
+    before( async function() {
+      this.studentToken = await server
+      .post("/authenticate/student")
+      .send({ zID: "literally", password: "anything" })
+      .then(response => response.body.token);
+
+      // login as an admin
+      this.adminToken = await server
+      .post("/authenticate/admin")
+      .send({ username: "admin", password: "incorrect pony plug paperclip" })
+      .then(response => response.body.token);
+
+      const newCompanyCredentials = {
+        location: "Sydney",
+        name: "Some Unofficial Company Name",
+        logo: Buffer.from("test string", 'utf8').toString('base64'),   // base64 encoded string
+      };
+
+      await server
+      .put("/admin/company")
+      .send(newCompanyCredentials)
+      .expect(200);
+
+
+      const companies = await server
+      .get("/admin/companies")
+      .set('Authorization', this.adminToken)
+      .expect(200)
+      .then(response => response.body);
+
+      const pendingCompany = companies.companies.find((company) => company.name === newCompanyCredentials.name);
+      this.companyID = pendingCompany.id;
+      
+    });
+
+    it(
+      "creates a valid job using a valid admin account with a valid unofficial company id",
+      function (done) {
+        server
+        .put(`/admin/company/${this.companyID}/jobs`)
+        .set('Authorization', this.adminToken)
+        .send({
+          role: "some role",
+          description: "some role description",
+          applicationLink: "https://some.application.link",
+          expiry: getFutureDateValue(),
+          isPaid: true,
+          additionalInfo: "",
+          jobMode: "onsite",
+          studentDemographic: ["penultimate", "final_year"],
+          jobType: "intern",
+          workingRights: ["aus_ctz", "aus_perm_res"],
+          wamRequirements: "C"
+        })
+        .expect(200)
+        .end( function(_, res) {
+          expect(res.status).to.equal(200);
+          done();
+        });
+      }
+    );
+
+    it(
+      "fails to add unofficial company when name already exists",
+      function (done) {
+        server
+        .put("/admin/company")
+        .send(
+          {
+            location: "Canberra",
+            name: "Some Unofficial Company Name",
+            logo: Buffer.from("test string", 'utf8').toString('base64'),
+          }
+        )
+        .expect(409)
+        .end( function(_, res) {
+          expect(res.status).to.equal(409);
+          done();
+        });
+      }
+    );
+  }); 