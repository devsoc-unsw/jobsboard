--- conflicted
+++ resolved
@@ -11,7 +11,6 @@
   public role: string;
 
   @Column({
-<<<<<<< HEAD
     type: "enum",
     enum: JobMode,
     default: JobMode.Onsite
@@ -47,16 +46,13 @@
   public wamRequirements: WamRequirements;
 
   @Column({
-    type: "longtext",
+    type: "text",
     default: ""
   })
   public additionalInfo: string;
 
   @Column({
-    type: "longtext"
-=======
     type: "text"
->>>>>>> 9f2bdb7e
   })
   public description: string;
 
