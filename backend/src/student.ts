import { Response, NextFunction } from 'express';
import Fuse from 'fuse.js';
import { StatusCodes } from 'http-status-codes';
import { AppDataSource } from './config';
import Job from './entity/job';
import Student from './entity/student';
import StudentProfile from './entity/student_profile';
import Helpers, { IResponseWithStatus } from './helpers';
import { Logger, LogModule } from './logging';

import {
  JobMode,
  StudentDemographic,
  JobType,
  WorkingRights,
  WamRequirements,
} from './types/job-field';

import {
  StudentPaginatedJobsRequest,
  StudentGetJobRequest,
  StudentFeaturedJobsRequest,
  SearchJobRequest,
<<<<<<< HEAD
  StudentBase,
  StudentGetProfileRequest,
} from './interfaces/interfaces';
=======
} from './types/request';
>>>>>>> 48bd6b5c

const LM = new LogModule('STUDENT');

const paginatedJobLimit = 10;

const MapJobsToObjects = (jobs: Job[]) => jobs.map((job: Job) => {
  const newCompany: {
    name: string;
    description: string;
    location: string;
  } = {
    name: job.company.name,
    description: job.company.description,
    location: job.company.location,
  };

  const newJob: {
    applicationLink: string;
    company: typeof newCompany;
    description: string;
    role: string;
    id: number;
    mode: JobMode;
    studentDemographic: StudentDemographic[];
    jobType: JobType;
    workingRights: WorkingRights[];
    additionalInfo: string;
    wamRequirements: WamRequirements;
    isPaid: boolean;
  } = {
    applicationLink: job.applicationLink,
    company: newCompany,
    description: job.description,
    role: job.role,
    id: job.id,
    mode: job.mode,
    studentDemographic: job.studentDemographic,
    jobType: job.jobType,
    workingRights: job.workingRights,
    additionalInfo: job.additionalInfo,
    wamRequirements: job.wamRequirements,
    isPaid: job.isPaid,
  };

  return newJob;
});

export default class StudentFunctions {
  public static async GetPaginatedJobs(
    this: void,
    req: StudentPaginatedJobsRequest,
    res: Response,
    next: NextFunction,
  ) {
    await Helpers.catchAndLogError(
      res,
      async (): Promise<IResponseWithStatus> => {
        const { offset } = req.params;
        Logger.Info(LM, `STUDENT=${req.studentZID} getting paginated jobs with OFFSET=${offset}`);
        Helpers.requireParameters(offset);

        const jobs = await AppDataSource.getRepository(Job)
          .createQueryBuilder('job')
          .innerJoinAndSelect('job.company', 'company')
          .where('job.approved = :approved', { approved: true })
          .andWhere('job.hidden = :hidden', { hidden: false })
          .andWhere('job.deleted = :deleted', { deleted: false })
          .andWhere('job.expiry > :expiry', { expiry: new Date() })
          .take(paginatedJobLimit)
          .skip(parseInt(offset, 10))
          .orderBy('job.expiry', 'ASC')
          .getMany();

        const fixedJobs = MapJobsToObjects(jobs);

        return {
          status: StatusCodes.OK,
          msg: { jobs: fixedJobs },
        };
      },
      () => ({
        status: StatusCodes.BAD_REQUEST,
        msg: { token: req.newJbToken },
      }),
      next,
    );
  }

  public static async GetJob(
    this: void,
    req: StudentGetJobRequest,
    res: Response,
    next: NextFunction,
  ) {
    await Helpers.catchAndLogError(
      res,
      async (): Promise<IResponseWithStatus> => {
        Logger.Info(LM, `STUDENT=${req.studentZID} getting individual JOB=${req.params.jobID}`);
        Helpers.requireParameters(req.params.jobID);
        const jobInfo: Job = await AppDataSource.getRepository(Job)
          .createQueryBuilder()
          .select([
            'company.name',
            'company.location',
            'company.description',
            'Job.id',
            'Job.role',
            'Job.description',
            'Job.applicationLink',
            'Job.mode',
            'Job.studentDemographic',
            'Job.jobType',
            'Job.workingRights',
            'Job.additionalInfo',
            'Job.wamRequirements',
            'Job.isPaid',
            'Job.expiry',
          ])
          .leftJoinAndSelect('Job.company', 'company')
          .where('Job.approved = :approved', { approved: true })
          .andWhere('Job.id = :id', { id: parseInt(req.params.jobID, 10) })
          .andWhere('Job.deleted = :deleted', { deleted: false })
          .getOne();

        return {
          status: StatusCodes.OK,
          msg: { token: req.newJbToken, job: jobInfo },
        };
      },
      () => ({
        status: StatusCodes.BAD_REQUEST,
        msg: { token: req.newJbToken },
      }),
      next,
    );
  }

  public static async GetFeaturedJobs(
    this: void,
    req: StudentFeaturedJobsRequest,
    res: Response,
    next: NextFunction,
  ) {
    await Helpers.catchAndLogError(
      res,
      async (): Promise<IResponseWithStatus> => {
        Logger.Info(LM, 'Attempting to get featured jobs');

        let jobs = await AppDataSource.getRepository(Job)
          .createQueryBuilder()
          .select([
            'company.logo',
            'Job.id',
            'Job.role',
            'Job.description',
            'Job.workingRights',
            'Job.applicationLink',
          ])
          .leftJoinAndSelect('Job.company', 'company')
          .where('Job.approved = :approved', { approved: true })
          .andWhere('Job.expiry > :expiry', { expiry: new Date() })
          .andWhere('Job.hidden = :hidden', { hidden: false })
          .getMany();

        // check if there are enough jobs to feature
        if (jobs.length >= 4) {
          jobs = jobs.slice(0, 4);
        } else {
          jobs = jobs.slice(0, jobs.length);
        }

        const featuredJobs = jobs.map((job: Job) => {
          if (job === null) {
            return null;
          }
          const newJob: {
            id: number;
            logo: string;
            role: string;
            description: string;
            workingRights: WorkingRights[];
            applicationLink: string;
            company: string;
          } = {
            id: job.id,
            logo: job.company.logo ? job.company.logo.toString() : null,
            role: job.role,
            description: job.description,
            workingRights: job.workingRights,
            applicationLink: job.applicationLink,
            company: job.company.name,
          };
          return newJob;
        });

        return {
          status: StatusCodes.OK,
          msg: { token: req.newJbToken, featuredJobs },
        };
      },
      () => ({
        status: StatusCodes.BAD_REQUEST,
        msg: { token: req.newJbToken },
      }),
      next,
    );
  }

  public static async SearchJobs(
    this: void,
    req: SearchJobRequest,
    res: Response,
    next: NextFunction,
  ) {
    await Helpers.catchAndLogError(
      res,
      async () => {
        Helpers.requireParameters(req.params.queryString);
        Logger.Info(
          LM,
          `STUDENT=${req.studentZID} attempting to search for jobs with QUERYSTRING=${req.params.queryString}`,
        );
        const { queryString } = req.params;

        const allJobs = await AppDataSource.getRepository(Job)
          .createQueryBuilder()
          .select([
            'company.name',
            'company.location',
            'company.description',
            'Job.id',
            'Job.role',
            'Job.description',
            'Job.applicationLink',
            'Job.mode',
            'Job.studentDemographic',
            'Job.jobType',
            'Job.workingRights',
            'Job.additionalInfo',
            'Job.wamRequirements',
            'Job.isPaid',
            'Job.expiry',
          ])
          .leftJoinAndSelect('Job.company', 'company')
          .where('Job.approved = :approved', { approved: true })
          .andWhere('Job.deleted = :deleted', { deleted: false })
          .andWhere('Job.hidden = :hidden', { hidden: false })
          .andWhere('Job.expiry > :expiry', { expiry: new Date() })
          .getMany();

        const fixedJobs = MapJobsToObjects(allJobs);
        const options = {
          // weight of keys are normalised back to [0, 1]
          keys: [
            {
              name: 'company.name',
              weight: 4,
            },
            {
              name: 'role',
              weight: 3,
            },
            {
              name: 'mode',
              weight: 2,
            },
            {
              name: 'jobType',
              weight: 2,
            },
          ],
        };
        const fuseInstance = new Fuse(fixedJobs, options);
        const filteredResult = fuseInstance.search(queryString);

        return {
          status: StatusCodes.OK,
          msg: { token: req.newJbToken, searchResult: filteredResult },
        };
      },
      () => ({
        status: StatusCodes.BAD_REQUEST,
        msg: { token: req.newJbToken },
      }),
      next,
    );
  }

  public static async CreateStudent(
    this: void,
    req: StudentBase,
  ) {
    try {
      Logger.Info(LM, 'Attempting to create new student');

      const student: Student = new Student();
      student.zID = req.studentZID;
      student.latestValidToken = req.newJbToken;
      student.studentProfile = new StudentProfile();

      await AppDataSource.manager.save(student);
    } catch (error) {
      throw new Error(`Failed to create STUDENT=${req.studentZID}`);
    }
  }

  // Modelled after AuthenticateStudent
  public static async GetStudentProfile(
    this: void,
    req: StudentGetProfileRequest,
    res: Response,
    next: NextFunction,
  ) {
    await Helpers.catchAndLogError(
      res,
      async (): Promise<IResponseWithStatus> => {
        Logger.Info(LM, 'Attempting to get student profile');

        let studentProfile = await AppDataSource.getRepository(StudentProfile)
          .createQueryBuilder()
          .leftJoinAndSelect('StudentProfile.student', 'student')
          .where('student.zID = :zID', { zID: req.studentZID })
          .getOne();

        // If not exists, create new default
        if (studentProfile === null) {
          const student = await AppDataSource.getRepository(Student)
            .createQueryBuilder()
            .where('Student.zID = :zID', { zID: req.studentZID })
            .getOne();

          student.studentProfile = new StudentProfile();
          await AppDataSource.manager.save(student);

          studentProfile = student.studentProfile;
        }

        return {
          status: StatusCodes.OK,
          msg: { token: req.newJbToken, studentProfile },
        };
      },
      () => ({
        status: StatusCodes.BAD_REQUEST,
        msg: { token: req.newJbToken },
      }),
      next,
    );
  }
}<|MERGE_RESOLUTION|>--- conflicted
+++ resolved
@@ -21,13 +21,9 @@
   StudentGetJobRequest,
   StudentFeaturedJobsRequest,
   SearchJobRequest,
-<<<<<<< HEAD
   StudentBase,
   StudentGetProfileRequest,
-} from './interfaces/interfaces';
-=======
 } from './types/request';
->>>>>>> 48bd6b5c
 
 const LM = new LogModule('STUDENT');
 
