<<<<<<< HEAD
import { Response, NextFunction } from 'express';
import { AppDataSource } from './config';
import Job from './entity/job';
=======
/* eslint-disable @typescript-eslint/no-unsafe-return */
/* eslint-disable @typescript-eslint/no-explicit-any */
/* eslint-disable @typescript-eslint/no-unsafe-call */
/* eslint-disable @typescript-eslint/no-unsafe-member-access */
/* eslint-disable @typescript-eslint/no-unsafe-argument */
/* eslint-disable @typescript-eslint/restrict-template-expressions */
/* eslint-disable @typescript-eslint/no-unsafe-assignment */

import { Response, NextFunction } from 'express';
import Fuse from 'fuse.js';
import { AppDataSource } from './index';
import { Job } from './entity/job';
>>>>>>> 25471abd
import Helpers, { IResponseWithStatus } from './helpers';
import Logger from './logging';

import {
  JobMode,
  StudentDemographic,
  JobType,
  WorkingRights,
  WamRequirements,
} from './types/job-field';

<<<<<<< HEAD
import {
  JobBase,
  CompanyBase,
  StudentPaginatedJobsRequest,
  StudentGetJobRequest,
  StudentFeaturedJobsRequest,
} from './interfaces/interfaces';

const paginatedJobLimit = 10;

export default class StudentFunctions {
  public static async GetPaginatedJobs(
    this: void,
    req: StudentPaginatedJobsRequest,
    res: Response,
    next: NextFunction,
  ) {
=======
const MapJobsToObjects = (jobs: Job[]) => {
  return jobs.map((job: Job) => {
    const newCompany: any = {};
    newCompany.name = job.company.name;
    newCompany.description = job.company.description;
    newCompany.location = job.company.location;

    const newJob: any = {};
    newJob.applicationLink = job.applicationLink;
    newJob.company = newCompany;
    newJob.description = job.description;
    newJob.role = job.role;
    newJob.id = job.id;
    newJob.mode = job.mode;
    newJob.studentDemographic = job.studentDemographic;
    newJob.jobType = job.jobType;
    newJob.workingRights = job.workingRights;
    newJob.additionalInfo = job.additionalInfo;
    newJob.wamRequirements = job.wamRequirements;
    newJob.isPaid = job.isPaid;
    return newJob;
  });
};

export default class StudentFunctions {
  public static async GetPaginatedJobs(this: void, req: any, res: Response, next: NextFunction) {
>>>>>>> 25471abd
    await Helpers.catchAndLogError(
      res,
      async () => {
        const { offset } = req.params;
        Logger.Info(`STUDENT=${req.studentZID} getting paginated jobs with OFFSET=${offset}`);
        Helpers.requireParameters(offset);

        const jobs = await AppDataSource.getRepository(Job)
          .createQueryBuilder('job')
          // TODO(ad-t): not the most gracefull or efficient way to go about this, however
          // I'm not sure whether it's possible to partial select on a join
          .innerJoinAndSelect('job.company', 'company')
          .where('job.approved = :approved', { approved: true })
          .andWhere('job.hidden = :hidden', { hidden: false })
          .andWhere('job.deleted = :deleted', { deleted: false })
          .andWhere('job.expiry > :expiry', { expiry: new Date() })
          .take(paginatedJobLimit)
          .skip(parseInt(offset, 10))
          .orderBy('job.expiry', 'ASC')
          .getMany();

<<<<<<< HEAD
        const fixedJobs: JobBase[] = jobs.map((job: Job) => {
          const newCompany: CompanyBase = {
            name: job.company.name,
            description: job.company.description,
            location: job.company.location,
          };

          const newJob: {
            applicationLink: string;
            company: typeof newCompany;
            description: string;
            role: string;
            id: number;
            mode: JobMode;
            studentDemographic: StudentDemographic[];
            jobType: JobType;
            workingRights: WorkingRights[];
            additionalInfo: string;
            wamRequirements: WamRequirements;
            isPaid: boolean;
          } = {
            applicationLink: job.applicationLink,
            company: newCompany,
            description: job.description,
            role: job.role,
            id: job.id,
            mode: job.mode,
            studentDemographic: job.studentDemographic,
            jobType: job.jobType,
            workingRights: job.workingRights,
            additionalInfo: job.additionalInfo,
            wamRequirements: job.wamRequirements,
            isPaid: job.isPaid,
          };
          return newJob;
        });
=======
        const fixedJobs = MapJobsToObjects(jobs);

>>>>>>> 25471abd
        return {
          status: 200,
          msg: {
            jobs: fixedJobs,
          },
        } as IResponseWithStatus;
      },
      () => ({
        status: 400,
        msg: {
          token: req.newJbToken,
        },
      } as IResponseWithStatus),
      next,
    );
  }

  public static async GetJob(
    this: void,
    req: StudentGetJobRequest,
    res: Response,
    next: NextFunction,
  ) {
    await Helpers.catchAndLogError(
      res,
      async () => {
        Logger.Info(`STUDENT=${req.studentZID} getting individual JOB=${req.params.jobID}`);
        Helpers.requireParameters(req.params.jobID);
        const jobInfo: Job = await AppDataSource.getRepository(Job)
          .createQueryBuilder()
          .select([
            'company.name',
            'company.location',
            'company.description',
            'Job.id',
            'Job.role',
            'Job.description',
            'Job.applicationLink',
            'Job.mode',
            'Job.studentDemographic',
            'Job.jobType',
            'Job.workingRights',
            'Job.additionalInfo',
            'Job.wamRequirements',
            'Job.isPaid',
            'Job.expiry',
          ])
          .leftJoinAndSelect('Job.company', 'company')
          .where('Job.approved = :approved', { approved: true })
          .andWhere('Job.id = :id', { id: parseInt(req.params.jobID, 10) })
          .andWhere('Job.deleted = :deleted', { deleted: false })
          .getOne();

        return {
          status: 200,
          msg: {
            token: req.newJbToken,
            job: jobInfo,
          },
        } as IResponseWithStatus;
      },
      () => ({
        status: 400,
        msg: {
          token: req.newJbToken,
        },
      } as IResponseWithStatus),
      next,
    );
  }

  public static async GetFeaturedJobs(
    this: void,
    req: StudentFeaturedJobsRequest,
    res: Response,
    next: NextFunction,
  ) {
    await Helpers.catchAndLogError(
      res,
      async () => {
<<<<<<< HEAD
        Logger.Info('Attempting to get featured jobs');
        // TODO(ad-t): doesnt check fields of company, but that's ok for now
        let jobs = await AppDataSource.getRepository(Job)
          .createQueryBuilder()
          .select(['Job.id', 'Job.role', 'Job.description', 'Job.applicationLink'])
          .where('Job.approved = :approved', { approved: true })
          .where('Job.expiry > :expiry', { expiry: new Date() })
          .andWhere('Job.hidden = :hidden', { hidden: false })
          .leftJoinAndSelect('Job.company', 'company')
          .getMany();
=======
        Logger.Info(`Attempting to get featured jobs`);
        let featuredJobs = await Helpers.doSuccessfullyOrFail(async () => {
          return await AppDataSource.getRepository(Job)
            .createQueryBuilder()
            .select([
              'company.logo',
              'Job.id',
              'Job.role',
              'Job.description',
              'Job.workingRights',
              'Job.applicationLink',
            ])
            .leftJoinAndSelect('Job.company', 'company')
            .where('Job.approved = :approved', { approved: true })
            .andWhere('Job.expiry > :expiry', { expiry: new Date() })
            .andWhere('Job.hidden = :hidden', { hidden: false })
            .getMany();
        }, `Couldn't query for featured jobs`);
>>>>>>> 25471abd

        // check if there are enough jobs to feature
        if (jobs.length >= 4) {
          jobs = jobs.slice(0, 4);
        } else {
          jobs = jobs.slice(0, jobs.length);
        }

        const featuredJobs: JobBase[] = jobs.map((job: Job) => {
          if (job === null) {
            return null;
          }
<<<<<<< HEAD
          const newJob: JobBase = {
            id: job.id,
            role: job.role,
            description: job.description,
            applicationLink: job.applicationLink,
            company: job.company,
          };
=======
          const newJob: any = {};
          newJob.id = job.id;
          newJob.logo = job.company.logo ? job.company.logo.toString() : null;
          newJob.role = job.role;
          newJob.description = job.description;
          newJob.workingRights = job.workingRights;
          newJob.applicationLink = job.applicationLink;
          newJob.company = job.company.name;
>>>>>>> 25471abd
          return newJob;
        });

        return {
          status: 200,
          msg: {
            token: req.newJbToken,
            featuredJobs,
          },
        } as IResponseWithStatus;
      },
      () => ({
        status: 400,
        msg: {
          token: req.newJbToken,
        },
      } as IResponseWithStatus),
      next,
    );
  }

  public static async SearchJobs(this: void, req: any, res: Response, next: NextFunction) {
    await Helpers.catchAndLogError(
      res,
      async () => {
        Helpers.requireParameters(req.params.queryString);
        Logger.Info(
          `STUDENT=${req.studentZID} attempting to search for jobs with QUERYSTRING=${req.params.queryString}`,
        );
        const queryString = req.params.queryString;

        const allJobs = await Helpers.doSuccessfullyOrFail(async () => {
          return await AppDataSource.getRepository(Job)
            .createQueryBuilder()
            .select([
              'company.name',
              'company.location',
              'company.description',
              'Job.id',
              'Job.role',
              'Job.description',
              'Job.applicationLink',
              'Job.mode',
              'Job.studentDemographic',
              'Job.jobType',
              'Job.workingRights',
              'Job.additionalInfo',
              'Job.wamRequirements',
              'Job.isPaid',
              'Job.expiry',
            ])
            .leftJoinAndSelect('Job.company', 'company')
            .where('Job.approved = :approved', { approved: true })
            .andWhere('Job.deleted = :deleted', { deleted: false })
            .andWhere('Job.hidden = :hidden', { hidden: false })
            .andWhere('Job.expiry > :expiry', { expiry: new Date() })
            .getMany();
        }, `Failed to find jobs in the database`);

        // ? why are there no private functions in TS
        const fixedJobs = MapJobsToObjects(allJobs);
        const fuseInstance = new Fuse(fixedJobs, {
          // weight of keys are normalised back to [0, 1]
          keys: [
            {
              name: 'company.name',
              weight: 4,
            },
            {
              name: 'role',
              weight: 3,
            },
            {
              name: 'mode',
              weight: 2,
            },
            {
              name: 'jobType',
              weight: 2,
            },
          ],
        });

        const filteredResult = fuseInstance.search(queryString);

        return {
          status: 200,
          msg: {
            token: req.newJbToken,
            searchResult: filteredResult,
          },
        } as IResponseWithStatus;
      },
      () => {
        return {
          status: 400,
        } as IResponseWithStatus;
      },
      next,
    );
  }
}<|MERGE_RESOLUTION|>--- conflicted
+++ resolved
@@ -1,21 +1,8 @@
-<<<<<<< HEAD
 import { Response, NextFunction } from 'express';
+import Fuse from 'fuse.js';
+
 import { AppDataSource } from './config';
 import Job from './entity/job';
-=======
-/* eslint-disable @typescript-eslint/no-unsafe-return */
-/* eslint-disable @typescript-eslint/no-explicit-any */
-/* eslint-disable @typescript-eslint/no-unsafe-call */
-/* eslint-disable @typescript-eslint/no-unsafe-member-access */
-/* eslint-disable @typescript-eslint/no-unsafe-argument */
-/* eslint-disable @typescript-eslint/restrict-template-expressions */
-/* eslint-disable @typescript-eslint/no-unsafe-assignment */
-
-import { Response, NextFunction } from 'express';
-import Fuse from 'fuse.js';
-import { AppDataSource } from './index';
-import { Job } from './entity/job';
->>>>>>> 25471abd
 import Helpers, { IResponseWithStatus } from './helpers';
 import Logger from './logging';
 
@@ -27,16 +14,56 @@
   WamRequirements,
 } from './types/job-field';
 
-<<<<<<< HEAD
 import {
-  JobBase,
-  CompanyBase,
   StudentPaginatedJobsRequest,
   StudentGetJobRequest,
   StudentFeaturedJobsRequest,
+  SearchJobRequest,
 } from './interfaces/interfaces';
 
 const paginatedJobLimit = 10;
+
+const MapJobsToObjects = (jobs: Job[]) => jobs.map((job: Job) => {
+  const newCompany: {
+    name: string,
+    description: string,
+    location: string,
+  } = {
+    name: job.company.name,
+    description: job.company.description,
+    location: job.company.location,
+  };
+
+  const newJob: {
+    applicationLink: string,
+    company: typeof newCompany,
+    description: string,
+    role: string,
+    id: number,
+    mode: JobMode,
+    studentDemographic: StudentDemographic[],
+    jobType: JobType,
+    workingRights: WorkingRights[],
+    additionalInfo: string,
+    wamRequirements: WamRequirements,
+    isPaid: boolean,
+  } = {
+    applicationLink: job.applicationLink,
+    company: newCompany,
+    description: job.description,
+    role: job.role,
+    id: job.id,
+    mode: job.mode,
+    studentDemographic: job.studentDemographic,
+    jobType: job.jobType,
+    workingRights: job.workingRights,
+    additionalInfo: job.additionalInfo,
+    wamRequirements: job.wamRequirements,
+    isPaid: job.isPaid,
+  };
+
+  return newJob;
+});
 
 export default class StudentFunctions {
   public static async GetPaginatedJobs(
@@ -45,34 +72,6 @@
     res: Response,
     next: NextFunction,
   ) {
-=======
-const MapJobsToObjects = (jobs: Job[]) => {
-  return jobs.map((job: Job) => {
-    const newCompany: any = {};
-    newCompany.name = job.company.name;
-    newCompany.description = job.company.description;
-    newCompany.location = job.company.location;
-
-    const newJob: any = {};
-    newJob.applicationLink = job.applicationLink;
-    newJob.company = newCompany;
-    newJob.description = job.description;
-    newJob.role = job.role;
-    newJob.id = job.id;
-    newJob.mode = job.mode;
-    newJob.studentDemographic = job.studentDemographic;
-    newJob.jobType = job.jobType;
-    newJob.workingRights = job.workingRights;
-    newJob.additionalInfo = job.additionalInfo;
-    newJob.wamRequirements = job.wamRequirements;
-    newJob.isPaid = job.isPaid;
-    return newJob;
-  });
-};
-
-export default class StudentFunctions {
-  public static async GetPaginatedJobs(this: void, req: any, res: Response, next: NextFunction) {
->>>>>>> 25471abd
     await Helpers.catchAndLogError(
       res,
       async () => {
@@ -82,8 +81,6 @@
 
         const jobs = await AppDataSource.getRepository(Job)
           .createQueryBuilder('job')
-          // TODO(ad-t): not the most gracefull or efficient way to go about this, however
-          // I'm not sure whether it's possible to partial select on a join
           .innerJoinAndSelect('job.company', 'company')
           .where('job.approved = :approved', { approved: true })
           .andWhere('job.hidden = :hidden', { hidden: false })
@@ -94,47 +91,8 @@
           .orderBy('job.expiry', 'ASC')
           .getMany();
 
-<<<<<<< HEAD
-        const fixedJobs: JobBase[] = jobs.map((job: Job) => {
-          const newCompany: CompanyBase = {
-            name: job.company.name,
-            description: job.company.description,
-            location: job.company.location,
-          };
-
-          const newJob: {
-            applicationLink: string;
-            company: typeof newCompany;
-            description: string;
-            role: string;
-            id: number;
-            mode: JobMode;
-            studentDemographic: StudentDemographic[];
-            jobType: JobType;
-            workingRights: WorkingRights[];
-            additionalInfo: string;
-            wamRequirements: WamRequirements;
-            isPaid: boolean;
-          } = {
-            applicationLink: job.applicationLink,
-            company: newCompany,
-            description: job.description,
-            role: job.role,
-            id: job.id,
-            mode: job.mode,
-            studentDemographic: job.studentDemographic,
-            jobType: job.jobType,
-            workingRights: job.workingRights,
-            additionalInfo: job.additionalInfo,
-            wamRequirements: job.wamRequirements,
-            isPaid: job.isPaid,
-          };
-          return newJob;
-        });
-=======
         const fixedJobs = MapJobsToObjects(jobs);
 
->>>>>>> 25471abd
         return {
           status: 200,
           msg: {
@@ -215,67 +173,53 @@
     await Helpers.catchAndLogError(
       res,
       async () => {
-<<<<<<< HEAD
         Logger.Info('Attempting to get featured jobs');
-        // TODO(ad-t): doesnt check fields of company, but that's ok for now
+
         let jobs = await AppDataSource.getRepository(Job)
           .createQueryBuilder()
-          .select(['Job.id', 'Job.role', 'Job.description', 'Job.applicationLink'])
+          .select([
+            'company.logo',
+            'Job.id',
+            'Job.role',
+            'Job.description',
+            'Job.workingRights',
+            'Job.applicationLink',
+          ])
+          .leftJoinAndSelect('Job.company', 'company')
           .where('Job.approved = :approved', { approved: true })
-          .where('Job.expiry > :expiry', { expiry: new Date() })
+          .andWhere('Job.expiry > :expiry', { expiry: new Date() })
           .andWhere('Job.hidden = :hidden', { hidden: false })
-          .leftJoinAndSelect('Job.company', 'company')
           .getMany();
-=======
-        Logger.Info(`Attempting to get featured jobs`);
-        let featuredJobs = await Helpers.doSuccessfullyOrFail(async () => {
-          return await AppDataSource.getRepository(Job)
-            .createQueryBuilder()
-            .select([
-              'company.logo',
-              'Job.id',
-              'Job.role',
-              'Job.description',
-              'Job.workingRights',
-              'Job.applicationLink',
-            ])
-            .leftJoinAndSelect('Job.company', 'company')
-            .where('Job.approved = :approved', { approved: true })
-            .andWhere('Job.expiry > :expiry', { expiry: new Date() })
-            .andWhere('Job.hidden = :hidden', { hidden: false })
-            .getMany();
-        }, `Couldn't query for featured jobs`);
->>>>>>> 25471abd
 
         // check if there are enough jobs to feature
         if (jobs.length >= 4) {
           jobs = jobs.slice(0, 4);
-        } else {
+        }
+        else {
           jobs = jobs.slice(0, jobs.length);
         }
 
-        const featuredJobs: JobBase[] = jobs.map((job: Job) => {
+        const featuredJobs = jobs.map((job: Job) => {
           if (job === null) {
             return null;
           }
-<<<<<<< HEAD
-          const newJob: JobBase = {
+          const newJob: {
+            id: number,
+            logo: string,
+            role: string,
+            description: string,
+            workingRights: WorkingRights[],
+            applicationLink: string,
+            company: string,
+          } = {
             id: job.id,
+            logo: job.company.logo ? job.company.logo.toString() : null,
             role: job.role,
             description: job.description,
+            workingRights: job.workingRights,
             applicationLink: job.applicationLink,
-            company: job.company,
+            company: job.company.name,
           };
-=======
-          const newJob: any = {};
-          newJob.id = job.id;
-          newJob.logo = job.company.logo ? job.company.logo.toString() : null;
-          newJob.role = job.role;
-          newJob.description = job.description;
-          newJob.workingRights = job.workingRights;
-          newJob.applicationLink = job.applicationLink;
-          newJob.company = job.company.name;
->>>>>>> 25471abd
           return newJob;
         });
 
@@ -297,7 +241,12 @@
     );
   }
 
-  public static async SearchJobs(this: void, req: any, res: Response, next: NextFunction) {
+  public static async SearchJobs(
+    this: void,
+    req: SearchJobRequest,
+    res: Response,
+    next: NextFunction,
+  ) {
     await Helpers.catchAndLogError(
       res,
       async () => {
@@ -305,39 +254,36 @@
         Logger.Info(
           `STUDENT=${req.studentZID} attempting to search for jobs with QUERYSTRING=${req.params.queryString}`,
         );
-        const queryString = req.params.queryString;
-
-        const allJobs = await Helpers.doSuccessfullyOrFail(async () => {
-          return await AppDataSource.getRepository(Job)
-            .createQueryBuilder()
-            .select([
-              'company.name',
-              'company.location',
-              'company.description',
-              'Job.id',
-              'Job.role',
-              'Job.description',
-              'Job.applicationLink',
-              'Job.mode',
-              'Job.studentDemographic',
-              'Job.jobType',
-              'Job.workingRights',
-              'Job.additionalInfo',
-              'Job.wamRequirements',
-              'Job.isPaid',
-              'Job.expiry',
-            ])
-            .leftJoinAndSelect('Job.company', 'company')
-            .where('Job.approved = :approved', { approved: true })
-            .andWhere('Job.deleted = :deleted', { deleted: false })
-            .andWhere('Job.hidden = :hidden', { hidden: false })
-            .andWhere('Job.expiry > :expiry', { expiry: new Date() })
-            .getMany();
-        }, `Failed to find jobs in the database`);
-
-        // ? why are there no private functions in TS
+        const { queryString } = req.params;
+
+        const allJobs = await AppDataSource.getRepository(Job)
+          .createQueryBuilder()
+          .select([
+            'company.name',
+            'company.location',
+            'company.description',
+            'Job.id',
+            'Job.role',
+            'Job.description',
+            'Job.applicationLink',
+            'Job.mode',
+            'Job.studentDemographic',
+            'Job.jobType',
+            'Job.workingRights',
+            'Job.additionalInfo',
+            'Job.wamRequirements',
+            'Job.isPaid',
+            'Job.expiry',
+          ])
+          .leftJoinAndSelect('Job.company', 'company')
+          .where('Job.approved = :approved', { approved: true })
+          .andWhere('Job.deleted = :deleted', { deleted: false })
+          .andWhere('Job.hidden = :hidden', { hidden: false })
+          .andWhere('Job.expiry > :expiry', { expiry: new Date() })
+          .getMany();
+
         const fixedJobs = MapJobsToObjects(allJobs);
-        const fuseInstance = new Fuse(fixedJobs, {
+        const options = {
           // weight of keys are normalised back to [0, 1]
           keys: [
             {
@@ -357,8 +303,8 @@
               weight: 2,
             },
           ],
-        });
-
+        };
+        const fuseInstance = new Fuse(fixedJobs, options);
         const filteredResult = fuseInstance.search(queryString);
 
         return {
@@ -369,11 +315,9 @@
           },
         } as IResponseWithStatus;
       },
-      () => {
-        return {
-          status: 400,
-        } as IResponseWithStatus;
-      },
+      () => ({
+        status: 400,
+      } as IResponseWithStatus),
       next,
     );
   }
