/* eslint-disable @typescript-eslint/no-unsafe-return */
/* eslint-disable @typescript-eslint/no-explicit-any */
/* eslint-disable @typescript-eslint/no-unsafe-call */
/* eslint-disable @typescript-eslint/no-unsafe-member-access */
/* eslint-disable @typescript-eslint/no-unsafe-argument */
/* eslint-disable @typescript-eslint/restrict-template-expressions */
/* eslint-disable @typescript-eslint/no-unsafe-assignment */

import { Response, NextFunction } from 'express';
import Fuse from 'fuse.js';
import { AppDataSource } from './index';
import { Job } from './entity/job';
import Helpers, { IResponseWithStatus } from './helpers';
import Logger from './logging';

const paginatedJobLimit = 10;

<<<<<<< HEAD

export default class StudentFunctions {
  /*
  public static async GetAllActiveJobs(req: any, res: Response, next: NextFunction) {
    Helpers.catchAndLogError(res, async () => {
      Logger.Info
      const jobs = await getRepository(Job)
        .createQueryBuilder()
        .select(["company.name", "company.location", "company.description", "Job.id", "Job.role", "Job.description", "Job.applicationLink"])
        .leftJoinAndSelect("Job.company", "company")
        .where("Job.approved = :approved", { approved: true })
        .andWhere("Job.hidden = :hidden", { hidden: false })
        .andWhere("Job.deleted = :deleted", { deleted: false })
        .getMany();

      const fixedJobs = jobs.map((job) => { 
        const newJob: any = {};
        newJob.applicationLink = job.applicationLink;
        newJob.company = job.company;
        newJob.description = job.description;
        newJob.role = job.role;
        newJob.id = job.id;
        return newJob;
      });
      return {
        status: 200,
        msg: {
          token: req.newJbToken,
          jobs: fixedJobs
        }
      } as IResponseWithStatus;
    }, () => {
      return {
        status: 400,
        msg: {
          token: req.newJbToken,
        }
      } as IResponseWithStatus;
    }, next);
  }
  */
=======
const MapJobsToObjects = (jobs: Job[]) => {
  return jobs.map((job: Job) => {
    const newCompany: any = {};
    newCompany.name = job.company.name;
    newCompany.description = job.company.description;
    newCompany.location = job.company.location;
>>>>>>> 0eb55269

    const newJob: any = {};
    newJob.applicationLink = job.applicationLink;
    newJob.company = newCompany;
    newJob.description = job.description;
    newJob.role = job.role;
    newJob.id = job.id;
    newJob.mode = job.mode;
    newJob.studentDemographic = job.studentDemographic;
    newJob.jobType = job.jobType;
    newJob.workingRights = job.workingRights;
    newJob.additionalInfo = job.additionalInfo;
    newJob.wamRequirements = job.wamRequirements;
    newJob.isPaid = job.isPaid;
    return newJob;
  });
};

export default class StudentFunctions {
  public static async GetPaginatedJobs(this: void, req: any, res: Response, next: NextFunction) {
    await Helpers.catchAndLogError(
      res,
      async () => {
        const offset: number = req.params.offset;
        Logger.Info(`STUDENT=${req.studentZID} getting paginated jobs with OFFSET=${offset}`);
        Helpers.requireParameters(offset);

        const jobs = await AppDataSource.getRepository(Job)
          .createQueryBuilder('job')
          // TODO(ad-t): not the most gracefull or efficient way to go about this, however
          // I'm not sure whether it's possible to partial select on a join
          .innerJoinAndSelect('job.company', 'company')
          .where('job.approved = :approved', { approved: true })
          .andWhere('job.hidden = :hidden', { hidden: false })
          .andWhere('job.deleted = :deleted', { deleted: false })
          .andWhere('job.expiry > :expiry', { expiry: new Date() })
          .take(paginatedJobLimit)
          .skip(offset)
          .orderBy('job.expiry', 'ASC')
          .getMany();

        const fixedJobs = MapJobsToObjects(jobs);

        return {
          status: 200,
          msg: {
            jobs: fixedJobs,
          },
        } as IResponseWithStatus;
      },
      () => {
        return {
          status: 400,
          msg: {
            token: req.newJbToken,
          },
        } as IResponseWithStatus;
      },
      next,
    );
  }

  public static async GetJob(this: void, req: any, res: Response, next: NextFunction) {
    await Helpers.catchAndLogError(
      res,
      async () => {
        Logger.Info(`STUDENT=${req.studentZID} getting individual JOB=${req.params.jobID}`);
        Helpers.requireParameters(req.params.jobID);
        const jobInfo = await Helpers.doSuccessfullyOrFail(async () => {
          return await AppDataSource.getRepository(Job)
            .createQueryBuilder()
            .select([
              'company.name',
              'company.location',
              'company.description',
              'Job.id',
              'Job.role',
              'Job.description',
              'Job.applicationLink',
              'Job.mode',
              'Job.studentDemographic',
              'Job.jobType',
              'Job.workingRights',
              'Job.additionalInfo',
              'Job.wamRequirements',
              'Job.isPaid',
              'Job.expiry',
            ])
            .leftJoinAndSelect('Job.company', 'company')
            .where('Job.approved = :approved', { approved: true })
            .andWhere('Job.id = :id', { id: parseInt(req.params.jobID, 10) })
            .andWhere('Job.deleted = :deleted', { deleted: false })
            .getOne();
        }, `Failed to find JOB=${req.params.jobID}`);

        return {
          status: 200,
          msg: {
            token: req.newJbToken,
            job: jobInfo,
          },
        } as IResponseWithStatus;
      },
      () => {
        return {
          status: 400,
          msg: {
            token: req.newJbToken,
          },
        } as IResponseWithStatus;
      },
      next,
    );
  }

  public static async GetFeaturedJobs(this: void, req: any, res: Response, next: NextFunction) {
    await Helpers.catchAndLogError(
      res,
      async () => {
        Logger.Info(`Attempting to get featured jobs`);
        let featuredJobs = await Helpers.doSuccessfullyOrFail(async () => {
          return await AppDataSource.getRepository(Job)
            .createQueryBuilder()
            .select([
              'company.logo',
              'Job.id',
              'Job.role',
              'Job.description',
              'Job.workingRights',
              'Job.applicationLink',
            ])
            .leftJoinAndSelect('Job.company', 'company')
            .where('Job.approved = :approved', { approved: true })
            .andWhere('Job.expiry > :expiry', { expiry: new Date() })
            .andWhere('Job.hidden = :hidden', { hidden: false })
            .getMany();
        }, `Couldn't query for featured jobs`);

        // check if there are enough jobs to feature
        if (featuredJobs.length >= 4) {
          featuredJobs = featuredJobs.slice(0, 4);
        } else {
          featuredJobs = featuredJobs.slice(0, featuredJobs.length);
        }

        // select and join company.name
        featuredJobs = featuredJobs.map((job: Job) => {
          // if no jobs are found, return null
          if (job === null) {
            return null;
          }
          const newJob: any = {};
          newJob.id = job.id;
          newJob.logo = job.company.logo ? job.company.logo.toString() : null;
          newJob.role = job.role;
          newJob.description = job.description;
          newJob.workingRights = job.workingRights;
          newJob.applicationLink = job.applicationLink;
          newJob.company = job.company.name;
          return newJob;
        });

        return {
          status: 200,
          msg: {
            token: req.newJbToken,
            featuredJobs: featuredJobs,
          },
        } as IResponseWithStatus;
      },
      () => {
        return {
          status: 400,
          msg: {
            token: req.newJbToken,
          },
        } as IResponseWithStatus;
      },
      next,
    );
  }

  public static async SearchJobs(this: void, req: any, res: Response, next: NextFunction) {
    await Helpers.catchAndLogError(
      res,
      async () => {
        Helpers.requireParameters(req.params.queryString);
        Logger.Info(
          `STUDENT=${req.studentZID} attempting to search for jobs with QUERYSTRING=${req.params.queryString}`,
        );
        const queryString = req.params.queryString;

        const allJobs = await Helpers.doSuccessfullyOrFail(async () => {
          return await AppDataSource.getRepository(Job)
            .createQueryBuilder()
            .select([
              'company.name',
              'company.location',
              'company.description',
              'Job.id',
              'Job.role',
              'Job.description',
              'Job.applicationLink',
              'Job.mode',
              'Job.studentDemographic',
              'Job.jobType',
              'Job.workingRights',
              'Job.additionalInfo',
              'Job.wamRequirements',
              'Job.isPaid',
              'Job.expiry',
            ])
            .leftJoinAndSelect('Job.company', 'company')
            .where('Job.approved = :approved', { approved: true })
            .andWhere('Job.deleted = :deleted', { deleted: false })
            .andWhere('Job.hidden = :hidden', { hidden: false })
            .andWhere('Job.expiry > :expiry', { expiry: new Date() })
            .getMany();
        }, `Failed to find jobs in the database`);

        // ? why are there no private functions in TS
        const fixedJobs = MapJobsToObjects(allJobs);
        const fuseInstance = new Fuse(fixedJobs, {
          // weight of keys are normalised back to [0, 1]
          keys: [
            {
              name: 'company.name',
              weight: 4,
            },
            {
              name: 'role',
              weight: 3,
            },
            {
              name: 'mode',
              weight: 2,
            },
            {
              name: 'jobType',
              weight: 2,
            },
          ],
        });

        const filteredResult = fuseInstance.search(queryString);

        return {
          status: 200,
          msg: {
            token: req.newJbToken,
            searchResult: filteredResult,
          },
        } as IResponseWithStatus;
      },
      () => {
        return {
          status: 400,
        } as IResponseWithStatus;
      },
      next,
    );
  }
}<|MERGE_RESOLUTION|>--- conflicted
+++ resolved
@@ -15,56 +15,12 @@
 
 const paginatedJobLimit = 10;
 
-<<<<<<< HEAD
-
-export default class StudentFunctions {
-  /*
-  public static async GetAllActiveJobs(req: any, res: Response, next: NextFunction) {
-    Helpers.catchAndLogError(res, async () => {
-      Logger.Info
-      const jobs = await getRepository(Job)
-        .createQueryBuilder()
-        .select(["company.name", "company.location", "company.description", "Job.id", "Job.role", "Job.description", "Job.applicationLink"])
-        .leftJoinAndSelect("Job.company", "company")
-        .where("Job.approved = :approved", { approved: true })
-        .andWhere("Job.hidden = :hidden", { hidden: false })
-        .andWhere("Job.deleted = :deleted", { deleted: false })
-        .getMany();
-
-      const fixedJobs = jobs.map((job) => { 
-        const newJob: any = {};
-        newJob.applicationLink = job.applicationLink;
-        newJob.company = job.company;
-        newJob.description = job.description;
-        newJob.role = job.role;
-        newJob.id = job.id;
-        return newJob;
-      });
-      return {
-        status: 200,
-        msg: {
-          token: req.newJbToken,
-          jobs: fixedJobs
-        }
-      } as IResponseWithStatus;
-    }, () => {
-      return {
-        status: 400,
-        msg: {
-          token: req.newJbToken,
-        }
-      } as IResponseWithStatus;
-    }, next);
-  }
-  */
-=======
 const MapJobsToObjects = (jobs: Job[]) => {
   return jobs.map((job: Job) => {
     const newCompany: any = {};
     newCompany.name = job.company.name;
     newCompany.description = job.company.description;
     newCompany.location = job.company.location;
->>>>>>> 0eb55269
 
     const newJob: any = {};
     newJob.applicationLink = job.applicationLink;
