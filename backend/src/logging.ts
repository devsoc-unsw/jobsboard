--- conflicted
+++ resolved
@@ -37,14 +37,8 @@
     });
 
     // write the log
-<<<<<<< HEAD
     // const log = new Logs();
     // log.what = msg;
     // await AppDataSource.manager.save(log);
-=======
-    const log = new Logs();
-    log.what = msg;
-    AppDataSource.manager.save(log);
->>>>>>> 95c6b935
   }
 }