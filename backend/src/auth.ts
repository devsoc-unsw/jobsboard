--- conflicted
+++ resolved
@@ -1,12 +1,4 @@
 import { Request, Response, NextFunction } from 'express';
-<<<<<<< HEAD
-import {
-  // Connection,
-  getConnection,
-  getRepository,
-} from 'typeorm';
-=======
->>>>>>> 95c6b935
 
 import { AppDataSource } from './index';
 
@@ -38,13 +30,8 @@
 
 export default class Auth {
   // Student-based authentication functions
-<<<<<<< HEAD
-  public static async AuthenticateStudent(req: Request, res: Response, next: NextFunction) {
-    Helpers.catchAndLogError(
-=======
   public static async AuthenticateStudent(this: void, req: Request, res: Response, next: NextFunction) {
     await Helpers.catchAndLogError(
->>>>>>> 95c6b935
       res,
       async () => {
         const msg = req.body;
@@ -103,13 +90,8 @@
   }
 
   // Company-based authentication functions
-<<<<<<< HEAD
-  public static async AuthenticateCompany(req: Request, res: Response, next: NextFunction) {
-    Helpers.catchAndLogError(
-=======
   public static async AuthenticateCompany(this: void, req: Request, res: Response, next: NextFunction) {
     await Helpers.catchAndLogError(
->>>>>>> 95c6b935
       res,
       async () => {
         const msg = { username: req.body.username, password: req.body.password };
@@ -159,13 +141,8 @@
   }
 
   // admin-based authentication functions
-<<<<<<< HEAD
-  public static async AuthenticateAdmin(req: Request, res: Response, next: NextFunction) {
-    Helpers.catchAndLogError(
-=======
   public static async AuthenticateAdmin(this: void, req: Request, res: Response, next: NextFunction) {
     await Helpers.catchAndLogError(
->>>>>>> 95c6b935
       res,
       async () => {
         const msg = { username: req.body.username, password: req.body.password };
@@ -216,39 +193,6 @@
 
   // private functions to assist previous authentication functions
   private static async authenticateStudent(zID: string, password: string): Promise<boolean> {
-<<<<<<< HEAD
-    // inclusions list for beta testing
-    /*
-     *
-      Arsham	Emad	        z5313115
-      Luke	Fisk-Lennon	z5169800
-      Angeni	Bai	        z5169778
-      Shrey	Somaiya	        z5257343
-      Gordon	Zhong	        z5258720
-      An Thy	Tran	        z5255918
-      Max	Wo	        z5215628
-     */
-    const betaTesters = [
-      'z5060214',
-      'z5313115',
-      'z5169800',
-      'z5169778',
-      'z5257343',
-      'z5258720',
-      'z5255918',
-      'z5215628',
-    ];
-
-    if (process.env.RESTRICTED_LOGINS === 'true') {
-      Logger.Info('Restricted logins ENABLED');
-      if (!betaTesters.includes(zID)) {
-        Logger.Info(`REJECTED login from STUDENT=${zID} as they are not a beta tester.`);
-        return false;
-      }
-    }
-
-=======
->>>>>>> 95c6b935
     if (process.env.NODE_ENV !== 'development') {
       if (/^[a-zA-Z0-9]+$/.test(zID)) {
         // check if it matches the zID format, throw otherwise.
