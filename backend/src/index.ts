--- conflicted
+++ resolved
@@ -1,19 +1,10 @@
 // modules
-<<<<<<< HEAD
-import bodyParser from "body-parser";
-import cors from "cors";
-import dotenv from "dotenv";
-import express from "express";
-import swaggerUi from "swagger-ui-express";
-import helmet from "helmet";
-=======
 import bodyParser from 'body-parser';
 import cors from 'cors';
 import dotenv from 'dotenv';
 import express from 'express';
 import swaggerUi from 'swagger-ui-express';
 import helmet from 'helmet';
->>>>>>> 95c6b935
 
 import 'reflect-metadata';
 
@@ -152,27 +143,9 @@
   Middleware.genericLoggingMiddleware,
 );
 
-<<<<<<< HEAD
-app.post(
-  '/authenticate/company',
-  cors(corsOptions),
-  Middleware.authenticateCompanyMiddleware,
-  CompanyFunctions.UploadLogo,
-  Middleware.genericLoggingMiddleware,
-);
-
-app.put(
-  '/company/update/details',
-  cors(corsOptions),
-  Middleware.authenticateCompanyMiddleware,
-  CompanyFunctions.UpdateCompanyDetails,
-  Middleware.genericLoggingMiddleware,
-);
-=======
 app.post('/authenticate/company', cors(corsOptions), Auth.AuthenticateCompany, Middleware.genericLoggingMiddleware);
 
 app.put('/company', cors(corsOptions), CompanyFunctions.CreateCompany, Middleware.genericLoggingMiddleware);
->>>>>>> 95c6b935
 
 app.put(
   '/company/update/logo',
@@ -203,8 +176,6 @@
   cors(corsOptions),
   CompanyFunctions.SendResetPasswordEmail,
   Middleware.genericLoggingMiddleware,
-<<<<<<< HEAD
-=======
 );
 
 app.get(
@@ -213,7 +184,6 @@
   Middleware.privateRouteWrapper,
   CompanyFunctions.GetPasswordResetToken,
   Middleware.genericLoggingMiddleware,
->>>>>>> 95c6b935
 );
 
 app.put(
@@ -272,8 +242,6 @@
   Middleware.authenticateCompanyMiddleware,
   CompanyFunctions.GetAllJobsFromCompany,
   Middleware.genericLoggingMiddleware,
-<<<<<<< HEAD
-=======
 );
 
 app.get(
@@ -282,7 +250,6 @@
   Middleware.authenticateCompanyMiddleware,
   CompanyFunctions.GetCompanyLogoStatus,
   Middleware.genericLoggingMiddleware
->>>>>>> 95c6b935
 );
 
 app.delete(
@@ -320,16 +287,6 @@
 app.put(
   '/admin/company/:companyID/jobs',
   cors(corsOptions),
-<<<<<<< HEAD
-  StudentFunctions.GetFeaturedJobs,
-  Middleware.genericLoggingMiddleware,
-);
-
-/**
- * Comment/uncomment to enable/disable swagger docs and sending test emails.
- * Currently only works in development mode.
- */
-=======
   Middleware.authenticateAdminMiddleware,
   AdminFunctions.CreateJobOnBehalfOfExistingCompany,
   Middleware.genericLoggingMiddleware,
@@ -337,7 +294,6 @@
 
 app.get('/featured-jobs', cors(corsOptions), StudentFunctions.GetFeaturedJobs, Middleware.genericLoggingMiddleware);
 
->>>>>>> 95c6b935
 if (process.env.NODE_ENV === 'development') {
   app.post('/email', MailFunctions.SendTestEmail);
   app.use('/docs', swaggerUi.serve, swaggerUi.setup(openapi));
@@ -350,11 +306,7 @@
     await AppDataSource.initialize();
   }
   if (process.env.NODE_ENV === 'production') {
-<<<<<<< HEAD
-    MailFunctions.InitMailQueueScheduler(2000);
-=======
     await MailFunctions.InitMailQueueScheduler(2000);
->>>>>>> 95c6b935
   }
   Logger.Info(`SERVER STARTED AT PORT=${port}`);
 });