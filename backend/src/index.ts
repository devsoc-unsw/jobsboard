import cors from 'cors';
import express from 'express';
import swaggerUi from 'swagger-ui-express';
import helmet from 'helmet';
import 'reflect-metadata';

import Auth from './auth';
import seedDB from './dev';
import { Logger, LogModule } from './logging';
import { env } from './environment';
import Middleware from './middleware';
import { AppDataSource } from './config';
import AdminFunctions from './admin';
import CompanyFunctions from './company';
import StudentFunctions from './student';
import MailFunctions from './mail';
import openapi from './docs/openapi.json';

import {
  AdminApprovedJobPostsRequest,
  AdminCreateJobRequest,
  AdminJobRequest,
  AuthoriseStudentRequest,
  AuthRequest,
  CheckCompanyLogoRequest,
  CompanyGetJobsRequest,
  CompanyGetResetTokenRequest,
  CompanyInfoRequest,
  CompanyJobsRequest,
  CompanyResetPasswordEmailRequest,
  CompanyResetPasswordRequest,
  CompanyUploadLogoRequest,
  CreateCompanyRequest,
  CreateJobRequest,
  DeleteJobRequest,
  EditJobRequest,
  GeneralAdminRequest,
  GetHiddenJobsRequest,
  PasswordResetRequest,
  StudentFeaturedJobsRequest,
  StudentGetJobRequest,
  StudentPaginatedJobsRequest,
  UpdateCompanyDetailsRequest,
  VerifyCompanyAccountRequest,
  UnverifyCompanyAccountRequest,
  SearchJobRequest,
  StudentGetProfileRequest,
  StudentEditProfileRequest,
<<<<<<< HEAD
  AdminDeleteJobRequest,
=======
  CreateUnofficialCompanyRequest,
>>>>>>> 422072fb
} from './types/request';

const LM = new LogModule('INDEX');

const app = express();
const port = env.SERVER_PORT;
app.use(express.json({ limit: '5mb' }));
app.use(
  express.urlencoded({
    limit: '5mb',
    extended: true,
  }),
);
app.use(helmet());

let corsOptions;
// TODO(gabriel): fix cors issue with nextjs ssr
// if (env.NODE_ENV !== 'development') {
//   // assuming production, set up a particular config and allow only requests from
//   // the current URL to be consumed
//   const whitelist = ['https://jobsboard.csesoc.unsw.edu.au'];
//   corsOptions = {
//     origin: (origin: string, callback: (error: Error, status?: boolean) => void) => {
//       if (whitelist.indexOf(origin) !== -1) {
//         callback(null, true);
//       } else {
//         callback(new Error('Not allowed by CORS'));
//       }
//     },
//   };
// }

app.options('*', cors(corsOptions));

async function bootstrap() {
  await AppDataSource.initialize();
  await seedDB();
}

app.get(
  '/admin/jobs/pending',
  cors(corsOptions),
  Middleware.authoriseAdminMiddleware,
  (req: AdminJobRequest, res, next) => {
    (async () => {
      await AdminFunctions.GetPendingJobs(req, res, next);
    })();
  },
  Middleware.genericLoggingMiddleware,
);

app.get(
  '/jobs/:offset',
  cors(corsOptions),
  (req: AuthoriseStudentRequest, res, next) => {
    (async () => {
      await Middleware.authoriseStudentMiddleware(req, res, next);
    })();
  },
  (req: StudentPaginatedJobsRequest, res, next) => {
    (async () => {
      await StudentFunctions.GetPaginatedJobs(req, res, next);
    })();
  },
  Middleware.genericLoggingMiddleware,
);

app.get(
  '/job/:jobID',
  cors(corsOptions),
  (req: AuthoriseStudentRequest, res, next) => {
    (async () => {
      await Middleware.authoriseStudentMiddleware(req, res, next);
    })();
  },
  (req: StudentGetJobRequest, res, next) => {
    (async () => {
      await StudentFunctions.GetJob(req, res, next);
    })();
  },
  Middleware.genericLoggingMiddleware,
);

app.get(
  '/student/job/:queryString',
  cors(corsOptions),
  (req: AuthoriseStudentRequest, res, next) => {
    (async () => {
      await Middleware.authoriseStudentMiddleware(req, res, next);
    })();
  },
  (req: SearchJobRequest, res, next) => {
    (async () => {
      await StudentFunctions.SearchJobs(req, res, next);
    })();
  },
  Middleware.genericLoggingMiddleware,
);

app.get(
  '/job/company/hidden',
  cors(corsOptions),
  Middleware.authoriseCompanyMiddleware,
  (req: GetHiddenJobsRequest, res, next) => {
    (async () => {
      await CompanyFunctions.GetCompanyHiddenJobs(req, res, next);
    })();
  },
  Middleware.genericLoggingMiddleware,
);

app.get(
  '/company/:companyID',
  cors(corsOptions),
  (req: AuthoriseStudentRequest, res, next) => {
    (async () => {
      await Middleware.authoriseStudentMiddleware(req, res, next);
    })();
  },
  (req: CompanyInfoRequest, res, next) => {
    (async () => {
      await CompanyFunctions.GetCompanyInfo(req, res, next);
    })();
  },
  Middleware.genericLoggingMiddleware,
);

app.get(
  '/company/:companyID/jobs',
  cors(corsOptions),
  (req: AuthoriseStudentRequest, res, next) => {
    (async () => {
      await Middleware.authoriseStudentMiddleware(req, res, next);
    })();
  },
  (req: CompanyJobsRequest, res, next) => {
    (async () => {
      await CompanyFunctions.GetJobsFromCompany(req, res, next);
    })();
  },
  Middleware.genericLoggingMiddleware,
);

app.post(
  '/authenticate/student',
  cors(corsOptions),
  (req: AuthRequest, res, next) => {
    (async () => {
      await Auth.AuthenticateStudent(req, res, next);
    })();
  },
  Middleware.genericLoggingMiddleware,
);

app.put(
  '/company/update/details',
  cors(corsOptions),
  Middleware.authoriseCompanyMiddleware,
  (req: UpdateCompanyDetailsRequest, res, next) => {
    (async () => {
      await CompanyFunctions.UpdateCompanyDetails(req, res, next);
    })();
  },
  Middleware.genericLoggingMiddleware,
);

app.post(
  '/authenticate/company',
  cors(corsOptions),
  (req: AuthRequest, res, next) => {
    (async () => {
      await Auth.AuthenticateCompany(req, res, next);
    })();
  },
  Middleware.genericLoggingMiddleware,
);

app.put(
  '/company',
  cors(corsOptions),
  (req: CreateCompanyRequest, res, next) => {
    (async () => {
      await CompanyFunctions.CreateCompany(req, res, next);
    })();
  },
  Middleware.genericLoggingMiddleware,
);

app.put(
  '/company/update/logo',
  cors(corsOptions),
  Middleware.authoriseCompanyMiddleware,
  (req: CompanyUploadLogoRequest, res, next) => {
    (async () => {
      await CompanyFunctions.UploadLogo(req, res, next);
    })();
  },
  Middleware.genericLoggingMiddleware,
);

app.put(
  '/jobs',
  cors(corsOptions),
  Middleware.authoriseCompanyMiddleware,
  (req: CreateJobRequest, res, next) => {
    (async () => {
      await CompanyFunctions.CreateJob(req, res, next);
    })();
  },
  Middleware.genericLoggingMiddleware,
);

app.put(
  '/company/job/edit',
  cors(corsOptions),
  Middleware.authoriseCompanyMiddleware,
  (req: EditJobRequest, res, next) => {
    (async () => {
      await CompanyFunctions.EditJob(req, res, next);
    })();
  },
  Middleware.genericLoggingMiddleware,
);

app.post(
  '/company/forgot-password',
  cors(corsOptions),
  (req: CompanyResetPasswordEmailRequest, res, next) => {
    (async () => {
      await CompanyFunctions.SendResetPasswordEmail(req, res, next);
    })();
  },
  Middleware.genericLoggingMiddleware,
);

app.get(
  '/company/password-reset-token/:username',
  cors(corsOptions),
  Middleware.privateRouteWrapper,
  (req: CompanyGetResetTokenRequest, res, next) => {
    (async () => {
      await CompanyFunctions.GetPasswordResetToken(req, res, next);
    })();
  },
  Middleware.genericLoggingMiddleware,
);

app.put(
  '/company/password-reset',
  cors(corsOptions),
  (req: PasswordResetRequest, res, next) => {
    (async () => {
      await Middleware.authenticateResetPasswordRequestMiddleware(req, res, next);
    })();
  },
  (req: CompanyResetPasswordRequest, res, next) => {
    (async () => {
      await CompanyFunctions.PasswordReset(req, res, next);
    })();
  },
  Middleware.genericLoggingMiddleware,
);

app.post(
  '/authenticate/admin',
  cors(corsOptions),
  (req: AuthRequest, res, next) => {
    (async () => {
      await Auth.AuthenticateAdmin(req, res, next);
    })();
  },
  Middleware.genericLoggingMiddleware,
);

app.patch(
  '/job/:jobID/approve',
  cors(corsOptions),
  Middleware.authoriseAdminMiddleware,
  (req: AdminJobRequest, res, next) => {
    (async () => {
      await AdminFunctions.ApproveJobRequest(req, res, next);
    })();
  },
  Middleware.genericLoggingMiddleware,
);

app.patch(
  '/job/:jobID/reject',
  cors(corsOptions),
  Middleware.authoriseAdminMiddleware,
  (req: AdminJobRequest, res, next) => {
    (async () => {
      await AdminFunctions.RejectJobRequest(req, res, next);
    })();
  },
  Middleware.genericLoggingMiddleware,
);

app.get(
  '/admin/pending/companies',
  cors(corsOptions),
  Middleware.authoriseAdminMiddleware,
  (req: GeneralAdminRequest, res, next) => {
    (async () => {
      await AdminFunctions.GetPendingCompanyVerifications(req, res, next);
    })();
  },
  Middleware.genericLoggingMiddleware,
);

app.patch(
  '/admin/company/:companyAccountID/verify',
  cors(corsOptions),
  Middleware.authoriseAdminMiddleware,
  (req: VerifyCompanyAccountRequest, res, next) => {
    (async () => {
      await AdminFunctions.VerifyCompanyAccount(req, res, next);
    })();
  },
  Middleware.genericLoggingMiddleware,
);

app.patch(
  '/admin/company/:companyAccountID/unverify',
  cors(corsOptions),
  Middleware.authoriseAdminMiddleware,
  (req: UnverifyCompanyAccountRequest, res, next) => {
    (async () => {
      await AdminFunctions.UnverifyCompanyAccount(req, res, next);
    })();
  },
  Middleware.genericLoggingMiddleware,
);

app.get(
  '/job/admin/hidden',
  cors(corsOptions),
  Middleware.authoriseAdminMiddleware,
  (req: GeneralAdminRequest, res, next) => {
    (async () => {
      await AdminFunctions.GetAllHiddenJobs(req, res, next);
    })();
  },
  Middleware.genericLoggingMiddleware,
);

app.get(
  '/companyjobs',
  cors(corsOptions),
  Middleware.authoriseCompanyMiddleware,
  (req: CompanyGetJobsRequest, res, next) => {
    (async () => {
      await CompanyFunctions.GetAllJobsFromCompany(req, res, next);
    })();
  },
  Middleware.genericLoggingMiddleware,
);

app.get(
  '/company/logo/status',
  cors(corsOptions),
  Middleware.authoriseCompanyMiddleware,
  (req: CheckCompanyLogoRequest, res, next) => {
    (async () => {
      await CompanyFunctions.GetCompanyLogoStatus(req, res, next);
    })();
  },
  Middleware.genericLoggingMiddleware,
);

app.delete(
  '/company/job/:jobID',
  cors(corsOptions),
  Middleware.authoriseCompanyMiddleware,
  (req: DeleteJobRequest, res, next) => {
    (async () => {
      await CompanyFunctions.MarkJobPostRequestAsDeleted(req, res, next);
    })();
  },
  Middleware.genericLoggingMiddleware,
);

app.get(
  '/company/stats/verifiedCompanies',
  cors(corsOptions),
  Middleware.authoriseAdminMiddleware,
  (req: GeneralAdminRequest, res, next) => {
    (async () => {
      await AdminFunctions.GetNumVerifiedCompanies(req, res, next);
    })();
  },
  Middleware.genericLoggingMiddleware,
);

app.get(
  '/job/stats/approvedJobPosts/:year',
  cors(corsOptions),
  Middleware.authoriseAdminMiddleware,
  (req: AdminApprovedJobPostsRequest, res, next) => {
    (async () => {
      await AdminFunctions.getNumApprovedJobPosts(req, res, next);
    })();
  },
  Middleware.genericLoggingMiddleware,
);

app.get(
  '/admin/companies',
  cors(corsOptions),
  Middleware.authoriseAdminMiddleware,
  (req: GeneralAdminRequest, res, next) => {
    (async () => {
      await AdminFunctions.ListAllCompaniesAsAdmin(req, res, next);
    })();
  },
  Middleware.genericLoggingMiddleware,
);

app.put(
  '/admin/company/:companyID/jobs/',
  cors(corsOptions),
  Middleware.authoriseAdminMiddleware,
  (req: AdminCreateJobRequest, res, next) => {
    (async () => {
      await AdminFunctions.CreateJobOnBehalfOfExistingCompany(req, res, next);
    })();
  },
  Middleware.genericLoggingMiddleware,
);

<<<<<<< HEAD
app.delete(
  '/admin/jobs/:jobID',
  cors(corsOptions),
  Middleware.authoriseAdminMiddleware,
  (req: AdminDeleteJobRequest, res, next) => {
    (async () => {
      await AdminFunctions.DeleteJobOnBehalfOfExistingCompany(req, res, next);
=======
app.put(
  '/admin/company',
  cors(corsOptions),
  (req: CreateUnofficialCompanyRequest, res, next) => {
    (async () => {
      await AdminFunctions.CreateUnofficialCompany(req, res, next);
>>>>>>> 422072fb
    })();
  },
  Middleware.genericLoggingMiddleware,
);

app.get(
  '/featured-jobs',
  cors(corsOptions),
  (req: StudentFeaturedJobsRequest, res, next) => {
    (async () => {
      await StudentFunctions.GetFeaturedJobs(req, res, next);
    })();
  },
  Middleware.genericLoggingMiddleware,
);

app.get(
  '/student/profile',
  cors(corsOptions),
  (req: AuthoriseStudentRequest, res, next) => {
    (async () => {
      await Middleware.authoriseStudentMiddleware(req, res, next);
    })();
  },
  (req: StudentGetProfileRequest, res, next) => {
    (async () => {
      await StudentFunctions.GetStudentProfile(req, res, next);
    })();
  },
  Middleware.genericLoggingMiddleware,
);

app.put(
  '/student/profile/edit',
  cors(corsOptions),
  (req: AuthoriseStudentRequest, res, next) => {
    (async () => {
      await Middleware.authoriseStudentMiddleware(req, res, next);
    })();
  },
  (req: StudentEditProfileRequest, res, next) => {
    (async () => {
      await StudentFunctions.EditStudentProfile(req, res, next);
    })();
  },
  Middleware.genericLoggingMiddleware,
);

if (env.NODE_ENV === 'development') {
  app.post('/email', (req, res) => {
    (async () => {
      await MailFunctions.SendTestEmail(req, res);
    })();
  });
  app.use('/docs', swaggerUi.serve, swaggerUi.setup(openapi));
}

app.listen(port, () => {
  (async () => {
    if (env.NODE_ENV === 'development') {
      await bootstrap();
    } else {
      await AppDataSource.initialize();
    }
    if (env.NODE_ENV === 'production') {
      MailFunctions.InitMailQueueScheduler(2000);
    }
    Logger.Info(LM, `SERVER STARTED AT PORT=${port}`);
  })();
});<|MERGE_RESOLUTION|>--- conflicted
+++ resolved
@@ -46,11 +46,8 @@
   SearchJobRequest,
   StudentGetProfileRequest,
   StudentEditProfileRequest,
-<<<<<<< HEAD
+  CreateUnofficialCompanyRequest,
   AdminDeleteJobRequest,
-=======
-  CreateUnofficialCompanyRequest,
->>>>>>> 422072fb
 } from './types/request';
 
 const LM = new LogModule('INDEX');
@@ -481,7 +478,17 @@
   Middleware.genericLoggingMiddleware,
 );
 
-<<<<<<< HEAD
+app.put(
+  '/admin/company',
+  cors(corsOptions),
+  (req: CreateUnofficialCompanyRequest, res, next) => {
+    (async () => {
+      await AdminFunctions.CreateUnofficialCompany(req, res, next);
+    })();
+  },
+  Middleware.genericLoggingMiddleware,
+);
+
 app.delete(
   '/admin/jobs/:jobID',
   cors(corsOptions),
@@ -489,14 +496,6 @@
   (req: AdminDeleteJobRequest, res, next) => {
     (async () => {
       await AdminFunctions.DeleteJobOnBehalfOfExistingCompany(req, res, next);
-=======
-app.put(
-  '/admin/company',
-  cors(corsOptions),
-  (req: CreateUnofficialCompanyRequest, res, next) => {
-    (async () => {
-      await AdminFunctions.CreateUnofficialCompany(req, res, next);
->>>>>>> 422072fb
     })();
   },
   Middleware.genericLoggingMiddleware,
