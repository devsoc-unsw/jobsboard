import bodyParser from 'body-parser';
import cors from 'cors';
import dotenv from 'dotenv';
import express from 'express';
import swaggerUi from 'swagger-ui-express';
import helmet from 'helmet';
import 'reflect-metadata';

import Auth from './auth';
import seedDB from './dev';
import Logger from './logging';
import Middleware from './middleware';
import { AppDataSource } from './config';
import AdminFunctions from './admin';
import CompanyFunctions from './company';
import StudentFunctions from './student';
import MailFunctions from './mail';
import openapi from './docs/openapi.json';

import {
  AdminApprovedJobPostsRequest,
  AdminCreateJobRequest,
  AdminJobRequest,
  AuthoriseStudentRequest,
  AuthRequest,
  CheckCompanyLogoRequest,
  CompanyGetJobsRequest,
  CompanyGetResetTokenRequest,
  CompanyInfoRequest,
  CompanyJobsRequest,
  CompanyResetPasswordEmailRequest,
  CompanyResetPasswordRequest,
  CompanyUploadLogoRequest,
  CreateCompanyRequest,
  CreateJobRequest,
  DeleteJobRequest,
  EditJobRequest,
  GeneralAdminRequest,
  GetHiddenJobsRequest,
  PasswordResetRequest,
  StudentFeaturedJobsRequest,
  StudentGetJobRequest,
  StudentPaginatedJobsRequest,
  UpdateCompanyDetailsRequest,
  VerifyCompanyAccountRequest,
} from './interfaces/interfaces';

dotenv.config();
Logger.Init();

const app = express();
const port = process.env.SERVER_PORT;
app.use(express.json({ limit: '5mb' }));
app.use(express.urlencoded({ 
  limit: '5mb',
  extended: true
}));
app.use(helmet());

let corsOptions;
if (process.env.NODE_ENV !== 'development') {
  // assuming production, set up a particular config and allow only requests from
  // the current URL to be consumed
  const whitelist = ['https://jobsboard.csesoc.unsw.edu.au'];
  corsOptions = {
    origin: (origin: string, callback: (error: Error, status?: boolean) => void) => {
      if (whitelist.indexOf(origin) !== -1) {
        callback(null, true);
      }
      else {
        callback(new Error('Not allowed by CORS'));
      }
    },
  };
}

app.options('*', cors(corsOptions));

async function bootstrap() {
  await AppDataSource.initialize();
  await seedDB();
}

app.get(
  '/admin/jobs/pending',
  cors(corsOptions),
  Middleware.authoriseAdminMiddleware,
  (req: AdminJobRequest, res, next) => {
    (async () => {
      await AdminFunctions.GetPendingJobs(req, res, next);
    })();
  },
  Middleware.genericLoggingMiddleware,
);

app.get(
  '/jobs/:offset',
  cors(corsOptions),
  (req: AuthoriseStudentRequest, res, next) => {
    (async () => {
      await Middleware.authoriseStudentMiddleware(req, res, next);
    })();
  },
  (req: StudentPaginatedJobsRequest, res, next) => {
    (async () => {
      await StudentFunctions.GetPaginatedJobs(req, res, next);
    })();
  },
  Middleware.genericLoggingMiddleware,
);

app.get(
  '/job/:jobID',
  cors(corsOptions),
  (req: AuthoriseStudentRequest, res, next) => {
    (async () => {
      await Middleware.authoriseStudentMiddleware(req, res, next);
    })();
  },
  (req: StudentGetJobRequest, res, next) => {
    (async () => {
      await StudentFunctions.GetJob(req, res, next);
    })();
  },
  Middleware.genericLoggingMiddleware,
);

app.get(
  '/student/job/:queryString',
  cors(corsOptions),
  Middleware.authenticateStudentMiddleware,
  StudentFunctions.SearchJobs,
  Middleware.genericLoggingMiddleware,
);

app.get(
  '/job/company/hidden',
  cors(corsOptions),
  Middleware.authoriseCompanyMiddleware,
  (req: GetHiddenJobsRequest, res, next) => {
    (async () => {
      await CompanyFunctions.GetCompanyHiddenJobs(req, res, next);
    })();
  },
  Middleware.genericLoggingMiddleware,
);

app.get(
  '/company/:companyID',
  cors(corsOptions),
  (req: AuthoriseStudentRequest, res, next) => {
    (async () => {
      await Middleware.authoriseStudentMiddleware(req, res, next);
    })();
  },
  (req: CompanyInfoRequest, res, next) => {
    (async () => {
      await CompanyFunctions.GetCompanyInfo(req, res, next);
    })();
  },
  Middleware.genericLoggingMiddleware,
);

app.get(
  '/company/:companyID/jobs',
  cors(corsOptions),
  (req: AuthoriseStudentRequest, res, next) => {
    (async () => {
      await Middleware.authoriseStudentMiddleware(req, res, next);
    })();
  },
  (req: CompanyJobsRequest, res, next) => {
    (async () => {
      await CompanyFunctions.GetJobsFromCompany(req, res, next);
    })();
  },
  Middleware.genericLoggingMiddleware,
);

app.post(
  '/authenticate/student',
  cors(corsOptions),
  (req: AuthRequest, res, next) => {
    (async () => {
      await Auth.AuthenticateStudent(req, res, next);
    })();
  },
  Middleware.genericLoggingMiddleware,
);

app.put(
  '/company/update/details',
  cors(corsOptions),
  Middleware.authoriseCompanyMiddleware,
  (req: UpdateCompanyDetailsRequest, res, next) => {
    (async () => {
      await CompanyFunctions.UpdateCompanyDetails(req, res, next);
    })();
  },
  Middleware.genericLoggingMiddleware,
);

app.post(
  '/authenticate/company',
  cors(corsOptions),
  (req: AuthRequest, res, next) => {
    (async () => {
      await Auth.AuthenticateCompany(req, res, next);
    })();
  },
  Middleware.genericLoggingMiddleware,
);

app.put(
  '/company',
  cors(corsOptions),
  (req: CreateCompanyRequest, res, next) => {
    (async () => {
      await CompanyFunctions.CreateCompany(req, res, next);
    })();
  },
  Middleware.genericLoggingMiddleware,
);

app.put(
  '/company/update/logo',
  cors(corsOptions),
  Middleware.authoriseCompanyMiddleware,
  (req: CompanyUploadLogoRequest, res, next) => {
    (async () => {
      await CompanyFunctions.UploadLogo(req, res, next);
    })();
  },
  Middleware.genericLoggingMiddleware,
);

app.put(
  '/jobs',
  cors(corsOptions),
  Middleware.authoriseCompanyMiddleware,
  (req: CreateJobRequest, res, next) => {
    (async () => {
      await CompanyFunctions.CreateJob(req, res, next);
    })();
  },
  Middleware.genericLoggingMiddleware,
);

app.put(
  '/company/job/edit',
  cors(corsOptions),
  Middleware.authoriseCompanyMiddleware,
  (req: EditJobRequest, res, next) => {
    (async () => {
      await CompanyFunctions.EditJob(req, res, next);
    })();
  },
  Middleware.genericLoggingMiddleware,
);

app.post(
  '/company/forgot-password',
  cors(corsOptions),
  (req: CompanyResetPasswordEmailRequest, res, next) => {
    (async () => {
      await CompanyFunctions.SendResetPasswordEmail(req, res, next);
    })();
  },
  Middleware.genericLoggingMiddleware,
);

app.get(
  '/company/password-reset-token/:username',
  cors(corsOptions),
  Middleware.privateRouteWrapper,
  (req: CompanyGetResetTokenRequest, res, next) => {
    (async () => {
      await CompanyFunctions.GetPasswordResetToken(req, res, next);
    })();
  },
  Middleware.genericLoggingMiddleware,
);

app.put(
  '/company/password-reset',
  cors(corsOptions),
  (req: PasswordResetRequest, res, next) => {
    (async () => {
      await Middleware.authenticateResetPasswordRequestMiddleware(req, res, next);
    })();
  },
  (req: CompanyResetPasswordRequest, res, next) => {
    (async () => {
      await CompanyFunctions.PasswordReset(req, res, next);
    })();
  },
  Middleware.genericLoggingMiddleware,
);

app.post(
  '/authenticate/admin',
  cors(corsOptions),
  (req: AuthRequest, res, next) => {
    (async () => {
      await Auth.AuthenticateAdmin(req, res, next);
    })();
  },
  Middleware.genericLoggingMiddleware,
);

app.patch(
  '/job/:jobID/approve',
  cors(corsOptions),
  Middleware.authoriseAdminMiddleware,
  (req: AdminJobRequest, res, next) => {
    (async () => {
      await AdminFunctions.ApproveJobRequest(req, res, next);
    })();
  },
  Middleware.genericLoggingMiddleware,
);

app.patch(
  '/job/:jobID/reject',
  cors(corsOptions),
  Middleware.authoriseAdminMiddleware,
  (req: AdminJobRequest, res, next) => {
    (async () => {
      await AdminFunctions.RejectJobRequest(req, res, next);
    })();
  },
  Middleware.genericLoggingMiddleware,
);

app.get(
  '/admin/pending/companies',
  cors(corsOptions),
  Middleware.authoriseAdminMiddleware,
  (req: GeneralAdminRequest, res, next) => {
    (async () => {
      await AdminFunctions.GetPendingCompanyVerifications(req, res, next);
    })();
  },
  Middleware.genericLoggingMiddleware,
);

app.patch(
  '/admin/company/:companyAccountID/verify',
  cors(corsOptions),
  Middleware.authoriseAdminMiddleware,
  (req: VerifyCompanyAccountRequest, res, next) => {
    (async () => {
      await AdminFunctions.VerifyCompanyAccount(req, res, next);
    })();
  },
  Middleware.genericLoggingMiddleware,
);

app.get(
  '/job/admin/hidden',
  cors(corsOptions),
  Middleware.authoriseAdminMiddleware,
  (req: GeneralAdminRequest, res, next) => {
    (async () => {
      await AdminFunctions.GetAllHiddenJobs(req, res, next);
    })();
  },
  Middleware.genericLoggingMiddleware,
);

app.get(
  '/companyjobs',
  cors(corsOptions),
  Middleware.authoriseCompanyMiddleware,
  (req: CompanyGetJobsRequest, res, next) => {
    (async () => {
      await CompanyFunctions.GetAllJobsFromCompany(req, res, next);
    })();
  },
  Middleware.genericLoggingMiddleware,
);

app.get(
  '/company/logo/status',
  cors(corsOptions),
<<<<<<< HEAD
  Middleware.authoriseCompanyMiddleware,
  (req: CheckCompanyLogoRequest, res, next) => {
    (async () => {
      await CompanyFunctions.GetCompanyLogoStatus(req, res, next);
    })();
  },
=======
  Middleware.authenticateCompanyMiddleware,
  CompanyFunctions.GetCompanyLogoStatus,
>>>>>>> 25471abd
  Middleware.genericLoggingMiddleware,
);

app.delete(
  '/company/job/:jobID',
  cors(corsOptions),
  Middleware.authoriseCompanyMiddleware,
  (req: DeleteJobRequest, res, next) => {
    (async () => {
      await CompanyFunctions.MarkJobPostRequestAsDeleted(req, res, next);
    })();
  },
  Middleware.genericLoggingMiddleware,
);

app.get(
  '/company/stats/verifiedCompanies',
  cors(corsOptions),
  Middleware.authoriseAdminMiddleware,
  (req: GeneralAdminRequest, res, next) => {
    (async () => {
      await AdminFunctions.GetNumVerifiedCompanies(req, res, next);
    })();
  },
  Middleware.genericLoggingMiddleware,
);

app.get(
  '/job/stats/approvedJobPosts/:year',
  cors(corsOptions),
  Middleware.authoriseAdminMiddleware,
  (req: AdminApprovedJobPostsRequest, res, next) => {
    (async () => {
      await AdminFunctions.getNumApprovedJobPosts(req, res, next);
    })();
  },
  Middleware.genericLoggingMiddleware,
);

app.get(
  '/admin/companies',
  cors(corsOptions),
  Middleware.authoriseAdminMiddleware,
  (req: GeneralAdminRequest, res, next) => {
    (async () => {
      await AdminFunctions.ListAllCompaniesAsAdmin(req, res, next);
    })();
  },
  Middleware.genericLoggingMiddleware,
);

app.put(
  '/admin/company/:companyID/jobs',
  cors(corsOptions),
  Middleware.authoriseAdminMiddleware,
  (req: AdminCreateJobRequest, res, next) => {
    (async () => {
      await AdminFunctions.CreateJobOnBehalfOfExistingCompany(req, res, next);
    })();
  },
  Middleware.genericLoggingMiddleware,
);

app.get(
  '/featured-jobs',
  cors(corsOptions),
  (req: StudentFeaturedJobsRequest, res, next) => {
    (async () => {
      await StudentFunctions.GetFeaturedJobs(req, res, next);
    })();
  },
  Middleware.genericLoggingMiddleware,
);

if (process.env.NODE_ENV === 'development') {
  app.post('/email', (req, res) => {
    (async () => {
      await MailFunctions.SendTestEmail(req, res);
    })();
  });
  app.use('/docs', swaggerUi.serve, swaggerUi.setup(openapi));
}

app.listen(port, () => {
  (async () => {
    if (process.env.NODE_ENV === 'development') {
      await bootstrap();
    }
    else {
      await AppDataSource.initialize();
    }
    if (process.env.NODE_ENV === 'production') {
      MailFunctions.InitMailQueueScheduler(2000);
    }
    Logger.Info(`SERVER STARTED AT PORT=${port}`);
  })();
});<|MERGE_RESOLUTION|>--- conflicted
+++ resolved
@@ -51,7 +51,7 @@
 const app = express();
 const port = process.env.SERVER_PORT;
 app.use(express.json({ limit: '5mb' }));
-app.use(express.urlencoded({ 
+app.use(express.urlencoded({
   limit: '5mb',
   extended: true
 }));
@@ -134,6 +134,14 @@
 );
 
 app.get(
+  '/student/job/:queryString',
+  cors(corsOptions),
+  Middleware.authenticateStudentMiddleware,
+  StudentFunctions.SearchJobs,
+  Middleware.genericLoggingMiddleware,
+);
+
+app.get(
   '/job/company/hidden',
   cors(corsOptions),
   Middleware.authoriseCompanyMiddleware,
@@ -382,18 +390,14 @@
 
 app.get(
   '/company/logo/status',
-  cors(corsOptions),
-<<<<<<< HEAD
+  '/company/logo/status',
+  cors(corsOptions),
   Middleware.authoriseCompanyMiddleware,
   (req: CheckCompanyLogoRequest, res, next) => {
     (async () => {
       await CompanyFunctions.GetCompanyLogoStatus(req, res, next);
     })();
   },
-=======
-  Middleware.authenticateCompanyMiddleware,
-  CompanyFunctions.GetCompanyLogoStatus,
->>>>>>> 25471abd
   Middleware.genericLoggingMiddleware,
 );
 
