--- conflicted
+++ resolved
@@ -55,7 +55,7 @@
           .andWhere("Job.approved = :approved", { approved: true })
           .andWhere("Job.hidden = :hidden", { hidden: false })
           .andWhere("Job.deleted = :deleted", { deleted: false })
-<<<<<<< HEAD
+          .andWhere("Job.expiry > :expiry", { expiry: new Date() })
           .select([
             "Job.id",
             "Job.role",
@@ -69,10 +69,6 @@
             "Job.additionalInfo",
             "Job.isPaid"
           ])
-=======
-          .andWhere("Job.expiry > :expiry", { expiry: new Date() })
-          .select(["Job.id", "Job.role", "Job.description", "Job.applicationLink"])
->>>>>>> c2b7d58d
           .getMany();
       }, `Failed to find jobs for COMPANY=${req.params.companyID}`);
 
