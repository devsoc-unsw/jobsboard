--- conflicted
+++ resolved
@@ -15,10 +15,7 @@
 import { AccountType, IToken } from "./auth";
 import JWT from "./jwt";
 import { Statistics } from "./entity/statistics";
-<<<<<<< HEAD
 import { Brackets } from "typeorm";
-=======
->>>>>>> 38cdd015
 
 export default class CompanyFunctions {
   public static async GetCompanyInfo(req: any, res: Response, next: NextFunction) {
@@ -568,28 +565,6 @@
       
       Logger.Info(`COMPANY=${req.companyAccountID} marked JOB=${req.params.jobID} as deleted`);
       
-<<<<<<< HEAD
-      // decrement the number of verified jobs for that year
-      // const jobCreatedYear = jobToDelete.createdAt.getFullYear();
-      // const numApprovedJobs = await Helpers.doSuccessfullyOrFail(async () => {
-      //   return AppDataSource
-      //     .getRepository(Statistics)
-      //     .createQueryBuilder("s")
-      //     .select(["s.numJobPosts"])
-      //     .where("s.year = :year", { year: jobCreatedYear })
-      //     .getOne()
-      // },  
-      // `Failed to retrive the number of approved job posts for YEAR=${jobCreatedYear}`);
-      
-      // await AppDataSource
-      //   .createQueryBuilder()
-      //   .update(Statistics)
-      //   .set({ numJobPosts: numApprovedJobs - 1})
-      //   .where("year = :year", { year: jobCreatedYear })
-      //   .execute();
-      
-=======
->>>>>>> 38cdd015
       return {
         status: 200,
         msg: {
