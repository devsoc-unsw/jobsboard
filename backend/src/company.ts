import { 
  // Request, 
  Response, 
  NextFunction 
} from "express";

import { AppDataSource } from "./index"; 
import { Company } from "./entity/company";
import { CompanyAccount } from "./entity/company_account";
import { Job } from "./entity/job";
import Helpers, { IResponseWithStatus } from "./helpers";
import Secrets from "./secrets";
import MailFunctions from "./mail";
import Logger from "./logging";
import { AccountType, IToken } from "./auth";
import JWT from "./jwt";

export default class CompanyFunctions {
  public static async GetCompanyInfo(req: any, res: Response, next: NextFunction) {
    Helpers.catchAndLogError(res, async () => {
      Logger.Info(`STUDENT=${req.studentZID} getting company info for COMPANY=${req.params.companyID}`);
      const companyInfo = await Helpers.doSuccessfullyOrFail(async () => {
        return await AppDataSource.getRepository(Company)
          .createQueryBuilder()
          .select(["Company.name", "Company.location", "Company.description"])
          .leftJoinAndSelect("Company.jobs", "Job")
          .where("Company.id = :id", { id: parseInt(req.params.companyID, 10) })
          .getOne();
      }, `Failed to find COMPANY=${req.params.companyID}.`);
      return {
        status: 200,
        msg: {
          token: req.newJbToken,
          companyInfo: companyInfo
        }
      } as IResponseWithStatus;
    }, () => {
      return {
        status: 400,
        msg: {
          token: req.newJbToken
        }
      } as IResponseWithStatus;
    }, next);
  }

  public static async GetJobsFromCompany(req: any, res: Response, next: NextFunction) {
    Helpers.catchAndLogError(res, async () => {
      Logger.Info(`STUDENT=${req.studentZID} getting jobs for COMPANY=${req.params.companyID}`);
      const companyJobs = await Helpers.doSuccessfullyOrFail(async () => {
        return await AppDataSource.getRepository(Job)
          .createQueryBuilder()
          .leftJoinAndSelect("Job.company", "company")
          .where("company.id = :id", { id: parseInt(req.params.companyID, 10) })
          .andWhere("Job.approved = :approved", { approved: true })
          .andWhere("Job.hidden = :hidden", { hidden: false })
          .andWhere("Job.deleted = :deleted", { deleted: false })
          .andWhere("Job.expiry > :expiry", { expiry: new Date() })
          .select(["Job.id", "Job.role", "Job.description", "Job.applicationLink"])
          .getMany();
      }, `Failed to find jobs for COMPANY=${req.params.companyID}`);

      return {
        status: 200,
        msg: {
          token: req.newJbToken,
          companyJobs: companyJobs
        }
      } as IResponseWithStatus;
    }, () => {
      return {
        status: 400,
        msg: {
          token: req.newJbToken
        }
      } as IResponseWithStatus;
    }, next);
  }

  public static async CreateCompany(req: any, res: Response, next: NextFunction) {
    Helpers.catchAndLogError(res, async () => {
      // verify input paramters
      const msg = {
        location: req.body.location,
        name: req.body.name,
        password: req.body.password,
        username: req.body.username,
      };
      Helpers.requireParameters(msg.username);
      Helpers.requireParameters(msg.password);
      Helpers.requireParameters(msg.name);
      Helpers.requireParameters(msg.location);
      Logger.Info(`Attempting to create company with USERNAME=${msg.username} NAME=${msg.name} LOCATION=${msg.location}`);
      // check if the company account exists with the same name
      // using the original typeorm OR convention fails to construct a suitable MySQL
      // query, so we have to do this in two separate queries
      const companyAccountUsernameSearchResult = await AppDataSource.getRepository(CompanyAccount)
        .createQueryBuilder("company_account")
        .where("company_account.username = :username", { username: msg.username })
        .getOne();
      const companyNameSearchResult = await AppDataSource.getRepository(Company)
        .createQueryBuilder("company")
        .where("company.name = :name", { name: msg.name })
        .getOne();
      if (companyAccountUsernameSearchResult !== undefined || companyNameSearchResult !== undefined) {
        // company exists, send conflict error
        return {
          status: 409,
          msg: undefined,
        } as IResponseWithStatus;
      }
      // if there is no conflict, create the company account and company record
      const newCompany = new Company();
      newCompany.name = msg.name;
      newCompany.location = msg.location;
      const newCompanyAccount = new CompanyAccount();
      newCompanyAccount.username = msg.username;
      newCompanyAccount.hash = Secrets.hash(msg.password);
      newCompanyAccount.company = newCompany;
      newCompany.companyAccount = newCompanyAccount;

      await AppDataSource.manager.save(newCompanyAccount);

      Logger.Info(`Created company with USERNAME=${msg.username} NAME=${msg.name} LOCATION=${msg.location}`);

      // await conn.manager.save(newCompanyAccount);
      MailFunctions.AddMailToQueue(
        newCompanyAccount.username,
        "Thank you for adding your company to the CSESoc Jobs Board",
        `
        Thank you for registering your company with the CSESoc Jobs Board. We really appreciate your time and are looking forward to working with you to share amazing opportunities with our students.
            <br>
          Please contact our executive committee at <a href="mailto:careers@csesoc.org.au">careers@csesoc.org.au</a> to verify your company account.
          <br>
        <p>Best regards,</p>
        <p>Adam Tizzone</p>
        <p>CSESoc Jobs Board Administrator</p>
        `,
      );
      return {
        status: 200,
        msg: undefined
      } as IResponseWithStatus;
    }, () => {
      return {
        status: 400,
        msg: undefined
      } as IResponseWithStatus;
    }, next);
  }

  public static async CreateJob(req: any, res: Response, next: NextFunction) {
    Helpers.catchAndLogError(res, async () => {
      if (req.companyAccountID === undefined) {
        return {
          status: 401,
          msg: {
            token: req.newJbToken
          }
        } as IResponseWithStatus;
      }
      // ensure required parameters are present
      const msg = {
        applicationLink: req.body.applicationLink.trim(),
        description: req.body.description.trim(),
        role: req.body.role.trim(),
        expiry: req.body.expiry,
      };
      Helpers.requireParameters(msg.role);
      Helpers.requireParameters(msg.description);
      Helpers.requireParameters(msg.applicationLink);
      Helpers.requireParameters(msg.expiry);
      Helpers.isDateInTheFuture(msg.expiry);
      Helpers.validApplicationLink(msg.applicationLink);
      Logger.Info(`Attempting to create job for COMPANY=${req.companyAccountID} with ROLE=${msg.role} DESCRIPTION=${msg.description} applicationLink=${msg.applicationLink}`);

      const newJob = new Job();
      newJob.role = msg.role;
      newJob.description = msg.description;
      newJob.applicationLink = msg.applicationLink;
      newJob.expiry = new Date(msg.expiry);

      // get the company and the list of its jobs
      let companyAccount: CompanyAccount = undefined;
      try {
        companyAccount = await Helpers.doSuccessfullyOrFail(async () => {
          return await AppDataSource.getRepository(CompanyAccount)
            .createQueryBuilder()
            .leftJoinAndSelect("CompanyAccount.company", "company")
            .leftJoinAndSelect("company.jobs", "job")
            .where("CompanyAccount.id = :id", { id: req.companyAccountID })
            .andWhere("CompanyAccount.verified = :verified", { verified: true })
            .getOne();
        }, `Failed to find COMPANY_ACCOUNT=${req.companyAccountID}`);
      } catch (error) {
        // reject because a verified account could not be found and thus can't post a job
        return {
          status: 403,
          msg: {
            token: req.newJbToken
          }
        } as IResponseWithStatus;
      }
      // add the new job to the list and commit to db
      companyAccount.company.jobs.push(newJob);
      await AppDataSource.manager.save(companyAccount);

      // get the supposed id for the new job and check if it's queryable from the db
      const newJobID: number = companyAccount.company.jobs[companyAccount.company.jobs.length - 1].id;
      Logger.Info(`Created JOB=${newJobID} for COMPANY_ACCOUNT=${req.companyAccountID}`);
      await Helpers.doSuccessfullyOrFail(async () => {
        return await AppDataSource.getRepository(Job)
          .createQueryBuilder()
          .where("Job.id = :id", { id: newJobID })
          .getOne();
      }, `Failed to fetch the newly created JOB=${newJobID}`);

      MailFunctions.AddMailToQueue(
        companyAccount.username,
        "CSESoc Jobs Board - Job Post request submitted",
        `
        Thank you for adding a job post to the CSESoc Jobs Board. As part of our aim to ensure student safety, we check all job posting requests to ensure they follow our guidelines, as the safety of our students is our utmost priority.
            <br>
          A result will be sent to you shortly.
          <br>
        <p>Best regards,</p>
        <p>Adam Tizzone</p>
        <p>CSESoc Jobs Board Administrator</p>
        `,
      );
      return {
        status: 200,
        msg: {
          token: req.newJbToken,
          id: newJobID
        }
      } as IResponseWithStatus;
    }, () => {
      return {
        status: 400,
        msg: {
          token: req.newJbToken
        }
      } as IResponseWithStatus;
    }, next);
  }

  public static async GetAllJobsFromCompany(req: any, res: Response, next: NextFunction) {
    Helpers.catchAndLogError(res, async () => {
      Logger.Info(`COMPANY_ACCOUNT=${req.companyAccountID} attempting to list all of its jobs`);
      const companyJobs = await Helpers.doSuccessfullyOrFail(async () => {
        return await AppDataSource.getRepository(Job)
          .createQueryBuilder()
          .leftJoinAndSelect("Job.company", "company")
          .where("company.id = :id", { id: parseInt(req.companyAccountID, 10) })
          .andWhere("Job.deleted = :deleted", { deleted: false })
          .andWhere("Job.expiry > :expiry", { expiry: new Date() })
          .orderBy("Job.createdAt", "DESC")
          .select([
            "Job.id",
            "Job.role",
            "Job.description",
            "Job.applicationLink",
            "Job.approved",
            "Job.hidden"
          ])
          .getMany();
      }, `Failed to find jobs for COMPANY=${req.companyAccountID}`);

      const fixedCompanyJobs = companyJobs.map((job: any) => {
        let jobStatus = "Unknown";
        if (job.approved && !job.hidden) {
          jobStatus = "Approved";
        } else if (!job.approved && job.hidden) {
          jobStatus = "Rejected";
        } else if (!job.approved && !job.hidden) {
          jobStatus = "Pending";
        }
        return {
          id: job.id,
          role: job.role,
          description: job.description,
          applicationLink: job.applicationLink,
          status: jobStatus,
        };
      })

      return {
        status: 200,
        msg: {
          token: req.newJbToken,
          companyJobs: fixedCompanyJobs,
        }
      } as IResponseWithStatus;
    }, () => {
      return {
        status: 400,
        msg: {
          token: req.newJbToken
        }
      } as IResponseWithStatus;
    }, next);
  }

  public static async MarkJobPostRequestAsDeleted(req: any, res: Response, next: NextFunction) {
    Helpers.catchAndLogError(res, async () => {
      Logger.Info(`COMPANY=${req.companyAccountID} attempting to mark JOB=${req.params.jobID} as deleted`);
      const jobToDelete = await Helpers.doSuccessfullyOrFail(async () => {
        return await AppDataSource.getRepository(Job)
          .createQueryBuilder()
          .leftJoinAndSelect("Job.company", "company")
          .where("company.id = :id", { id: parseInt(req.companyAccountID, 10) })
          .andWhere("Job.id = :jobID", { jobID: req.params.jobID })
          .andWhere("Job.deleted = :deleted", { deleted: false })
          .getOne();
      }, `Failed to find JOB=${req.params.jobID} for COMPANY_ACCOUNT=${req.companyAccountID}`);

      // found a valid job that can be deleted
      await AppDataSource.createQueryBuilder()
        .update(Job)
        .set({ deleted: true })
        .where("id = :id", { id: jobToDelete.id })
        .execute();
      Logger.Info(`COMPANY=${req.companyAccountID} marked JOB=${req.params.jobID} as deleted`);

      return {
        status: 200,
        msg: {
          token: req.newJbToken,
        }
      } as IResponseWithStatus;
    }, () => {
      return {
        status: 400,
        msg: {
          token: req.newJbToken
        }
      } as IResponseWithStatus;
    }, next);
  }

  public static async SendResetPasswordEmail(req: any, res: Response, next: NextFunction) {
    Helpers.catchAndLogError(res, async () => {
      // check for required params
      const receipientEmail = req.body.username;
      Helpers.requireParameters(receipientEmail);
      Logger.Info(`Attempting to send an email to company with USERNAME=${receipientEmail} to reset their password`);
      // check if company with provided username exists
      const companyAccountUsernameSearchResult = await Helpers.doSuccessfullyOrFail(async () => {
        return await AppDataSource.getRepository(CompanyAccount)
          .createQueryBuilder("company_account")
          .where("company_account.username = :username", { username: receipientEmail })
          .getOne();
      }, `Failed to find company account with USERNAME=${receipientEmail}`)
      // create new token
      const token: JWT = JWT.create({
        id: companyAccountUsernameSearchResult.id,
        type: AccountType.Company,
        lastRequestTimestamp: Date.now(),
        ipAddress: req.ip,
      });
      await AppDataSource.createQueryBuilder()
        .update(CompanyAccount)
        .set({ latestValidResetToken: token as string })
        .where("id = :id", { id: companyAccountUsernameSearchResult.id })
        .execute();

      MailFunctions.AddMailToQueue(
        receipientEmail,
        "JobsBoard Password Reset Request",
        `
        We received a request to reset the password for your JobsBoard account.
        <br>
        To continue, please click the following <a href="https://jobsboard.csesoc.unsw.edu.au/company/password-reset/${token}">link</a>.
        <br>
        <p>If you did not request a password reset for your account, simply ignore this message.</p>
        <p>Best regards,</p>
        <p>The JobsBoard Team</p>
        `,
      );
      return {
        status: 200,
        msg: undefined
      } as IResponseWithStatus;
    }, () => {
      return {
        status: 400,
        msg: {
          token: req.newJbToken
        }
      } as IResponseWithStatus;
    }, next)
  }

  public static async GetPasswordResetToken(req: any, res: Response, next: NextFunction) {
    Helpers.catchAndLogError(res, async() => {
      const username = req.params.username;
      Helpers.requireParameters(username);

      Logger.Info(`Retrieving paswsword reset token for COMPANY=${username} `);

      const resetToken = await Helpers.doSuccessfullyOrFail(async () => {
<<<<<<< HEAD
        return await getRepository(CompanyAccount)
=======
        return await AppDataSource.getRepository(CompanyAccount)
>>>>>>> a3be489d
          .createQueryBuilder("company_account")
          .select(["company_account.latestValidResetToken"])
          .where("company_account.username = :username", {username: username})
          .getOne()
      }, `Failed to find password reset token for COMPANY=${username}`);

      // check the reset token is not empty 
      Helpers.requireParameters(resetToken.latestValidResetToken);

      return {
        status: 200,
        msg: {
          token: resetToken.latestValidResetToken
        }
      } as IResponseWithStatus
    }, () => {
      return {
        status: 400,
        msg: undefined
      } as IResponseWithStatus;
    }, next)
  }


  public static async PasswordReset(req: any, res: Response, next: NextFunction) {
    Helpers.catchAndLogError(res, async () => {
      // check if required parameters are supplied
      const msg = {
        newPassword: req.body.newPassword,
      }

      Helpers.requireParameters(msg.newPassword);
    
      const jwt: IToken = JWT.get(req.get("Authorization"));
      // get the id of the company making this request
      const companyAccount =  await Helpers.doSuccessfullyOrFail(async () => {
        return await AppDataSource.getRepository(CompanyAccount)
        .createQueryBuilder("company_account")
        .where("company_account.id = :id", { id: jwt.id })
        .getOne();
      }, `Failed to find company account with ID=${jwt.id}`);
      
      Logger.Info(`Attempting to reset password for COMPANY=${companyAccount.id}`);
      // update the company's password with the new password 
      await AppDataSource.createQueryBuilder()
      .update(CompanyAccount)
      .set({ hash: Secrets.hash(msg.newPassword) })
      .where("id = :id", { id: companyAccount.id })
      .execute();
      
      Logger.Info(`Password for COMPANY=${companyAccount.id} updated`);
      
      await AppDataSource.createQueryBuilder()
      .update(CompanyAccount)
      .set({ latestValidToken: "no token set" })
      .where("id = :id", { id: companyAccount.id })
      .execute();
      
      return {
        status: 200,
        msg: undefined
      } as IResponseWithStatus;

    }, () => {
      return {
        status: 400,
        msg: undefined
      } as IResponseWithStatus;
    }, next);
  };

}<|MERGE_RESOLUTION|>--- conflicted
+++ resolved
@@ -400,11 +400,7 @@
       Logger.Info(`Retrieving paswsword reset token for COMPANY=${username} `);
 
       const resetToken = await Helpers.doSuccessfullyOrFail(async () => {
-<<<<<<< HEAD
-        return await getRepository(CompanyAccount)
-=======
         return await AppDataSource.getRepository(CompanyAccount)
->>>>>>> a3be489d
           .createQueryBuilder("company_account")
           .select(["company_account.latestValidResetToken"])
           .where("company_account.username = :username", {username: username})
