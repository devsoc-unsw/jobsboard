--- conflicted
+++ resolved
@@ -600,12 +600,5 @@
       } as IResponseWithStatus;
     }, next);
   };
-<<<<<<< HEAD
-  
-  
-  
 }
 
-=======
-}
->>>>>>> 4b4c4fc8
