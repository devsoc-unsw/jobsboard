import "reflect-metadata";

import { AppDataSource } from './index';
import Logger from "./logging";
import { AdminAccount } from "./entity/admin_account";
import { Company } from "./entity/company";
import { CompanyAccount } from "./entity/company_account";
import { Job } from "./entity/job";
import { Statistics } from "./entity/statistics";
import Secrets from "./secrets";
import { JobMode, JobType, StudentDemographic, WamRequirements, WorkingRights } from "./types/job-field";

export async function seedDB(activeEntities: any[]) {
  Logger.Info("SEEDING DATABASE");
  // clear all tables
  if (process.env.NODE_ENV === "development") {
    Logger.Info("Clearing all tables.");
    await AppDataSource.synchronize(true);
  }

  // create dummy admin account
  const adminAccount = new AdminAccount();
  adminAccount.username = "admin";
  adminAccount.hash = Secrets.hash("incorrect pony plug paperclip");
  await AppDataSource.manager.save(adminAccount);

  // create a verified company account
  const companyAccount = new CompanyAccount();
  companyAccount.username = "test";
  companyAccount.hash = Secrets.hash("test");
  companyAccount.verified = true;
  const company = new Company();
  company.name = "Test company";
  company.location = "Sydney";
  companyAccount.company = company;
  
  // every job except job1 and job 2 have not expired yet
  const job1 = new Job();
  job1.role = "Software Engineer and Reliability";
  job1.description = "Doing software engineer things and SRE things";
  job1.applicationLink = "https://sampleapplication.link";
  job1.approved = true;
  job1.hidden = false;
  job1.company = company;
  job1.mode = JobMode.Remote;
  job1.studentDemographic = [StudentDemographic.All];
  job1.jobType = JobType.Intern;
  job1.workingRights = [WorkingRights.AusCtz, WorkingRights.AusPermRes];
  job1.wamRequirements = WamRequirements.HD;
  job1.additionalInfo = "";
  job1.isPaid = true;
  job1.expiry = new Date('2015-01-01');

  const job2 = new Job();
  job2.role = "Software Engineer";
  job2.description = "Doing software engineer things";
  job2.applicationLink = "mailto:example@example.com";
  job2.approved = true;
  job2.hidden = false;
  job2.company = company;
  job2.mode = JobMode.Remote;
  job2.studentDemographic = [StudentDemographic.All];
  job2.jobType = JobType.Intern;
  job2.workingRights = [WorkingRights.AusCtz, WorkingRights.AusPermRes];
  job2.wamRequirements = WamRequirements.C;
  job2.additionalInfo = "";
  job2.isPaid = true;
  job2.expiry = new Date('1995-01-01');

  const job3 = new Job();
  job3.role = "Mechanical Engineer";
  job3.description = "Doing mechanical engineer things";
  job3.applicationLink = "https://sampleapplication.net";
  job3.approved = true;
  job3.company = company;
  job3.mode = JobMode.Hybrid;
  job3.studentDemographic = [StudentDemographic.FinalYear, StudentDemographic.Penultimate];
  job3.jobType = JobType.Grad;
  job3.workingRights = [WorkingRights.All];
  job3.wamRequirements = WamRequirements.None;
  job3.additionalInfo = "";
  job3.isPaid = true;
  job3.expiry = new Date('2032-01-01')

  const job4 = new Job();
  job4.role = "Computer Scientist";
  job4.description = "Computer science and software engineering are both degrees";
  job4.applicationLink = "https://sampleapplicationlink.net";
  job4.company = company;
  job4.approved = true;
  job4.mode = JobMode.Remote;
  job4.studentDemographic = [StudentDemographic.All];
  job4.jobType = JobType.Intern;
  job4.workingRights = [WorkingRights.AusCtz, WorkingRights.AusPermRes, WorkingRights.AusStudVisa];
  job4.wamRequirements = WamRequirements.HD;
  job4.additionalInfo = "";
  job4.isPaid = true;
  job4.approved = true; 
  job4.expiry = new Date('2030-01-10');

  const job5 = new Job();
  job5.role = "Frontend Developer";
  job5.description = "React masters only";
  job5.applicationLink = "https://sampleapplicationlink.net";
  job5.company = company;
  job5.approved = true;
  job5.expiry = new Date('2035-01-01');
  job5.mode = JobMode.Remote;
  job5.studentDemographic = [StudentDemographic.All];
  job5.jobType = JobType.Intern;
  job5.workingRights = [WorkingRights.AusCtz, WorkingRights.AusPermRes, WorkingRights.AusStudVisa];
  job5.wamRequirements = WamRequirements.HD;
  job5.additionalInfo = "";
  job5.isPaid = true;

  const job6 = new Job();
  job6.role = "Backend Developer";
  job6.description = "Java is not poggers";
  job6.applicationLink = "https://sampleapplicationlink.net";
  job6.company = company;
  job6.approved = true;
  job6.expiry = new Date('2030-01-10');
  job6.mode = JobMode.Remote;
  job6.studentDemographic = [StudentDemographic.All];
  job6.jobType = JobType.Intern;
  job6.workingRights = [WorkingRights.AusCtz, WorkingRights.AusPermRes, WorkingRights.AusStudVisa];
  job6.wamRequirements = WamRequirements.HD;
  job6.additionalInfo = "";
  job6.isPaid = true;
  
  // following two jobs are used for testing retrieving number of verified job posts
  const job7 = new Job();
  job7.role = "verified job 1";
  job7.description = "Java is not poggers";
  job7.applicationLink = "https://sampleapplicationlink.net";
  job7.company = company;
  job7.approved = true;
  job7.expiry = new Date('2030-01-10');
  job7.mode = JobMode.Remote;
  job7.studentDemographic = [StudentDemographic.All];
  job7.jobType = JobType.Intern;
  job7.workingRights = [WorkingRights.AusCtz, WorkingRights.AusPermRes, WorkingRights.AusStudVisa];
  job7.wamRequirements = WamRequirements.HD;
  job7.additionalInfo = "";
  job7.isPaid = true;
  job7.createdAt = new Date('1999-5-10')
  
  const job8 = new Job();
  job8.role = "verified job 1";
  job8.description = "Java is not poggers";
  job8.applicationLink = "https://sampleapplicationlink.net";
  job8.company = company;
  job8.approved = true;
  job8.expiry = new Date('2030-01-10');
  job8.mode = JobMode.Remote;
  job8.studentDemographic = [StudentDemographic.All];
  job8.jobType = JobType.Intern;
  job8.workingRights = [WorkingRights.AusCtz, WorkingRights.AusPermRes, WorkingRights.AusStudVisa];
  job8.wamRequirements = WamRequirements.HD;
  job8.additionalInfo = "";
  job8.isPaid = true;
  job8.createdAt = new Date('1999-10-10')
<<<<<<< HEAD
  
=======

>>>>>>> 38cdd015
  companyAccount.company.jobs = [
    job1,
    job2,
    job3,
    job4,
    job5,
    job6,
    job7,
    job8
  ];

  await AppDataSource.manager.save(companyAccount);
  
  // create an unverfied company account 
  const companyAccount2 = new CompanyAccount();
  companyAccount2.username = "test2";
  companyAccount2.hash = Secrets.hash("test2");
  companyAccount.verified = false;
  const company2 = new Company();
  company2.name = "Test company 2";
  company2.location = "Hong Kong";
  companyAccount2.company = company2;

  await AppDataSource.manager.save(companyAccount2);
  
<<<<<<< HEAD
  // create another verified company account for tests 
  const companyAccount3 = new CompanyAccount();
  companyAccount3.username = "test3";
  companyAccount3.hash = Secrets.hash("test3");
  companyAccount3.verified = true;
  const company3 = new Company();
  company3.name = "Test company 3";
  company3.location = "Singapore";
  companyAccount3.company = company3;
  
  // normal approved job
  const ca3Job1 = new Job();
  ca3Job1.role = "approved job";
  ca3Job1.description = "Java is not poggers";
  ca3Job1.applicationLink = "https://sampleapplicationlink.net";
  ca3Job1.company = company3;
  ca3Job1.approved = true;
  ca3Job1.expiry = new Date('2030-01-10');
  ca3Job1.mode = JobMode.Remote;
  ca3Job1.studentDemographic = [StudentDemographic.All];
  ca3Job1.jobType = JobType.Intern;
  ca3Job1.workingRights = [WorkingRights.AusCtz, WorkingRights.AusPermRes, WorkingRights.AusStudVisa];
  ca3Job1.wamRequirements = WamRequirements.HD;
  ca3Job1.additionalInfo = "";
  ca3Job1.isPaid = true;
  ca3Job1.createdAt = new Date('2020-10-10')
  
  // approved but expired job
  const ca3Job2 = new Job();
  ca3Job2.role = "expired job";
  ca3Job2.description = "Java is not poggers";
  ca3Job2.applicationLink = "https://sampleapplicationlink.net";
  ca3Job2.company = company3;
  ca3Job2.approved = true;
  ca3Job2.expiry = new Date('2003-01-28');
  ca3Job2.mode = JobMode.Remote;
  ca3Job2.studentDemographic = [StudentDemographic.All];
  ca3Job2.jobType = JobType.Intern;
  ca3Job2.workingRights = [WorkingRights.AusCtz, WorkingRights.AusPermRes, WorkingRights.AusStudVisa];
  ca3Job2.wamRequirements = WamRequirements.HD;
  ca3Job2.additionalInfo = "";
  ca3Job2.isPaid = true;
  ca3Job2.createdAt = new Date('2020-10-10')
  
  // approved but hidden job
  const ca3Job3 = new Job();
  ca3Job3.role = "hidden job";
  ca3Job3.description = "Java is not poggers";
  ca3Job3.applicationLink = "https://sampleapplicationlink.net";
  ca3Job3.company = company3;
  ca3Job3.approved = true;
  ca3Job3.expiry = new Date('2003-01-28');
  ca3Job3.mode = JobMode.Remote;
  ca3Job3.studentDemographic = [StudentDemographic.All];
  ca3Job3.jobType = JobType.Intern;
  ca3Job3.workingRights = [WorkingRights.AusCtz, WorkingRights.AusPermRes, WorkingRights.AusStudVisa];
  ca3Job3.wamRequirements = WamRequirements.HD;
  ca3Job3.additionalInfo = "";
  ca3Job3.isPaid = true;
  ca3Job3.hidden = true;
  ca3Job3.createdAt = new Date('2020-10-10')
  
  // approved by deleted job 
  const ca3Job4 = new Job();
  ca3Job4.role = "deleted job";
  ca3Job4.description = "Java is not poggers";
  ca3Job4.applicationLink = "https://sampleapplicationlink.net";
  ca3Job4.company = company3;
  ca3Job4.approved = true;
  ca3Job4.expiry = new Date('2003-01-28');
  ca3Job4.mode = JobMode.Remote;
  ca3Job4.studentDemographic = [StudentDemographic.All];
  ca3Job4.jobType = JobType.Intern;
  ca3Job4.workingRights = [WorkingRights.AusCtz, WorkingRights.AusPermRes, WorkingRights.AusStudVisa];
  ca3Job4.wamRequirements = WamRequirements.HD;
  ca3Job4.additionalInfo = "";
  ca3Job4.isPaid = true;
  ca3Job4.deleted = true;
  ca3Job4.createdAt = new Date('2020-10-10')
  
  companyAccount3.company.jobs = [
    ca3Job1,
    ca3Job2,
    ca3Job3,
    ca3Job4
  ];
  
  await AppDataSource.manager.save(companyAccount3);
  
=======
>>>>>>> 38cdd015
  // create a testing statistic 
  const stats1 = new Statistics();
  stats1.year = 2000;
  stats1.numJobPosts = 7;
  await AppDataSource.manager.save(stats1);
  
  Logger.Info("FINISHED SEEDING");
}<|MERGE_RESOLUTION|>--- conflicted
+++ resolved
@@ -160,11 +160,7 @@
   job8.additionalInfo = "";
   job8.isPaid = true;
   job8.createdAt = new Date('1999-10-10')
-<<<<<<< HEAD
-  
-=======
-
->>>>>>> 38cdd015
+
   companyAccount.company.jobs = [
     job1,
     job2,
@@ -190,7 +186,6 @@
 
   await AppDataSource.manager.save(companyAccount2);
   
-<<<<<<< HEAD
   // create another verified company account for tests 
   const companyAccount3 = new CompanyAccount();
   companyAccount3.username = "test3";
@@ -280,8 +275,6 @@
   
   await AppDataSource.manager.save(companyAccount3);
   
-=======
->>>>>>> 38cdd015
   // create a testing statistic 
   const stats1 = new Statistics();
   stats1.year = 2000;
