import 'reflect-metadata';

<<<<<<< HEAD
import { AppDataSource } from './index';
import Logger from './logging';
import { AdminAccount } from './entity/admin_account';
import { Company } from './entity/company';
import { CompanyAccount } from './entity/company_account';
import { Job } from './entity/job';
import { Statistics } from './entity/statistics';
import Secrets from './secrets';
import { JobMode, JobType, StudentDemographic, WamRequirements, WorkingRights } from './types/job-field';
=======
import { AppDataSource } from "./index";
import Logger from "./logging";
import { AdminAccount } from "./entity/admin_account";
import { Company } from "./entity/company";
import { CompanyAccount } from "./entity/company_account";
import { Job } from "./entity/job";
import { Statistics } from "./entity/statistics";
import Secrets from "./secrets";
import {
  JobMode,
  JobType,
  StudentDemographic,
  WamRequirements,
  WorkingRights,
} from "./types/job-field";
import {
  AdminAccountInterface,
  CompanyAccountInterface,
} from "./tests/test-types";
import testdata from "./tests/default_test_data.json";

const CreateAdminAccounts = async (admins: AdminAccountInterface[]) => {
  admins.forEach(async (admin) => {
    const adminAccount = new AdminAccount();
    adminAccount.username = admin.username;
    adminAccount.hash = Secrets.hash(admin.password);
    await AppDataSource.manager.save(adminAccount);
  });
};

const ProcessCompanyAccounts = (companies: CompanyAccountInterface[]) => {
  let res: Record<string, CompanyAccount> = {};
  companies.forEach((company) => {
    const companyAccount = new CompanyAccount();
    companyAccount.username = company.username;
    companyAccount.hash = Secrets.hash(company.password);
    companyAccount.verified = company.verified;
    const newCompany = new Company();
    newCompany.name = company.name;
    newCompany.location = company.location;
    newCompany.jobs = [];
    companyAccount.company = newCompany;
    res[company.username] = companyAccount;
  });
  return res;
};

const ProcessNewJobs = (companyAccs: Record<string, CompanyAccount>) => {
  testdata.jobs.forEach((job) => {
    const newJob = new Job();
    newJob.role = job.role;
    newJob.description = job.description;
    newJob.applicationLink = job.application_link;
    newJob.approved = job.approved;
    newJob.hidden = job.hidden;
    newJob.mode = job.mode as JobMode;
    newJob.studentDemographic = job.student_demographic as StudentDemographic[];
    newJob.jobType = job.type as JobType;
    newJob.workingRights = job.working_rights as WorkingRights[];
    newJob.wamRequirements = job.wam_requirements as WamRequirements;
    newJob.additionalInfo = job.additional_info;
    newJob.isPaid = job.paid;
    newJob.expiry = new Date(job.expiry);
    companyAccs[job.company_username].company.jobs.push(newJob);
  });
};

const CreateTestObjectsFromJSON = async () => {
  await CreateAdminAccounts(testdata.admins);

  let companyAccs = ProcessCompanyAccounts(testdata.companies);
  ProcessNewJobs(companyAccs);

  for (const companyUsername in companyAccs) {
    await AppDataSource.manager.save(companyAccs[companyUsername]);
  }
};
>>>>>>> 2949f5b1

export async function seedDB(activeEntities: any[]) {
  Logger.Info('SEEDING DATABASE');
  // clear all tables
  if (process.env.NODE_ENV === 'development') {
    Logger.Info('Clearing all tables.');
    await AppDataSource.synchronize(true);
  }

  // The data below is used for backend testing. DO NOT REMOVE.
  // create dummy admin account
  const adminAccount = new AdminAccount();
  adminAccount.username = 'admin';
  adminAccount.hash = Secrets.hash('incorrect pony plug paperclip');
  await AppDataSource.manager.save(adminAccount);

  // create a verified company account
  const companyAccount = new CompanyAccount();
  companyAccount.username = 'test';
  companyAccount.hash = Secrets.hash('test');
  companyAccount.verified = true;
  const company = new Company();
  company.name = 'Test company';
  company.location = 'Sydney';
  companyAccount.company = company;

  // every job except job1 and job 2 have not expired yet
  const job1 = new Job();
<<<<<<< HEAD
  job1.role = 'Software Engineer and Reliability';
  job1.description = 'Doing software engineer things and SRE things';
  job1.applicationLink = 'https://sampleapplication.link';
  job1.approved = true;
=======
  job1.role = "Software Engineer and Reliability";
  job1.description = "Doing software engineer things and SRE things";
  job1.applicationLink = "https://sampleapplication.link";
  job1.approved = false;
>>>>>>> 2949f5b1
  job1.hidden = false;
  job1.company = company;
  job1.mode = JobMode.Remote;
  job1.studentDemographic = [StudentDemographic.All];
  job1.jobType = JobType.Intern;
  job1.workingRights = [WorkingRights.AusCtz, WorkingRights.AusPermRes];
  job1.wamRequirements = WamRequirements.HD;
  job1.additionalInfo = '';
  job1.isPaid = true;
  job1.expiry = new Date("2015-01-01");

  const job2 = new Job();
<<<<<<< HEAD
  job2.role = 'Software Engineer';
  job2.description = 'Doing software engineer things';
  job2.applicationLink = 'mailto:example@example.com';
  job2.approved = true;
=======
  job2.role = "Software Engineer";
  job2.description = "Doing software engineer things";
  job2.applicationLink = "mailto:example@example.com";
  job2.approved = false;
>>>>>>> 2949f5b1
  job2.hidden = false;
  job2.company = company;
  job2.mode = JobMode.Remote;
  job2.studentDemographic = [StudentDemographic.All];
  job2.jobType = JobType.Intern;
  job2.workingRights = [WorkingRights.AusCtz, WorkingRights.AusPermRes];
  job2.wamRequirements = WamRequirements.C;
  job2.additionalInfo = '';
  job2.isPaid = true;
  job2.expiry = new Date("1995-01-01");

  const job3 = new Job();
<<<<<<< HEAD
  job3.role = 'Mechanical Engineer';
  job3.description = 'Doing mechanical engineer things';
  job3.applicationLink = 'https://sampleapplication.net';
  job3.approved = true;
=======
  job3.role = "Mechanical Engineer";
  job3.description = "Doing mechanical engineer things";
  job3.applicationLink = "https://sampleapplication.net";
  job3.approved = false;
>>>>>>> 2949f5b1
  job3.company = company;
  job3.mode = JobMode.Hybrid;
  job3.studentDemographic = [
    StudentDemographic.FinalYear,
    StudentDemographic.Penultimate,
  ];
  job3.jobType = JobType.Grad;
  job3.workingRights = [WorkingRights.All];
  job3.wamRequirements = WamRequirements.None;
  job3.additionalInfo = '';
  job3.isPaid = true;
<<<<<<< HEAD
  job3.expiry = new Date('2032-01-01');

  const job4 = new Job();
  job4.role = 'Computer Scientist';
  job4.description = 'Computer science and software engineering are both degrees';
  job4.applicationLink = 'https://sampleapplicationlink.net';
=======
  job3.expiry = new Date("2032-01-01");

  const job4 = new Job();
  job4.role = "Computer Scientist";
  job4.description =
    "Computer science and software engineering are both degrees";
  job4.applicationLink = "https://sampleapplicationlink.net";
>>>>>>> 2949f5b1
  job4.company = company;
  job4.approved = false;
  job4.mode = JobMode.Remote;
  job4.studentDemographic = [StudentDemographic.All];
  job4.jobType = JobType.Intern;
  job4.workingRights = [
    WorkingRights.AusCtz,
    WorkingRights.AusPermRes,
    WorkingRights.AusStudVisa,
  ];
  job4.wamRequirements = WamRequirements.HD;
  job4.additionalInfo = '';
  job4.isPaid = true;
<<<<<<< HEAD
  job4.approved = true;
=======
>>>>>>> 2949f5b1
  job4.expiry = new Date('2030-01-10');

  const job5 = new Job();
  job5.role = 'Frontend Developer';
  job5.description = 'React masters only';
  job5.applicationLink = 'https://sampleapplicationlink.net';
  job5.company = company;
  job5.approved = false;
  job5.expiry = new Date('2035-01-01');
  job5.mode = JobMode.Remote;
  job5.studentDemographic = [StudentDemographic.All];
  job5.jobType = JobType.Intern;
  job5.workingRights = [
    WorkingRights.AusCtz,
    WorkingRights.AusPermRes,
    WorkingRights.AusStudVisa,
  ];
  job5.wamRequirements = WamRequirements.HD;
  job5.additionalInfo = '';
  job5.isPaid = true;

  const job6 = new Job();
  job6.role = 'Backend Developer';
  job6.description = 'Java is not poggers';
  job6.applicationLink = 'https://sampleapplicationlink.net';
  job6.company = company;
  job6.approved = false;
  job6.expiry = new Date('2030-01-10');
  job6.mode = JobMode.Remote;
  job6.studentDemographic = [StudentDemographic.All];
  job6.jobType = JobType.Intern;
  job6.workingRights = [
    WorkingRights.AusCtz,
    WorkingRights.AusPermRes,
    WorkingRights.AusStudVisa,
  ];
  job6.wamRequirements = WamRequirements.HD;
  job6.additionalInfo = '';
  job6.isPaid = true;

  // following two jobs are used for testing retrieving number of verified job posts
  const job7 = new Job();
  job7.role = 'verified job 1';
  job7.description = 'Java is not poggers';
  job7.applicationLink = 'https://sampleapplicationlink.net';
  job7.company = company;
  job7.approved = true;
  job7.expiry = new Date("2030-01-10");
  job7.mode = JobMode.Remote;
  job7.studentDemographic = [StudentDemographic.All];
  job7.jobType = JobType.Intern;
  job7.workingRights = [
    WorkingRights.AusCtz,
    WorkingRights.AusPermRes,
    WorkingRights.AusStudVisa,
  ];
  job7.wamRequirements = WamRequirements.HD;
  job7.additionalInfo = '';
  job7.isPaid = true;
<<<<<<< HEAD
  job7.createdAt = new Date('1999-5-10');
=======
  job7.createdAt = new Date("1999-5-10");
>>>>>>> 2949f5b1

  const job8 = new Job();
  job8.role = 'verified job 1';
  job8.description = 'Java is not poggers';
  job8.applicationLink = 'https://sampleapplicationlink.net';
  job8.company = company;
  job8.approved = true;
  job8.expiry = new Date("2030-01-10");
  job8.mode = JobMode.Remote;
  job8.studentDemographic = [StudentDemographic.All];
  job8.jobType = JobType.Intern;
  job8.workingRights = [
    WorkingRights.AusCtz,
    WorkingRights.AusPermRes,
    WorkingRights.AusStudVisa,
  ];
  job8.wamRequirements = WamRequirements.HD;
  job8.additionalInfo = '';
  job8.isPaid = true;
<<<<<<< HEAD
  job8.createdAt = new Date('1999-10-10');

  companyAccount.company.jobs = [job1, job2, job3, job4, job5, job6, job7, job8];
=======
  job8.createdAt = new Date("1999-10-10");

  companyAccount.company.jobs = [
    job1,
    job2,
    job3,
    job4,
    job5,
    job6,
    job7,
    job8,
  ];
>>>>>>> 2949f5b1

  await AppDataSource.manager.save(companyAccount);

  // create an unverfied company account
  const companyAccount2 = new CompanyAccount();
  companyAccount2.username = 'test2';
  companyAccount2.hash = Secrets.hash('test2');
  companyAccount.verified = false;
  const company2 = new Company();
  company2.name = 'Test company 2';
  company2.location = 'Hong Kong';
  companyAccount2.company = company2;

  await AppDataSource.manager.save(companyAccount2);

  // create another verified company account for tests
  const companyAccount3 = new CompanyAccount();
  companyAccount3.username = 'test3';
  companyAccount3.hash = Secrets.hash('test3');
  companyAccount3.verified = true;
  const company3 = new Company();
  company3.name = 'Test company 3';
  company3.location = 'Singapore';
  companyAccount3.company = company3;

  // normal approved job
  const companyAccount3_job1 = new Job();
  companyAccount3_job1.role = 'approved job';
  companyAccount3_job1.description = 'Java is not poggers';
  companyAccount3_job1.applicationLink = 'https://sampleapplicationlink.net';
  companyAccount3_job1.company = company3;
  companyAccount3_job1.approved = true;
  companyAccount3_job1.expiry = new Date("2030-01-10");
  companyAccount3_job1.mode = JobMode.Remote;
  companyAccount3_job1.studentDemographic = [StudentDemographic.All];
  companyAccount3_job1.jobType = JobType.Intern;
  companyAccount3_job1.workingRights = [
    WorkingRights.AusCtz,
    WorkingRights.AusPermRes,
    WorkingRights.AusStudVisa,
  ];
  companyAccount3_job1.wamRequirements = WamRequirements.HD;
  companyAccount3_job1.additionalInfo = '';
  companyAccount3_job1.isPaid = true;
<<<<<<< HEAD
  companyAccount3_job1.createdAt = new Date('2020-10-10');
=======
  companyAccount3_job1.createdAt = new Date("2020-10-10");
>>>>>>> 2949f5b1

  // approved but expired job
  const companyAccount3_job2 = new Job();
  companyAccount3_job2.role = 'expired job';
  companyAccount3_job2.description = 'Java is not poggers';
  companyAccount3_job2.applicationLink = 'https://sampleapplicationlink.net';
  companyAccount3_job2.company = company3;
  companyAccount3_job2.approved = true;
  companyAccount3_job2.expiry = new Date("2003-01-28");
  companyAccount3_job2.mode = JobMode.Remote;
  companyAccount3_job2.studentDemographic = [StudentDemographic.All];
  companyAccount3_job2.jobType = JobType.Intern;
  companyAccount3_job2.workingRights = [
    WorkingRights.AusCtz,
    WorkingRights.AusPermRes,
    WorkingRights.AusStudVisa,
  ];
  companyAccount3_job2.wamRequirements = WamRequirements.HD;
  companyAccount3_job2.additionalInfo = '';
  companyAccount3_job2.isPaid = true;
<<<<<<< HEAD
  companyAccount3_job2.createdAt = new Date('2020-10-10');
=======
  companyAccount3_job2.createdAt = new Date("2020-10-10");
>>>>>>> 2949f5b1

  // approved but hidden job
  const companyAccount3_job3 = new Job();
  companyAccount3_job3.role = 'hidden job';
  companyAccount3_job3.description = 'Java is not poggers';
  companyAccount3_job3.applicationLink = 'https://sampleapplicationlink.net';
  companyAccount3_job3.company = company3;
  companyAccount3_job3.approved = true;
  companyAccount3_job3.expiry = new Date("2003-01-28");
  companyAccount3_job3.mode = JobMode.Remote;
  companyAccount3_job3.studentDemographic = [StudentDemographic.All];
  companyAccount3_job3.jobType = JobType.Intern;
  companyAccount3_job3.workingRights = [
    WorkingRights.AusCtz,
    WorkingRights.AusPermRes,
    WorkingRights.AusStudVisa,
  ];
  companyAccount3_job3.wamRequirements = WamRequirements.HD;
  companyAccount3_job3.additionalInfo = '';
  companyAccount3_job3.isPaid = true;
  companyAccount3_job3.hidden = true;
<<<<<<< HEAD
  companyAccount3_job3.createdAt = new Date('2020-10-10');
=======
  companyAccount3_job3.createdAt = new Date("2020-10-10");
>>>>>>> 2949f5b1

  // approved by deleted job
  const companyAccount3_job4 = new Job();
  companyAccount3_job4.role = 'deleted job';
  companyAccount3_job4.description = 'Java is not poggers';
  companyAccount3_job4.applicationLink = 'https://sampleapplicationlink.net';
  companyAccount3_job4.company = company3;
  companyAccount3_job4.approved = true;
  companyAccount3_job4.expiry = new Date("2003-01-28");
  companyAccount3_job4.mode = JobMode.Remote;
  companyAccount3_job4.studentDemographic = [StudentDemographic.All];
  companyAccount3_job4.jobType = JobType.Intern;
  companyAccount3_job4.workingRights = [
    WorkingRights.AusCtz,
    WorkingRights.AusPermRes,
    WorkingRights.AusStudVisa,
  ];
  companyAccount3_job4.wamRequirements = WamRequirements.HD;
  companyAccount3_job4.additionalInfo = '';
  companyAccount3_job4.isPaid = true;
  companyAccount3_job4.deleted = true;
<<<<<<< HEAD
  companyAccount3_job4.createdAt = new Date('2020-10-10');
=======
  companyAccount3_job4.createdAt = new Date("2020-10-10");
>>>>>>> 2949f5b1

  companyAccount3.company.jobs = [
    companyAccount3_job1,
    companyAccount3_job2,
    companyAccount3_job3,
    companyAccount3_job4,
  ];

  await AppDataSource.manager.save(companyAccount3);

  // create a testing statistic
  const stats1 = new Statistics();
  stats1.year = 2000;
  stats1.numJobPosts = 7;
  await AppDataSource.manager.save(stats1);

<<<<<<< HEAD
  Logger.Info('FINISHED SEEDING');
=======
  await CreateTestObjectsFromJSON();

  Logger.Info("FINISHED SEEDING");
>>>>>>> 2949f5b1
}<|MERGE_RESOLUTION|>--- conflicted
+++ resolved
@@ -1,6 +1,5 @@
 import 'reflect-metadata';
 
-<<<<<<< HEAD
 import { AppDataSource } from './index';
 import Logger from './logging';
 import { AdminAccount } from './entity/admin_account';
@@ -10,27 +9,8 @@
 import { Statistics } from './entity/statistics';
 import Secrets from './secrets';
 import { JobMode, JobType, StudentDemographic, WamRequirements, WorkingRights } from './types/job-field';
-=======
-import { AppDataSource } from "./index";
-import Logger from "./logging";
-import { AdminAccount } from "./entity/admin_account";
-import { Company } from "./entity/company";
-import { CompanyAccount } from "./entity/company_account";
-import { Job } from "./entity/job";
-import { Statistics } from "./entity/statistics";
-import Secrets from "./secrets";
-import {
-  JobMode,
-  JobType,
-  StudentDemographic,
-  WamRequirements,
-  WorkingRights,
-} from "./types/job-field";
-import {
-  AdminAccountInterface,
-  CompanyAccountInterface,
-} from "./tests/test-types";
-import testdata from "./tests/default_test_data.json";
+import { AdminAccountInterface, CompanyAccountInterface } from './tests/test-types';
+import testdata from './tests/default_test_data.json';
 
 const CreateAdminAccounts = async (admins: AdminAccountInterface[]) => {
   admins.forEach(async (admin) => {
@@ -42,7 +22,7 @@
 };
 
 const ProcessCompanyAccounts = (companies: CompanyAccountInterface[]) => {
-  let res: Record<string, CompanyAccount> = {};
+  const res: Record<string, CompanyAccount> = {};
   companies.forEach((company) => {
     const companyAccount = new CompanyAccount();
     companyAccount.username = company.username;
@@ -81,14 +61,13 @@
 const CreateTestObjectsFromJSON = async () => {
   await CreateAdminAccounts(testdata.admins);
 
-  let companyAccs = ProcessCompanyAccounts(testdata.companies);
+  const companyAccs = ProcessCompanyAccounts(testdata.companies);
   ProcessNewJobs(companyAccs);
 
   for (const companyUsername in companyAccs) {
     await AppDataSource.manager.save(companyAccs[companyUsername]);
   }
 };
->>>>>>> 2949f5b1
 
 export async function seedDB(activeEntities: any[]) {
   Logger.Info('SEEDING DATABASE');
@@ -117,17 +96,10 @@
 
   // every job except job1 and job 2 have not expired yet
   const job1 = new Job();
-<<<<<<< HEAD
   job1.role = 'Software Engineer and Reliability';
   job1.description = 'Doing software engineer things and SRE things';
   job1.applicationLink = 'https://sampleapplication.link';
-  job1.approved = true;
-=======
-  job1.role = "Software Engineer and Reliability";
-  job1.description = "Doing software engineer things and SRE things";
-  job1.applicationLink = "https://sampleapplication.link";
   job1.approved = false;
->>>>>>> 2949f5b1
   job1.hidden = false;
   job1.company = company;
   job1.mode = JobMode.Remote;
@@ -137,20 +109,13 @@
   job1.wamRequirements = WamRequirements.HD;
   job1.additionalInfo = '';
   job1.isPaid = true;
-  job1.expiry = new Date("2015-01-01");
+  job1.expiry = new Date('2015-01-01');
 
   const job2 = new Job();
-<<<<<<< HEAD
   job2.role = 'Software Engineer';
   job2.description = 'Doing software engineer things';
   job2.applicationLink = 'mailto:example@example.com';
-  job2.approved = true;
-=======
-  job2.role = "Software Engineer";
-  job2.description = "Doing software engineer things";
-  job2.applicationLink = "mailto:example@example.com";
   job2.approved = false;
->>>>>>> 2949f5b1
   job2.hidden = false;
   job2.company = company;
   job2.mode = JobMode.Remote;
@@ -160,64 +125,36 @@
   job2.wamRequirements = WamRequirements.C;
   job2.additionalInfo = '';
   job2.isPaid = true;
-  job2.expiry = new Date("1995-01-01");
+  job2.expiry = new Date('1995-01-01');
 
   const job3 = new Job();
-<<<<<<< HEAD
   job3.role = 'Mechanical Engineer';
   job3.description = 'Doing mechanical engineer things';
   job3.applicationLink = 'https://sampleapplication.net';
-  job3.approved = true;
-=======
-  job3.role = "Mechanical Engineer";
-  job3.description = "Doing mechanical engineer things";
-  job3.applicationLink = "https://sampleapplication.net";
   job3.approved = false;
->>>>>>> 2949f5b1
   job3.company = company;
   job3.mode = JobMode.Hybrid;
-  job3.studentDemographic = [
-    StudentDemographic.FinalYear,
-    StudentDemographic.Penultimate,
-  ];
+  job3.studentDemographic = [StudentDemographic.FinalYear, StudentDemographic.Penultimate];
   job3.jobType = JobType.Grad;
   job3.workingRights = [WorkingRights.All];
   job3.wamRequirements = WamRequirements.None;
   job3.additionalInfo = '';
   job3.isPaid = true;
-<<<<<<< HEAD
   job3.expiry = new Date('2032-01-01');
 
   const job4 = new Job();
   job4.role = 'Computer Scientist';
   job4.description = 'Computer science and software engineering are both degrees';
   job4.applicationLink = 'https://sampleapplicationlink.net';
-=======
-  job3.expiry = new Date("2032-01-01");
-
-  const job4 = new Job();
-  job4.role = "Computer Scientist";
-  job4.description =
-    "Computer science and software engineering are both degrees";
-  job4.applicationLink = "https://sampleapplicationlink.net";
->>>>>>> 2949f5b1
   job4.company = company;
   job4.approved = false;
   job4.mode = JobMode.Remote;
   job4.studentDemographic = [StudentDemographic.All];
   job4.jobType = JobType.Intern;
-  job4.workingRights = [
-    WorkingRights.AusCtz,
-    WorkingRights.AusPermRes,
-    WorkingRights.AusStudVisa,
-  ];
+  job4.workingRights = [WorkingRights.AusCtz, WorkingRights.AusPermRes, WorkingRights.AusStudVisa];
   job4.wamRequirements = WamRequirements.HD;
   job4.additionalInfo = '';
   job4.isPaid = true;
-<<<<<<< HEAD
-  job4.approved = true;
-=======
->>>>>>> 2949f5b1
   job4.expiry = new Date('2030-01-10');
 
   const job5 = new Job();
@@ -230,11 +167,7 @@
   job5.mode = JobMode.Remote;
   job5.studentDemographic = [StudentDemographic.All];
   job5.jobType = JobType.Intern;
-  job5.workingRights = [
-    WorkingRights.AusCtz,
-    WorkingRights.AusPermRes,
-    WorkingRights.AusStudVisa,
-  ];
+  job5.workingRights = [WorkingRights.AusCtz, WorkingRights.AusPermRes, WorkingRights.AusStudVisa];
   job5.wamRequirements = WamRequirements.HD;
   job5.additionalInfo = '';
   job5.isPaid = true;
@@ -249,11 +182,7 @@
   job6.mode = JobMode.Remote;
   job6.studentDemographic = [StudentDemographic.All];
   job6.jobType = JobType.Intern;
-  job6.workingRights = [
-    WorkingRights.AusCtz,
-    WorkingRights.AusPermRes,
-    WorkingRights.AusStudVisa,
-  ];
+  job6.workingRights = [WorkingRights.AusCtz, WorkingRights.AusPermRes, WorkingRights.AusStudVisa];
   job6.wamRequirements = WamRequirements.HD;
   job6.additionalInfo = '';
   job6.isPaid = true;
@@ -265,23 +194,15 @@
   job7.applicationLink = 'https://sampleapplicationlink.net';
   job7.company = company;
   job7.approved = true;
-  job7.expiry = new Date("2030-01-10");
+  job7.expiry = new Date('2030-01-10');
   job7.mode = JobMode.Remote;
   job7.studentDemographic = [StudentDemographic.All];
   job7.jobType = JobType.Intern;
-  job7.workingRights = [
-    WorkingRights.AusCtz,
-    WorkingRights.AusPermRes,
-    WorkingRights.AusStudVisa,
-  ];
+  job7.workingRights = [WorkingRights.AusCtz, WorkingRights.AusPermRes, WorkingRights.AusStudVisa];
   job7.wamRequirements = WamRequirements.HD;
   job7.additionalInfo = '';
   job7.isPaid = true;
-<<<<<<< HEAD
   job7.createdAt = new Date('1999-5-10');
-=======
-  job7.createdAt = new Date("1999-5-10");
->>>>>>> 2949f5b1
 
   const job8 = new Job();
   job8.role = 'verified job 1';
@@ -289,36 +210,17 @@
   job8.applicationLink = 'https://sampleapplicationlink.net';
   job8.company = company;
   job8.approved = true;
-  job8.expiry = new Date("2030-01-10");
+  job8.expiry = new Date('2030-01-10');
   job8.mode = JobMode.Remote;
   job8.studentDemographic = [StudentDemographic.All];
   job8.jobType = JobType.Intern;
-  job8.workingRights = [
-    WorkingRights.AusCtz,
-    WorkingRights.AusPermRes,
-    WorkingRights.AusStudVisa,
-  ];
+  job8.workingRights = [WorkingRights.AusCtz, WorkingRights.AusPermRes, WorkingRights.AusStudVisa];
   job8.wamRequirements = WamRequirements.HD;
   job8.additionalInfo = '';
   job8.isPaid = true;
-<<<<<<< HEAD
   job8.createdAt = new Date('1999-10-10');
 
   companyAccount.company.jobs = [job1, job2, job3, job4, job5, job6, job7, job8];
-=======
-  job8.createdAt = new Date("1999-10-10");
-
-  companyAccount.company.jobs = [
-    job1,
-    job2,
-    job3,
-    job4,
-    job5,
-    job6,
-    job7,
-    job8,
-  ];
->>>>>>> 2949f5b1
 
   await AppDataSource.manager.save(companyAccount);
 
@@ -351,23 +253,15 @@
   companyAccount3_job1.applicationLink = 'https://sampleapplicationlink.net';
   companyAccount3_job1.company = company3;
   companyAccount3_job1.approved = true;
-  companyAccount3_job1.expiry = new Date("2030-01-10");
+  companyAccount3_job1.expiry = new Date('2030-01-10');
   companyAccount3_job1.mode = JobMode.Remote;
   companyAccount3_job1.studentDemographic = [StudentDemographic.All];
   companyAccount3_job1.jobType = JobType.Intern;
-  companyAccount3_job1.workingRights = [
-    WorkingRights.AusCtz,
-    WorkingRights.AusPermRes,
-    WorkingRights.AusStudVisa,
-  ];
+  companyAccount3_job1.workingRights = [WorkingRights.AusCtz, WorkingRights.AusPermRes, WorkingRights.AusStudVisa];
   companyAccount3_job1.wamRequirements = WamRequirements.HD;
   companyAccount3_job1.additionalInfo = '';
   companyAccount3_job1.isPaid = true;
-<<<<<<< HEAD
   companyAccount3_job1.createdAt = new Date('2020-10-10');
-=======
-  companyAccount3_job1.createdAt = new Date("2020-10-10");
->>>>>>> 2949f5b1
 
   // approved but expired job
   const companyAccount3_job2 = new Job();
@@ -376,23 +270,15 @@
   companyAccount3_job2.applicationLink = 'https://sampleapplicationlink.net';
   companyAccount3_job2.company = company3;
   companyAccount3_job2.approved = true;
-  companyAccount3_job2.expiry = new Date("2003-01-28");
+  companyAccount3_job2.expiry = new Date('2003-01-28');
   companyAccount3_job2.mode = JobMode.Remote;
   companyAccount3_job2.studentDemographic = [StudentDemographic.All];
   companyAccount3_job2.jobType = JobType.Intern;
-  companyAccount3_job2.workingRights = [
-    WorkingRights.AusCtz,
-    WorkingRights.AusPermRes,
-    WorkingRights.AusStudVisa,
-  ];
+  companyAccount3_job2.workingRights = [WorkingRights.AusCtz, WorkingRights.AusPermRes, WorkingRights.AusStudVisa];
   companyAccount3_job2.wamRequirements = WamRequirements.HD;
   companyAccount3_job2.additionalInfo = '';
   companyAccount3_job2.isPaid = true;
-<<<<<<< HEAD
   companyAccount3_job2.createdAt = new Date('2020-10-10');
-=======
-  companyAccount3_job2.createdAt = new Date("2020-10-10");
->>>>>>> 2949f5b1
 
   // approved but hidden job
   const companyAccount3_job3 = new Job();
@@ -401,24 +287,16 @@
   companyAccount3_job3.applicationLink = 'https://sampleapplicationlink.net';
   companyAccount3_job3.company = company3;
   companyAccount3_job3.approved = true;
-  companyAccount3_job3.expiry = new Date("2003-01-28");
+  companyAccount3_job3.expiry = new Date('2003-01-28');
   companyAccount3_job3.mode = JobMode.Remote;
   companyAccount3_job3.studentDemographic = [StudentDemographic.All];
   companyAccount3_job3.jobType = JobType.Intern;
-  companyAccount3_job3.workingRights = [
-    WorkingRights.AusCtz,
-    WorkingRights.AusPermRes,
-    WorkingRights.AusStudVisa,
-  ];
+  companyAccount3_job3.workingRights = [WorkingRights.AusCtz, WorkingRights.AusPermRes, WorkingRights.AusStudVisa];
   companyAccount3_job3.wamRequirements = WamRequirements.HD;
   companyAccount3_job3.additionalInfo = '';
   companyAccount3_job3.isPaid = true;
   companyAccount3_job3.hidden = true;
-<<<<<<< HEAD
   companyAccount3_job3.createdAt = new Date('2020-10-10');
-=======
-  companyAccount3_job3.createdAt = new Date("2020-10-10");
->>>>>>> 2949f5b1
 
   // approved by deleted job
   const companyAccount3_job4 = new Job();
@@ -427,24 +305,16 @@
   companyAccount3_job4.applicationLink = 'https://sampleapplicationlink.net';
   companyAccount3_job4.company = company3;
   companyAccount3_job4.approved = true;
-  companyAccount3_job4.expiry = new Date("2003-01-28");
+  companyAccount3_job4.expiry = new Date('2003-01-28');
   companyAccount3_job4.mode = JobMode.Remote;
   companyAccount3_job4.studentDemographic = [StudentDemographic.All];
   companyAccount3_job4.jobType = JobType.Intern;
-  companyAccount3_job4.workingRights = [
-    WorkingRights.AusCtz,
-    WorkingRights.AusPermRes,
-    WorkingRights.AusStudVisa,
-  ];
+  companyAccount3_job4.workingRights = [WorkingRights.AusCtz, WorkingRights.AusPermRes, WorkingRights.AusStudVisa];
   companyAccount3_job4.wamRequirements = WamRequirements.HD;
   companyAccount3_job4.additionalInfo = '';
   companyAccount3_job4.isPaid = true;
   companyAccount3_job4.deleted = true;
-<<<<<<< HEAD
   companyAccount3_job4.createdAt = new Date('2020-10-10');
-=======
-  companyAccount3_job4.createdAt = new Date("2020-10-10");
->>>>>>> 2949f5b1
 
   companyAccount3.company.jobs = [
     companyAccount3_job1,
@@ -461,11 +331,7 @@
   stats1.numJobPosts = 7;
   await AppDataSource.manager.save(stats1);
 
-<<<<<<< HEAD
+  await CreateTestObjectsFromJSON();
+
   Logger.Info('FINISHED SEEDING');
-=======
-  await CreateTestObjectsFromJSON();
-
-  Logger.Info("FINISHED SEEDING");
->>>>>>> 2949f5b1
 }