--- conflicted
+++ resolved
@@ -32,12 +32,8 @@
   company.name = "Test company";
   company.location = "Sydney";
   companyAccount.company = company;
-<<<<<<< HEAD
-
-=======
   
   // every job except job1 and job 2 have not expired yet
->>>>>>> c2b7d58d
   const job1 = new Job();
   job1.role = "Software Engineer and Reliability";
   job1.description = "Doing software engineer things and SRE things";
@@ -45,7 +41,6 @@
   job1.approved = true;
   job1.hidden = false;
   job1.company = company;
-<<<<<<< HEAD
   job1.mode = JobMode.Remote;
   job1.studentDemographic = [StudentDemographic.All];
   job1.jobType = JobType.Intern;
@@ -53,10 +48,7 @@
   job1.wamRequirements = WamRequirements.HD;
   job1.additionalInfo = "";
   job1.isPaid = true;
-
-=======
   job1.expiry = new Date('2015-01-01');
->>>>>>> c2b7d58d
 
   const job2 = new Job();
   job2.role = "Software Engineer";
@@ -65,7 +57,6 @@
   job2.approved = true;
   job2.hidden = false;
   job2.company = company;
-<<<<<<< HEAD
   job2.mode = JobMode.Remote;
   job2.studentDemographic = [StudentDemographic.All];
   job2.jobType = JobType.Intern;
@@ -73,10 +64,7 @@
   job2.wamRequirements = WamRequirements.C;
   job2.additionalInfo = "";
   job2.isPaid = true;
-
-=======
   job2.expiry = new Date('1995-01-01');
->>>>>>> c2b7d58d
 
   const job3 = new Job();
   job3.role = "Mechanical Engineer";
@@ -84,7 +72,6 @@
   job3.applicationLink = "https://sampleapplication.net";
   job3.approved = true;
   job3.company = company;
-<<<<<<< HEAD
   job3.mode = JobMode.Hybrid;
   job3.studentDemographic = [StudentDemographic.FinalYear, StudentDemographic.Penultimate];
   job3.jobType = JobType.Grad;
@@ -92,25 +79,21 @@
   job3.wamRequirements = WamRequirements.None;
   job3.additionalInfo = "";
   job3.isPaid = true;
-=======
   job3.expiry = new Date('2032-01-01')
->>>>>>> c2b7d58d
 
   const job4 = new Job();
   job4.role = "Computer Scientist";
   job4.description = "Computer science and software engineering are both degrees";
   job4.applicationLink = "https://sampleapplicationlink.net";
   job4.company = company;
-<<<<<<< HEAD
   job4.approved = true;
   job4.mode = JobMode.Remote;
-  job1.studentDemographic = [StudentDemographic.All];
-  job1.jobType = JobType.Intern;
-  job1.workingRights = [WorkingRights.AusCtz, WorkingRights.AusPermRes, WorkingRights.AusStudVisa];
-  job1.wamRequirements = WamRequirements.HD;
+  job4.studentDemographic = [StudentDemographic.All];
+  job4.jobType = JobType.Intern;
+  job4.workingRights = [WorkingRights.AusCtz, WorkingRights.AusPermRes, WorkingRights.AusStudVisa];
+  job4.wamRequirements = WamRequirements.HD;
   job4.additionalInfo = "";
   job4.isPaid = true;
-=======
   job4.approved = true; 
   job4.expiry = new Date('2030-01-10');
 
@@ -129,7 +112,6 @@
   job6.company = company;
   job6.approved = true;
   job6.expiry = new Date('2030-01-10');
->>>>>>> c2b7d58d
 
   companyAccount.company.jobs = [
     job1,
