{
  "name": "jobs-board-backend",
  "version": "1.0.0",
  "main": "dist/index.js",
  "license": "MIT",
  "dependencies": {
    "body-parser": "^1.19.0",
    "core-js": "^3.6.4",
    "cors": "^2.8.5",
    "dotenv": "^16.0.0",
    "express": "^4.17.1",
    "helmet": "^3.21.2",
    "ldapts": "^2.2.1",
    "mongodb": "^3.5.2",
    "mysql": "^2.18.1",
    "nodemailer": "^6.3.0",
    "reflect-metadata": "^0.1.13",
    "sqlite3": "^5.0.0",
    "swagger-jsdoc": "^6.1.0",
    "swagger-ui-express": "^4.0.7",
    "typeorm": "^0.2.18",
    "winston": "^3.2.1"
  },
  "nodemonConfig": {
    "ext": "js, ts, json"
  },
  "scripts": {
    "prebuilt": "tslint -c tslint.json -p tsconfig.json --fix",
    "build": "tsc",
    "prestart": "yarn run build",
    "serve": "nodemon -w ./src -w ./tests -x yarn run watch",
    "watch": "ts-node src/index.ts",
    "watch:test": "sleep 7 && ./node_modules/.bin/mocha --reporter mochawesome ./tests/*_tests.js",
    "test": "nodemon -w ./src -w ./tests -x yarn run watch:test",
    "travis:test": "./node_modules/.bin/mocha --reporter mochawesome ./tests/*_tests.js"
  },
  "devDependencies": {
    "@types/body-parser": "^1.17.1",
    "@types/bson": "^4.2.0",
    "@types/cors": "^2.8.6",
    "@types/express": "^4.17.1",
    "@types/helmet": "^0.0.45",
    "@types/mongodb": "^4.0.7",
    "@types/node": "^13.5.1",
    "@types/nodemailer": "^6.4.0",
    "@types/swagger-jsdoc": "^3.0.2",
    "@types/swagger-ui-express": "^4.1.1",
    "@typescript-eslint/eslint-plugin": "^2.18.0",
    "@typescript-eslint/parser": "^2.18.0",
    "chai": "^4.2.0",
    "eslint": "^6.8.0",
    "eslint-plugin-node": "^11.0.0",
    "mocha": "^9.2.2",
    "mochawesome": "^4.1.0",
<<<<<<< HEAD
    "supertest": "^4.0.2",
=======
    "supertest": "^6.2.2",
>>>>>>> eebb2eaf
    "typescript": "^4.6.3",
    "tslint": "^6.0.0"
  }
}<|MERGE_RESOLUTION|>--- conflicted
+++ resolved
@@ -52,11 +52,7 @@
     "eslint-plugin-node": "^11.0.0",
     "mocha": "^9.2.2",
     "mochawesome": "^4.1.0",
-<<<<<<< HEAD
-    "supertest": "^4.0.2",
-=======
     "supertest": "^6.2.2",
->>>>>>> eebb2eaf
     "typescript": "^4.6.3",
     "tslint": "^6.0.0"
   }
