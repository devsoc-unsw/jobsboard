{
  "name": "jobs-board-backend",
  "version": "2.0.0",
  "main": "dist/index.js",
  "license": "MIT",
  "dependencies": {
    "core-js": "^3.6.4",
    "cors": "^2.8.5",
    "dotenv": "^16.0.0",
    "express": "^4.17.1",
    "fast-levenshtein": "^3.0.0",
    "functional-red-black-tree": "^1.0.1",
    "fuse.js": "^6.6.2",
    "helmet": "^6.0.0",
    "json-stable-stringify-without-jsonify": "^1.0.1",
    "ldapts": "^4.0.0",
    "mongodb": "^4.0.0",
    "mysql": "^2.18.1",
    "nodemailer": "^6.3.0",
    "openapi-types": "^12.0.2",
    "pg": "^8.7.3",
    "reflect-metadata": "^0.1.13",
    "sqlite3": "^5.0.0",
    "swagger-jsdoc": "^6.1.0",
    "swagger-ui-express": "^4.0.7",
    "text-table": "^0.2.0",
    "typeorm": "^0.3.0",
    "winston": "^3.2.1"
  },
  "nodemonConfig": {
    "watch": [
      "src"
    ],
    "ext": "ts",
    "ignore": [
      "./tests"
    ],
    "exec": "ts-node ./src/index.ts"
  },
  "scripts": {
    "prebuilt": "tslint -c tslint.json -p tsconfig.json --fix",
    "build": "tsc",
    "build:dev": "tsc --incremental",
    "start:dev": "nodemon",
    "prestart": "yarn run build",
    "dev": "nodemon -w ./dist yarn run watch",
    "serve": "nodemon -w ./src yarn run watch",
    "watch": "ts-node src/index.ts",
    "watch:test": "sleep 7 && ./node_modules/.bin/mocha --reporter mochawesome ./tests/*_tests.js",
    "test": "nodemon -w ./src -w ./tests -x yarn run watch:test",
    "travis:test": "./node_modules/.bin/mocha --reporter mochawesome ./tests/*_tests.js",
    "prettier:run": "prettier './src/**/*.ts'",
    "prettier:fix": "prettier --write './src/**/*.ts'",
    "lint": "eslint './src/**/*.ts'",
    "lint:fix": "eslint --fix './src/**/*.ts'"
  },
  "devDependencies": {
    "@types/cors": "2.8.13",
    "@types/express": "4.17.15",
    "@types/helmet": "0.0.48",
    "@types/node": "16.18.11",
    "@types/nodemailer": "6.4.7",
    "@types/swagger-jsdoc": "6.0.1",
    "@types/swagger-ui-express": "4.1.3",
    "@typescript-eslint/eslint-plugin": "5.48.0",
    "@typescript-eslint/parser": "5.48.0",
    "chai": "4.3.7",
    "eslint": "8.32.0",
    "eslint-config-prettier": "8.6.0",
    "eslint-plugin-node": "11.1.0",
    "eslint-plugin-prettier": "4.2.1",
    "mocha": "10.2.0",
    "mochawesome": "7.1.3",
    "prettier": "2.8.2",
    "supertest": "6.3.3",
    "tslint": "6.1.3",
<<<<<<< HEAD
    "typescript": "4.8.4",
    "ts-node": "^10.9.1",
    "nodemon": "^2.0.20"
=======
    "typescript": "4.9.4"
>>>>>>> 0eb55269
  }
}<|MERGE_RESOLUTION|>--- conflicted
+++ resolved
@@ -74,12 +74,8 @@
     "prettier": "2.8.2",
     "supertest": "6.3.3",
     "tslint": "6.1.3",
-<<<<<<< HEAD
-    "typescript": "4.8.4",
+    "typescript": "4.9.4",
     "ts-node": "^10.9.1",
     "nodemon": "^2.0.20"
-=======
-    "typescript": "4.9.4"
->>>>>>> 0eb55269
   }
 }