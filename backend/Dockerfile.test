<<<<<<< HEAD
FROM node:16.14.0
=======
FROM node:16.14.0-alpine
>>>>>>> a3be489d

WORKDIR /app
COPY ["./package.json", "./yarn.lock", "/app/"]
RUN yarn install --frozen-lockfile
COPY "./" "/app/"
RUN yarn build

CMD sleep 15 && yarn travis:test<|MERGE_RESOLUTION|>--- conflicted
+++ resolved
@@ -1,8 +1,4 @@
-<<<<<<< HEAD
-FROM node:16.14.0
-=======
 FROM node:16.14.0-alpine
->>>>>>> a3be489d
 
 WORKDIR /app
 COPY ["./package.json", "./yarn.lock", "/app/"]
